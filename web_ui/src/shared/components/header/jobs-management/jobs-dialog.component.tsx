// Copyright (C) 2022-2025 Intel Corporation
// LIMITED EDGE SOFTWARE DISTRIBUTION LICENSE

import { Dispatch, Key, SetStateAction, useState } from 'react';

<<<<<<< HEAD
import { Content, Dialog, Flex, Text } from '@adobe/react-spectrum';
import { DateValue, getLocalTimeZone, today } from '@internationalized/date';
import { RangeValue } from '@react-types/shared';
=======
import { Content, Dialog, Flex, Text } from '@geti/ui';
>>>>>>> a711983d
import { keepPreviousData } from '@tanstack/react-query';
import { isEqual } from 'lodash-es';

import { useJobs } from '../../../../core/jobs/hooks/use-jobs.hook';
import { NORMAL_INTERVAL } from '../../../../core/jobs/hooks/utils';
import { JobState } from '../../../../core/jobs/jobs.const';
import { JobCount } from '../../../../core/jobs/jobs.interface';
import { CornerIndicator } from '../../../../pages/annotator/annotation/annotation-filter/corner-indicator.component';
import { RefreshButton } from '../../../../pages/annotator/components/sidebar/dataset/refresh-button/refresh-button.component';
import { useWorkspaceIdentifier } from '../../../../providers/workspaces-provider/use-workspace-identifier.hook';
import { InfoTooltip } from '../../info-tooltip/info-tooltip.component';
import { SortDirection } from '../../sort-by-attribute/sort-by-attribute.component';
import { Tabs } from '../../tabs/tabs.component';
import { TabItem } from '../../tabs/tabs.interface';
import { DateRangePickerSmall } from './date-range-picker-small/date-range-picker-small.component';
import { Fullscreen } from './jobs-actions/fullscreen.component';
import { FiltersType } from './jobs-actions/jobs-dialog.interface';
import { JobsFiltering } from './jobs-actions/jobs-filtering.component';
import { JobsList } from './jobs-list.component';
import { NumberBadge } from './number-badge/number-badge.component';
import { getAllJobs } from './utils';

interface JobsDialogProps {
    isFullScreen: boolean;
    onClose: () => void;
    setIsFullScreen: Dispatch<SetStateAction<boolean>>;
}

const DEFAULT_LIMIT = 50;
const DEFAULT_JOBS_COUNT: JobCount = {
    numberOfRunningJobs: null,
    numberOfFinishedJobs: null,
    numberOfScheduledJobs: null,
    numberOfCancelledJobs: null,
    numberOfFailedJobs: null,
};

export const JobsDialog = ({ isFullScreen, onClose, setIsFullScreen }: JobsDialogProps): JSX.Element => {
    const RANGE_FILTER_TOOLTIP =
        'This component filters jobs by start date. For example if you select a range' +
        ' between yesterday and today it will show jobs started yesterday or today.';
    const { organizationId, workspaceId } = useWorkspaceIdentifier();
    const { useGetJobs } = useJobs({ organizationId, workspaceId });

    const TODAY = today(getLocalTimeZone());
    const INITIAL_DATES: RangeValue<DateValue> = {
        start: TODAY.subtract({ months: 3 }),
        end: TODAY,
    };

    const [filters, setFilters] = useState<FiltersType>({
        projectId: undefined,
        userId: undefined,
        jobTypes: [],
    });

    const [range, setRange] = useState<RangeValue<DateValue>>(INITIAL_DATES);

    const [selectedJobState, setSelectedJobState] = useState<Key>(JobState.RUNNING);
    const [sortDirection, setSortDirection] = useState<SortDirection>(SortDirection.DESC);

    const { data, isFetchingNextPage, isLoading, isPending, fetchNextPage, hasNextPage } = useGetJobs(
        {
            jobState: selectedJobState as JobState,
            projectId: filters.projectId,
            jobTypes: filters.jobTypes,
            author: filters.userId,
            limit: DEFAULT_LIMIT,
            startTimeFrom: range.start.toString(),
            //Filtering by date is exclusive - adding 1 day
            startTimeTo: range.end.add({ days: 1 }).toString(),
            sortDirection,
        },
        {
            placeholderData: keepPreviousData,
            refetchInterval: NORMAL_INTERVAL,
        }
    );

    const isInitialRange = isEqual(range, INITIAL_DATES);

    const areFiltersChanged = () =>
        !isInitialRange || !!filters.projectId || !!filters.userId || !!filters.jobTypes.length;

    const allJobs = getAllJobs(data);
    const {
        numberOfRunningJobs,
        numberOfFinishedJobs,
        numberOfScheduledJobs,
        numberOfCancelledJobs,
        numberOfFailedJobs,
    } = data?.pages?.at(0)?.jobsCount ?? DEFAULT_JOBS_COUNT;

    const createTab = (state: JobState, label: string, jobsNumber: number | null, testId: string): TabItem => ({
        id: `${state.toLowerCase()}-jobs-id`,
        key: state,
        name: (
            <>
                <Text>{label}</Text>
                <NumberBadge
                    id={`${state.toLowerCase()}-jobs`}
                    isPending={isPending}
                    aria-label={`${label} badge`}
                    data-testid={testId}
                    jobsNumber={jobsNumber}
                    isSelected={selectedJobState === state}
                />
            </>
        ),
        children: (
            <JobsList
                jobs={allJobs}
                hasNextPage={hasNextPage}
                fetchNextPage={fetchNextPage}
                isFetchingNextPage={isFetchingNextPage}
                isLoading={isLoading}
                jobState={state}
                jobClickHandler={onClose}
                setSortDirection={setSortDirection}
                sortDirection={sortDirection}
            />
        ),
    });

    const tabs: TabItem[] = [
        createTab(JobState.RUNNING, 'Running jobs', numberOfRunningJobs, 'running-jobs'),
        createTab(JobState.FINISHED, 'Finished jobs', numberOfFinishedJobs, 'finished-jobs'),
        createTab(JobState.SCHEDULED, 'Scheduled jobs', numberOfScheduledJobs, 'scheduled-jobs'),
        createTab(JobState.CANCELLED, 'Cancelled jobs', numberOfCancelledJobs, 'cancelled-jobs'),
        createTab(JobState.FAILED, 'Failed jobs', numberOfFailedJobs, 'failed-jobs'),
    ];

    const resetFilters = () => {
        setFilters({ projectId: undefined, userId: undefined, jobTypes: [] });
        setRange(INITIAL_DATES);
    };

    const handleRangeChange = (value: SetStateAction<RangeValue<DateValue>> | null) => {
        value === null ? setRange(INITIAL_DATES) : setRange(value);
    };

    return (
        <Dialog width='unset' UNSAFE_style={{ background: 'var(--spectrum-global-color-gray-50)' }}>
            <Content>
                <Flex alignItems='center' marginBottom='size-150'>
                    <Flex flex={4} alignItems='center' justifyContent='left' gap='size-300'>
                        <JobsFiltering onChange={setFilters} values={filters} />

                        <CornerIndicator isActive={!isInitialRange}>
                            <DateRangePickerSmall
                                onChange={handleRangeChange}
                                value={range}
                                maxValue={TODAY}
                                defaultValue={INITIAL_DATES}
                                hasManualEdition
                                headerContent={
                                    <Flex justifyContent={'end'}>
                                        <InfoTooltip id={`range-filter-tooltip`} tooltipText={RANGE_FILTER_TOOLTIP} />
                                    </Flex>
                                }
                            />
                        </CornerIndicator>
                        <RefreshButton
                            onPress={resetFilters}
                            id='refresh-jobs-filters'
                            ariaLabel='Reset all filters'
                            tooltip='Reset all filters'
                            isLoading={isLoading}
                            isDisabled={!areFiltersChanged}
                        />
                    </Flex>
                    <Flex flex={1} alignItems='center' justifyContent='right'>
                        <Fullscreen enabled={isFullScreen} toggle={setIsFullScreen} />
                    </Flex>
                </Flex>
                <Tabs
                    items={tabs}
                    isQuiet={false}
                    maxWidth='100%'
                    minWidth='90.4rem'
                    minHeight='size-6000'
                    panelOverflowY='hidden'
                    aria-label={'Job management tabs'}
                    height={`calc(100% - size-600)`}
                    tabStyles={{ display: 'flex', height: '100%' }}
                    onSelectionChange={setSelectedJobState}
                />
            </Content>
        </Dialog>
    );
};<|MERGE_RESOLUTION|>--- conflicted
+++ resolved
@@ -3,13 +3,9 @@
 
 import { Dispatch, Key, SetStateAction, useState } from 'react';
 
-<<<<<<< HEAD
-import { Content, Dialog, Flex, Text } from '@adobe/react-spectrum';
+import { Content, Dialog, Flex, Text } from '@geti/ui';
 import { DateValue, getLocalTimeZone, today } from '@internationalized/date';
 import { RangeValue } from '@react-types/shared';
-=======
-import { Content, Dialog, Flex, Text } from '@geti/ui';
->>>>>>> a711983d
 import { keepPreviousData } from '@tanstack/react-query';
 import { isEqual } from 'lodash-es';
 
