--- conflicted
+++ resolved
@@ -1,19 +1,5 @@
-<<<<<<< HEAD
 // Copyright (C) 2022-2025 Intel Corporation
 // LIMITED EDGE SOFTWARE DISTRIBUTION LICENSE
-=======
-// INTEL CONFIDENTIAL
-//
-// Copyright (C) 2025 Intel Corporation
-//
-// This software and the related documents are Intel copyrighted materials, and your use of them is governed by
-// the express license under which they were provided to you ("License"). Unless the License provides otherwise,
-// you may not use, modify, copy, publish, distribute, disclose or transmit this software or the related documents
-// without Intel's prior written permission.
-//
-// This software and the related documents are provided as is, with no express or implied warranties,
-// other than those that are expressly stated in the License.
->>>>>>> 5d8deb5c
 
 import { Dispatch, Key, SetStateAction, useMemo, useState } from 'react';
 
