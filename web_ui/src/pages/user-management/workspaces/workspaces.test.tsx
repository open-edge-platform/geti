--- conflicted
+++ resolved
@@ -20,14 +20,6 @@
     useWorkspaces: jest.fn(),
 }));
 
-<<<<<<< HEAD
-jest.mock('../../../core/user-settings/hooks/use-global-settings.hook', () => ({
-    ...jest.requireActual('../../../core/user-settings/hooks/use-global-settings.hook'),
-    useUserGlobalSettings: jest.fn(),
-}));
-
-=======
->>>>>>> ed9c1ca9
 jest.mock('@geti/core/src/users/hook/use-users.hook', () => ({
     useUsers: jest.fn(() => ({
         useGetUserQuery: jest.fn(),
@@ -40,13 +32,19 @@
     useParams: jest.fn(() => ({})),
 }));
 
-<<<<<<< HEAD
 jest.mock('../../landing-page/workspaces-tabs/use-default-workspace.hook', () => ({
     useDefaultWorkspace: jest.fn(),
 }));
 
-=======
->>>>>>> ed9c1ca9
+jest.mock('../../../core/user-settings/hooks/use-global-settings.hook', () => ({
+    ...jest.requireActual('../../../core/user-settings/hooks/use-global-settings.hook'),
+    useUserGlobalSettings: jest.fn(),
+}));
+
+jest.mock('../../landing-page/workspaces-tabs/use-default-workspace.hook', () => ({
+    useDefaultWorkspace: jest.fn(),
+}));
+
 describe('Workspaces', () => {
     const mockedWorkspace = getMockedWorkspace({ id: '1', name: 'Workspace 1' });
     const mockedWorkspace2 = getMockedWorkspace({ id: '2', name: 'Workspace 2' });
@@ -72,12 +70,6 @@
         // @ts-expect-error We only care about data property
         jest.mocked(useUsers).mockReturnValue({ useActiveUser: () => ({ data: getMockedUser() }) });
 
-<<<<<<< HEAD
-=======
-        // @ts-expect-error We only care about data property
-        jest.mocked(useUsers).mockReturnValue({ useActiveUser: () => ({ data: getMockedUser() }) });
-
->>>>>>> ed9c1ca9
         render(<Workspaces />);
 
         expect(screen.getByText('Workspace 1')).toBeInTheDocument();
