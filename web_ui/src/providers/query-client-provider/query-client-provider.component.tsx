// Copyright (C) 2022-2025 Intel Corporation
// LIMITED EDGE SOFTWARE DISTRIBUTION LICENSE

import { ReactNode, useLayoutEffect, useMemo, useRef } from 'react';

import { getErrorMessage } from '@geti/core/src/services/utils';
import {
    DefaultOptions,
    QueryCache,
    QueryClient,
    QueryClientProvider as TanstackQueryClientProvider,
} from '@tanstack/react-query';
import { ReactQueryDevtools } from '@tanstack/react-query-devtools';
<<<<<<< HEAD
import { HttpStatusCode, isAxiosError } from 'axios';
import { get } from 'lodash-es';

import { NOTIFICATION_TYPE } from '../../notification/notification-toast/notification-type.enum';
import { useNotification } from '../../notification/notification.component';
import { LOCAL_STORAGE_KEYS } from '../../shared/local-storage-keys';

const SERVER_IS_UNAVAILABLE_STATUS_CODES = [HttpStatusCode.ServiceUnavailable, HttpStatusCode.TooManyRequests];
=======
import { isAxiosError } from 'axios';

import { NOTIFICATION_TYPE } from '../../notification/notification-toast/notification-type.enum';
import { useNotification } from '../../notification/notification.component';
>>>>>>> f1c93426

export const QueryClientProvider = ({
    children,
    defaultQueryOptions,
}: {
    children: ReactNode;
    defaultQueryOptions?: DefaultOptions;
}) => {
    const { addNotification } = useNotification();

    // We want to make sure that query cache always uses the latest notification handler,
    // but we don't want to reset the cache every time this happens so we keep a ref instead
    const notify = useRef(addNotification);
    useLayoutEffect(() => {
        notify.current = addNotification;
    }, [addNotification]);

    const queryClient = useMemo(() => {
        const queryCache = new QueryCache({
            onError: (error, query) => {
                if (isAxiosError(error) && query.meta && 'notifyOnError' in query.meta) {
                    const message = query.meta.errorMessage;
                    if (query.meta.notifyOnError === true) {
                        notify.current({
                            message: typeof message === 'string' ? message : getErrorMessage(error),
                            type: NOTIFICATION_TYPE.ERROR,
                        });
                    }
                }

                if (query.meta && 'disableGlobalErrorHandling' in query.meta) {
                    if (query.meta.disableGlobalErrorHandling === true) {
                        return;
                    }
                }
<<<<<<< HEAD

                if (isAxiosError(error)) {
                    const statusCode: number | undefined = get(error, 'response.status');

                    if (statusCode && SERVER_IS_UNAVAILABLE_STATUS_CODES.includes(statusCode)) {
                        localStorage.setItem(LOCAL_STORAGE_KEYS.SERVICE_UNAVAILABLE, 'true');
                        window.dispatchEvent(new Event('storage'));

                        return Promise.reject(error);
                    }

                    if (statusCode === HttpStatusCode.Forbidden) {
                        localStorage.setItem(LOCAL_STORAGE_KEYS.PROJECT_ACCESS_DENIED, 'true');
                        window.dispatchEvent(new Event('storage'));
                    }
                }
=======
>>>>>>> f1c93426
            },
        });

        return new QueryClient({
            defaultOptions: {
                queries: {
                    refetchIntervalInBackground: false,
                    refetchOnWindowFocus: false,
                },
                ...defaultQueryOptions,
            },
            queryCache,
        });
    }, [defaultQueryOptions]);

    return (
        <TanstackQueryClientProvider client={queryClient}>
            {children}

            {process.env.REACT_APP_REACT_QUERY_TOOL === 'true' && <ReactQueryDevtools initialIsOpen={false} />}
        </TanstackQueryClientProvider>
    );
};<|MERGE_RESOLUTION|>--- conflicted
+++ resolved
@@ -11,21 +11,10 @@
     QueryClientProvider as TanstackQueryClientProvider,
 } from '@tanstack/react-query';
 import { ReactQueryDevtools } from '@tanstack/react-query-devtools';
-<<<<<<< HEAD
-import { HttpStatusCode, isAxiosError } from 'axios';
-import { get } from 'lodash-es';
-
-import { NOTIFICATION_TYPE } from '../../notification/notification-toast/notification-type.enum';
-import { useNotification } from '../../notification/notification.component';
-import { LOCAL_STORAGE_KEYS } from '../../shared/local-storage-keys';
-
-const SERVER_IS_UNAVAILABLE_STATUS_CODES = [HttpStatusCode.ServiceUnavailable, HttpStatusCode.TooManyRequests];
-=======
 import { isAxiosError } from 'axios';
 
 import { NOTIFICATION_TYPE } from '../../notification/notification-toast/notification-type.enum';
 import { useNotification } from '../../notification/notification.component';
->>>>>>> f1c93426
 
 export const QueryClientProvider = ({
     children,
@@ -61,25 +50,6 @@
                         return;
                     }
                 }
-<<<<<<< HEAD
-
-                if (isAxiosError(error)) {
-                    const statusCode: number | undefined = get(error, 'response.status');
-
-                    if (statusCode && SERVER_IS_UNAVAILABLE_STATUS_CODES.includes(statusCode)) {
-                        localStorage.setItem(LOCAL_STORAGE_KEYS.SERVICE_UNAVAILABLE, 'true');
-                        window.dispatchEvent(new Event('storage'));
-
-                        return Promise.reject(error);
-                    }
-
-                    if (statusCode === HttpStatusCode.Forbidden) {
-                        localStorage.setItem(LOCAL_STORAGE_KEYS.PROJECT_ACCESS_DENIED, 'true');
-                        window.dispatchEvent(new Event('storage'));
-                    }
-                }
-=======
->>>>>>> f1c93426
             },
         });
 
