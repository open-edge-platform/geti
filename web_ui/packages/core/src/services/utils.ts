--- conflicted
+++ resolved
@@ -1,12 +1,7 @@
 // Copyright (C) 2022-2025 Intel Corporation
 // LIMITED EDGE SOFTWARE DISTRIBUTION LICENSE
 
-<<<<<<< HEAD
-import { AxiosError, AxiosResponse, HttpStatusCode } from 'axios';
-=======
-import { AxiosError } from 'axios';
-import { StatusCodes } from 'http-status-codes';
->>>>>>> f1c93426
+import { AxiosError, HttpStatusCode } from 'axios';
 import { get } from 'lodash-es';
 
 import { VideoPaginationOptions } from '../../../../src/core/annotations/services/video-pagination-options.interface';
@@ -110,19 +105,6 @@
     return searchParams;
 };
 
-<<<<<<< HEAD
-export const isAuthenticationResponseUrl = (response?: AxiosResponse) => {
-    const { responseURL } = response?.request;
-    const contentType = response?.headers['content-type'];
-
-    return (
-        response?.status === HttpStatusCode.Unauthorized ||
-        (contentType?.includes('text/html') && responseURL?.includes('/dex/auth/'))
-    );
-};
-
-=======
->>>>>>> f1c93426
 export const is404Error = (error: AxiosError) => {
     return error?.response?.status === HttpStatusCode.NotFound;
 };
