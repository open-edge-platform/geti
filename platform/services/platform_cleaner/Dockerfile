--- conflicted
+++ resolved
@@ -17,13 +17,7 @@
     libssl-dev
 
 # Copy the service dependencies
-<<<<<<< HEAD
 COPY --link --from=libs . libs
-COPY --link --from=grpc_interfaces . grpc_interfaces
-=======
-WORKDIR /builder
-COPY --link --from=libs . ../libs
->>>>>>> 7139cf80
 
 WORKDIR /platform/services/platform_cleaner
 
