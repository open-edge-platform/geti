version = 1
revision = 1
requires-python = ">=3.10, <3.14"
resolution-markers = [
    "python_full_version >= '3.12' and sys_platform == 'darwin'",
    "python_full_version >= '3.12' and platform_machine == 'aarch64' and sys_platform == 'linux'",
    "(python_full_version >= '3.12' and platform_machine != 'aarch64' and sys_platform == 'linux') or (python_full_version >= '3.12' and sys_platform != 'darwin' and sys_platform != 'linux')",
    "python_full_version == '3.11.*' and sys_platform == 'darwin'",
    "python_full_version == '3.11.*' and platform_machine == 'aarch64' and sys_platform == 'linux'",
    "(python_full_version == '3.11.*' and platform_machine != 'aarch64' and sys_platform == 'linux') or (python_full_version == '3.11.*' and sys_platform != 'darwin' and sys_platform != 'linux')",
    "python_full_version < '3.11' and sys_platform == 'darwin'",
    "python_full_version < '3.11' and platform_machine == 'aarch64' and sys_platform == 'linux'",
    "(python_full_version < '3.11' and platform_machine != 'aarch64' and sys_platform == 'linux') or (python_full_version < '3.11' and sys_platform != 'darwin' and sys_platform != 'linux')",
]

[[package]]
name = "antlr4-python3-runtime"
version = "4.9.3"
source = { registry = "https://pypi.org/simple" }
sdist = { url = "https://files.pythonhosted.org/packages/3e/38/7859ff46355f76f8d19459005ca000b6e7012f2f1ca597746cbcd1fbfe5e/antlr4-python3-runtime-4.9.3.tar.gz", hash = "sha256:f224469b4168294902bb1efa80a8bf7855f24c99aef99cbefc1bcd3cce77881b", size = 117034 }

[[package]]
name = "attrs"
version = "24.3.0"
source = { registry = "https://pypi.org/simple" }
sdist = { url = "https://files.pythonhosted.org/packages/48/c8/6260f8ccc11f0917360fc0da435c5c9c7504e3db174d5a12a1494887b045/attrs-24.3.0.tar.gz", hash = "sha256:8f5c07333d543103541ba7be0e2ce16eeee8130cb0b3f9238ab904ce1e85baff", size = 805984 }
wheels = [
    { url = "https://files.pythonhosted.org/packages/89/aa/ab0f7891a01eeb2d2e338ae8fecbe57fcebea1a24dbb64d45801bfab481d/attrs-24.3.0-py3-none-any.whl", hash = "sha256:ac96cd038792094f438ad1f6ff80837353805ac950cd2aa0e0625ef19850c308", size = 63397 },
]

[[package]]
name = "auto-train"
version = "1.0.0"
source = { virtual = "." }
dependencies = [
    { name = "geti-telemetry-tools", extra = ["grpc", "logger", "telemetry"] },
    { name = "geti-types" },
    { name = "grpc-interfaces", extra = ["job-submission"] },
    { name = "iai-core" },
]

[package.dev-dependencies]
dev = [
    { name = "mypy" },
    { name = "pre-commit" },
    { name = "pytest" },
    { name = "pytest-freezegun" },
    { name = "ruff" },
    { name = "testcontainers", extra = ["mongodb"] },
]

[package.metadata]
requires-dist = [
    { name = "geti-telemetry-tools", extras = ["telemetry", "logger", "grpc"], editable = "../../../libs/telemetry_tools" },
    { name = "geti-types", editable = "../../../libs/types" },
<<<<<<< HEAD
    { name = "grpc-interfaces", extras = ["job-submission"], editable = "../../../libs/grpc_interfaces" },
    { name = "sc-sdk", editable = "../../libs/sc_sdk" },
=======
    { name = "grpc-interfaces", extras = ["job-submission"], editable = "../../../grpc_interfaces" },
    { name = "iai-core", editable = "../../libs/iai_core_py" },
>>>>>>> 957a6890
]

[package.metadata.requires-dev]
dev = [
    { name = "mypy", specifier = "~=1.15" },
    { name = "pre-commit", specifier = "~=4.1" },
    { name = "pytest", specifier = "~=8.3" },
    { name = "pytest-freezegun" },
    { name = "ruff", specifier = "~=0.11" },
    { name = "testcontainers", extras = ["mongodb"], specifier = "~=4.9" },
]

[[package]]
name = "boto3"
version = "1.37.16"
source = { registry = "https://pypi.org/simple" }
dependencies = [
    { name = "botocore" },
    { name = "jmespath" },
    { name = "s3transfer" },
]
sdist = { url = "https://files.pythonhosted.org/packages/cd/29/c41f2d8ff81cd4b6f9a2eb9367666d9e8613b507f194096b0526bf7a70d2/boto3-1.37.16.tar.gz", hash = "sha256:c9e820b5c7363329951ca3429fa5d51137cbd9766e063d15f212ee407fff89e9", size = 111388 }
wheels = [
    { url = "https://files.pythonhosted.org/packages/09/7f/d667f5be40ccc21fed232f26473b352c6e329298e495b3cf230aef889348/boto3-1.37.16-py3-none-any.whl", hash = "sha256:7ba243b8f9e11ea8856b1875293f1d43f3aa04960d823f2016cb624f47d45048", size = 139562 },
]

[[package]]
name = "botocore"
version = "1.37.16"
source = { registry = "https://pypi.org/simple" }
dependencies = [
    { name = "jmespath" },
    { name = "python-dateutil" },
    { name = "urllib3" },
]
sdist = { url = "https://files.pythonhosted.org/packages/eb/01/8b3015e8ee5b385be7cf53919fa7ee371f61ede18827ca397c446f443e53/botocore-1.37.16.tar.gz", hash = "sha256:26bdf95d5448682bdb05ff4b15b007f977d027c0d791482b43e69f098e609978", size = 13660353 }
wheels = [
    { url = "https://files.pythonhosted.org/packages/d2/e9/98d3f5135cce841b54a8952f244db906511acba624252559e21188f84e90/botocore-1.37.16-py3-none-any.whl", hash = "sha256:d74d04830ead12933a96dc407175ae98b32a5dd0059d7d2b28fc7aa4ed9d3b48", size = 13422674 },
]

[[package]]
name = "cachetools"
version = "5.5.2"
source = { registry = "https://pypi.org/simple" }
sdist = { url = "https://files.pythonhosted.org/packages/6c/81/3747dad6b14fa2cf53fcf10548cf5aea6913e96fab41a3c198676f8948a5/cachetools-5.5.2.tar.gz", hash = "sha256:1a661caa9175d26759571b2e19580f9d6393969e5dfca11fdb1f947a23e640d4", size = 28380 }
wheels = [
    { url = "https://files.pythonhosted.org/packages/72/76/20fa66124dbe6be5cafeb312ece67de6b61dd91a0247d1ea13db4ebb33c2/cachetools-5.5.2-py3-none-any.whl", hash = "sha256:d26a22bcc62eb95c3beabd9f1ee5e820d3d2704fe2967cbe350e20c8ffcd3f0a", size = 10080 },
]

[[package]]
name = "certifi"
version = "2025.1.31"
source = { registry = "https://pypi.org/simple" }
sdist = { url = "https://files.pythonhosted.org/packages/1c/ab/c9f1e32b7b1bf505bf26f0ef697775960db7932abeb7b516de930ba2705f/certifi-2025.1.31.tar.gz", hash = "sha256:3d5da6925056f6f18f119200434a4780a94263f10d1c21d032a6f6b2baa20651", size = 167577 }
wheels = [
    { url = "https://files.pythonhosted.org/packages/38/fc/bce832fd4fd99766c04d1ee0eead6b0ec6486fb100ae5e74c1d91292b982/certifi-2025.1.31-py3-none-any.whl", hash = "sha256:ca78db4565a652026a4db2bcdf68f2fb589ea80d0be70e03929ed730746b84fe", size = 166393 },
]

[[package]]
name = "cfgv"
version = "3.4.0"
source = { registry = "https://pypi.org/simple" }
sdist = { url = "https://files.pythonhosted.org/packages/11/74/539e56497d9bd1d484fd863dd69cbbfa653cd2aa27abfe35653494d85e94/cfgv-3.4.0.tar.gz", hash = "sha256:e52591d4c5f5dead8e0f673fb16db7949d2cfb3f7da4582893288f0ded8fe560", size = 7114 }
wheels = [
    { url = "https://files.pythonhosted.org/packages/c5/55/51844dd50c4fc7a33b653bfaba4c2456f06955289ca770a5dbd5fd267374/cfgv-3.4.0-py2.py3-none-any.whl", hash = "sha256:b7265b1f29fd3316bfcd2b330d63d024f2bfd8bcb8b0272f8e19a504856c48f9", size = 7249 },
]

[[package]]
name = "charset-normalizer"
version = "3.4.1"
source = { registry = "https://pypi.org/simple" }
sdist = { url = "https://files.pythonhosted.org/packages/16/b0/572805e227f01586461c80e0fd25d65a2115599cc9dad142fee4b747c357/charset_normalizer-3.4.1.tar.gz", hash = "sha256:44251f18cd68a75b56585dd00dae26183e102cd5e0f9f1466e6df5da2ed64ea3", size = 123188 }
wheels = [
    { url = "https://files.pythonhosted.org/packages/0d/58/5580c1716040bc89206c77d8f74418caf82ce519aae06450393ca73475d1/charset_normalizer-3.4.1-cp310-cp310-macosx_10_9_universal2.whl", hash = "sha256:91b36a978b5ae0ee86c394f5a54d6ef44db1de0815eb43de826d41d21e4af3de", size = 198013 },
    { url = "https://files.pythonhosted.org/packages/d0/11/00341177ae71c6f5159a08168bcb98c6e6d196d372c94511f9f6c9afe0c6/charset_normalizer-3.4.1-cp310-cp310-manylinux_2_17_aarch64.manylinux2014_aarch64.whl", hash = "sha256:7461baadb4dc00fd9e0acbe254e3d7d2112e7f92ced2adc96e54ef6501c5f176", size = 141285 },
    { url = "https://files.pythonhosted.org/packages/01/09/11d684ea5819e5a8f5100fb0b38cf8d02b514746607934134d31233e02c8/charset_normalizer-3.4.1-cp310-cp310-manylinux_2_17_ppc64le.manylinux2014_ppc64le.whl", hash = "sha256:e218488cd232553829be0664c2292d3af2eeeb94b32bea483cf79ac6a694e037", size = 151449 },
    { url = "https://files.pythonhosted.org/packages/08/06/9f5a12939db324d905dc1f70591ae7d7898d030d7662f0d426e2286f68c9/charset_normalizer-3.4.1-cp310-cp310-manylinux_2_17_s390x.manylinux2014_s390x.whl", hash = "sha256:80ed5e856eb7f30115aaf94e4a08114ccc8813e6ed1b5efa74f9f82e8509858f", size = 143892 },
    { url = "https://files.pythonhosted.org/packages/93/62/5e89cdfe04584cb7f4d36003ffa2936681b03ecc0754f8e969c2becb7e24/charset_normalizer-3.4.1-cp310-cp310-manylinux_2_17_x86_64.manylinux2014_x86_64.whl", hash = "sha256:b010a7a4fd316c3c484d482922d13044979e78d1861f0e0650423144c616a46a", size = 146123 },
    { url = "https://files.pythonhosted.org/packages/a9/ac/ab729a15c516da2ab70a05f8722ecfccc3f04ed7a18e45c75bbbaa347d61/charset_normalizer-3.4.1-cp310-cp310-manylinux_2_5_i686.manylinux1_i686.manylinux_2_17_i686.manylinux2014_i686.whl", hash = "sha256:4532bff1b8421fd0a320463030c7520f56a79c9024a4e88f01c537316019005a", size = 147943 },
    { url = "https://files.pythonhosted.org/packages/03/d2/3f392f23f042615689456e9a274640c1d2e5dd1d52de36ab8f7955f8f050/charset_normalizer-3.4.1-cp310-cp310-musllinux_1_2_aarch64.whl", hash = "sha256:d973f03c0cb71c5ed99037b870f2be986c3c05e63622c017ea9816881d2dd247", size = 142063 },
    { url = "https://files.pythonhosted.org/packages/f2/e3/e20aae5e1039a2cd9b08d9205f52142329f887f8cf70da3650326670bddf/charset_normalizer-3.4.1-cp310-cp310-musllinux_1_2_i686.whl", hash = "sha256:3a3bd0dcd373514dcec91c411ddb9632c0d7d92aed7093b8c3bbb6d69ca74408", size = 150578 },
    { url = "https://files.pythonhosted.org/packages/8d/af/779ad72a4da0aed925e1139d458adc486e61076d7ecdcc09e610ea8678db/charset_normalizer-3.4.1-cp310-cp310-musllinux_1_2_ppc64le.whl", hash = "sha256:d9c3cdf5390dcd29aa8056d13e8e99526cda0305acc038b96b30352aff5ff2bb", size = 153629 },
    { url = "https://files.pythonhosted.org/packages/c2/b6/7aa450b278e7aa92cf7732140bfd8be21f5f29d5bf334ae987c945276639/charset_normalizer-3.4.1-cp310-cp310-musllinux_1_2_s390x.whl", hash = "sha256:2bdfe3ac2e1bbe5b59a1a63721eb3b95fc9b6817ae4a46debbb4e11f6232428d", size = 150778 },
    { url = "https://files.pythonhosted.org/packages/39/f4/d9f4f712d0951dcbfd42920d3db81b00dd23b6ab520419626f4023334056/charset_normalizer-3.4.1-cp310-cp310-musllinux_1_2_x86_64.whl", hash = "sha256:eab677309cdb30d047996b36d34caeda1dc91149e4fdca0b1a039b3f79d9a807", size = 146453 },
    { url = "https://files.pythonhosted.org/packages/49/2b/999d0314e4ee0cff3cb83e6bc9aeddd397eeed693edb4facb901eb8fbb69/charset_normalizer-3.4.1-cp310-cp310-win32.whl", hash = "sha256:c0429126cf75e16c4f0ad00ee0eae4242dc652290f940152ca8c75c3a4b6ee8f", size = 95479 },
    { url = "https://files.pythonhosted.org/packages/2d/ce/3cbed41cff67e455a386fb5e5dd8906cdda2ed92fbc6297921f2e4419309/charset_normalizer-3.4.1-cp310-cp310-win_amd64.whl", hash = "sha256:9f0b8b1c6d84c8034a44893aba5e767bf9c7a211e313a9605d9c617d7083829f", size = 102790 },
    { url = "https://files.pythonhosted.org/packages/72/80/41ef5d5a7935d2d3a773e3eaebf0a9350542f2cab4eac59a7a4741fbbbbe/charset_normalizer-3.4.1-cp311-cp311-macosx_10_9_universal2.whl", hash = "sha256:8bfa33f4f2672964266e940dd22a195989ba31669bd84629f05fab3ef4e2d125", size = 194995 },
    { url = "https://files.pythonhosted.org/packages/7a/28/0b9fefa7b8b080ec492110af6d88aa3dea91c464b17d53474b6e9ba5d2c5/charset_normalizer-3.4.1-cp311-cp311-manylinux_2_17_aarch64.manylinux2014_aarch64.whl", hash = "sha256:28bf57629c75e810b6ae989f03c0828d64d6b26a5e205535585f96093e405ed1", size = 139471 },
    { url = "https://files.pythonhosted.org/packages/71/64/d24ab1a997efb06402e3fc07317e94da358e2585165930d9d59ad45fcae2/charset_normalizer-3.4.1-cp311-cp311-manylinux_2_17_ppc64le.manylinux2014_ppc64le.whl", hash = "sha256:f08ff5e948271dc7e18a35641d2f11a4cd8dfd5634f55228b691e62b37125eb3", size = 149831 },
    { url = "https://files.pythonhosted.org/packages/37/ed/be39e5258e198655240db5e19e0b11379163ad7070962d6b0c87ed2c4d39/charset_normalizer-3.4.1-cp311-cp311-manylinux_2_17_s390x.manylinux2014_s390x.whl", hash = "sha256:234ac59ea147c59ee4da87a0c0f098e9c8d169f4dc2a159ef720f1a61bbe27cd", size = 142335 },
    { url = "https://files.pythonhosted.org/packages/88/83/489e9504711fa05d8dde1574996408026bdbdbd938f23be67deebb5eca92/charset_normalizer-3.4.1-cp311-cp311-manylinux_2_17_x86_64.manylinux2014_x86_64.whl", hash = "sha256:fd4ec41f914fa74ad1b8304bbc634b3de73d2a0889bd32076342a573e0779e00", size = 143862 },
    { url = "https://files.pythonhosted.org/packages/c6/c7/32da20821cf387b759ad24627a9aca289d2822de929b8a41b6241767b461/charset_normalizer-3.4.1-cp311-cp311-manylinux_2_5_i686.manylinux1_i686.manylinux_2_17_i686.manylinux2014_i686.whl", hash = "sha256:eea6ee1db730b3483adf394ea72f808b6e18cf3cb6454b4d86e04fa8c4327a12", size = 145673 },
    { url = "https://files.pythonhosted.org/packages/68/85/f4288e96039abdd5aeb5c546fa20a37b50da71b5cf01e75e87f16cd43304/charset_normalizer-3.4.1-cp311-cp311-musllinux_1_2_aarch64.whl", hash = "sha256:c96836c97b1238e9c9e3fe90844c947d5afbf4f4c92762679acfe19927d81d77", size = 140211 },
    { url = "https://files.pythonhosted.org/packages/28/a3/a42e70d03cbdabc18997baf4f0227c73591a08041c149e710045c281f97b/charset_normalizer-3.4.1-cp311-cp311-musllinux_1_2_i686.whl", hash = "sha256:4d86f7aff21ee58f26dcf5ae81a9addbd914115cdebcbb2217e4f0ed8982e146", size = 148039 },
    { url = "https://files.pythonhosted.org/packages/85/e4/65699e8ab3014ecbe6f5c71d1a55d810fb716bbfd74f6283d5c2aa87febf/charset_normalizer-3.4.1-cp311-cp311-musllinux_1_2_ppc64le.whl", hash = "sha256:09b5e6733cbd160dcc09589227187e242a30a49ca5cefa5a7edd3f9d19ed53fd", size = 151939 },
    { url = "https://files.pythonhosted.org/packages/b1/82/8e9fe624cc5374193de6860aba3ea8070f584c8565ee77c168ec13274bd2/charset_normalizer-3.4.1-cp311-cp311-musllinux_1_2_s390x.whl", hash = "sha256:5777ee0881f9499ed0f71cc82cf873d9a0ca8af166dfa0af8ec4e675b7df48e6", size = 149075 },
    { url = "https://files.pythonhosted.org/packages/3d/7b/82865ba54c765560c8433f65e8acb9217cb839a9e32b42af4aa8e945870f/charset_normalizer-3.4.1-cp311-cp311-musllinux_1_2_x86_64.whl", hash = "sha256:237bdbe6159cff53b4f24f397d43c6336c6b0b42affbe857970cefbb620911c8", size = 144340 },
    { url = "https://files.pythonhosted.org/packages/b5/b6/9674a4b7d4d99a0d2df9b215da766ee682718f88055751e1e5e753c82db0/charset_normalizer-3.4.1-cp311-cp311-win32.whl", hash = "sha256:8417cb1f36cc0bc7eaba8ccb0e04d55f0ee52df06df3ad55259b9a323555fc8b", size = 95205 },
    { url = "https://files.pythonhosted.org/packages/1e/ab/45b180e175de4402dcf7547e4fb617283bae54ce35c27930a6f35b6bef15/charset_normalizer-3.4.1-cp311-cp311-win_amd64.whl", hash = "sha256:d7f50a1f8c450f3925cb367d011448c39239bb3eb4117c36a6d354794de4ce76", size = 102441 },
    { url = "https://files.pythonhosted.org/packages/0a/9a/dd1e1cdceb841925b7798369a09279bd1cf183cef0f9ddf15a3a6502ee45/charset_normalizer-3.4.1-cp312-cp312-macosx_10_13_universal2.whl", hash = "sha256:73d94b58ec7fecbc7366247d3b0b10a21681004153238750bb67bd9012414545", size = 196105 },
    { url = "https://files.pythonhosted.org/packages/d3/8c/90bfabf8c4809ecb648f39794cf2a84ff2e7d2a6cf159fe68d9a26160467/charset_normalizer-3.4.1-cp312-cp312-manylinux_2_17_aarch64.manylinux2014_aarch64.whl", hash = "sha256:dad3e487649f498dd991eeb901125411559b22e8d7ab25d3aeb1af367df5efd7", size = 140404 },
    { url = "https://files.pythonhosted.org/packages/ad/8f/e410d57c721945ea3b4f1a04b74f70ce8fa800d393d72899f0a40526401f/charset_normalizer-3.4.1-cp312-cp312-manylinux_2_17_ppc64le.manylinux2014_ppc64le.whl", hash = "sha256:c30197aa96e8eed02200a83fba2657b4c3acd0f0aa4bdc9f6c1af8e8962e0757", size = 150423 },
    { url = "https://files.pythonhosted.org/packages/f0/b8/e6825e25deb691ff98cf5c9072ee0605dc2acfca98af70c2d1b1bc75190d/charset_normalizer-3.4.1-cp312-cp312-manylinux_2_17_s390x.manylinux2014_s390x.whl", hash = "sha256:2369eea1ee4a7610a860d88f268eb39b95cb588acd7235e02fd5a5601773d4fa", size = 143184 },
    { url = "https://files.pythonhosted.org/packages/3e/a2/513f6cbe752421f16d969e32f3583762bfd583848b763913ddab8d9bfd4f/charset_normalizer-3.4.1-cp312-cp312-manylinux_2_17_x86_64.manylinux2014_x86_64.whl", hash = "sha256:bc2722592d8998c870fa4e290c2eec2c1569b87fe58618e67d38b4665dfa680d", size = 145268 },
    { url = "https://files.pythonhosted.org/packages/74/94/8a5277664f27c3c438546f3eb53b33f5b19568eb7424736bdc440a88a31f/charset_normalizer-3.4.1-cp312-cp312-manylinux_2_5_i686.manylinux1_i686.manylinux_2_17_i686.manylinux2014_i686.whl", hash = "sha256:ffc9202a29ab3920fa812879e95a9e78b2465fd10be7fcbd042899695d75e616", size = 147601 },
    { url = "https://files.pythonhosted.org/packages/7c/5f/6d352c51ee763623a98e31194823518e09bfa48be2a7e8383cf691bbb3d0/charset_normalizer-3.4.1-cp312-cp312-musllinux_1_2_aarch64.whl", hash = "sha256:804a4d582ba6e5b747c625bf1255e6b1507465494a40a2130978bda7b932c90b", size = 141098 },
    { url = "https://files.pythonhosted.org/packages/78/d4/f5704cb629ba5ab16d1d3d741396aec6dc3ca2b67757c45b0599bb010478/charset_normalizer-3.4.1-cp312-cp312-musllinux_1_2_i686.whl", hash = "sha256:0f55e69f030f7163dffe9fd0752b32f070566451afe180f99dbeeb81f511ad8d", size = 149520 },
    { url = "https://files.pythonhosted.org/packages/c5/96/64120b1d02b81785f222b976c0fb79a35875457fa9bb40827678e54d1bc8/charset_normalizer-3.4.1-cp312-cp312-musllinux_1_2_ppc64le.whl", hash = "sha256:c4c3e6da02df6fa1410a7680bd3f63d4f710232d3139089536310d027950696a", size = 152852 },
    { url = "https://files.pythonhosted.org/packages/84/c9/98e3732278a99f47d487fd3468bc60b882920cef29d1fa6ca460a1fdf4e6/charset_normalizer-3.4.1-cp312-cp312-musllinux_1_2_s390x.whl", hash = "sha256:5df196eb874dae23dcfb968c83d4f8fdccb333330fe1fc278ac5ceeb101003a9", size = 150488 },
    { url = "https://files.pythonhosted.org/packages/13/0e/9c8d4cb99c98c1007cc11eda969ebfe837bbbd0acdb4736d228ccaabcd22/charset_normalizer-3.4.1-cp312-cp312-musllinux_1_2_x86_64.whl", hash = "sha256:e358e64305fe12299a08e08978f51fc21fac060dcfcddd95453eabe5b93ed0e1", size = 146192 },
    { url = "https://files.pythonhosted.org/packages/b2/21/2b6b5b860781a0b49427309cb8670785aa543fb2178de875b87b9cc97746/charset_normalizer-3.4.1-cp312-cp312-win32.whl", hash = "sha256:9b23ca7ef998bc739bf6ffc077c2116917eabcc901f88da1b9856b210ef63f35", size = 95550 },
    { url = "https://files.pythonhosted.org/packages/21/5b/1b390b03b1d16c7e382b561c5329f83cc06623916aab983e8ab9239c7d5c/charset_normalizer-3.4.1-cp312-cp312-win_amd64.whl", hash = "sha256:6ff8a4a60c227ad87030d76e99cd1698345d4491638dfa6673027c48b3cd395f", size = 102785 },
    { url = "https://files.pythonhosted.org/packages/38/94/ce8e6f63d18049672c76d07d119304e1e2d7c6098f0841b51c666e9f44a0/charset_normalizer-3.4.1-cp313-cp313-macosx_10_13_universal2.whl", hash = "sha256:aabfa34badd18f1da5ec1bc2715cadc8dca465868a4e73a0173466b688f29dda", size = 195698 },
    { url = "https://files.pythonhosted.org/packages/24/2e/dfdd9770664aae179a96561cc6952ff08f9a8cd09a908f259a9dfa063568/charset_normalizer-3.4.1-cp313-cp313-manylinux_2_17_aarch64.manylinux2014_aarch64.whl", hash = "sha256:22e14b5d70560b8dd51ec22863f370d1e595ac3d024cb8ad7d308b4cd95f8313", size = 140162 },
    { url = "https://files.pythonhosted.org/packages/24/4e/f646b9093cff8fc86f2d60af2de4dc17c759de9d554f130b140ea4738ca6/charset_normalizer-3.4.1-cp313-cp313-manylinux_2_17_ppc64le.manylinux2014_ppc64le.whl", hash = "sha256:8436c508b408b82d87dc5f62496973a1805cd46727c34440b0d29d8a2f50a6c9", size = 150263 },
    { url = "https://files.pythonhosted.org/packages/5e/67/2937f8d548c3ef6e2f9aab0f6e21001056f692d43282b165e7c56023e6dd/charset_normalizer-3.4.1-cp313-cp313-manylinux_2_17_s390x.manylinux2014_s390x.whl", hash = "sha256:2d074908e1aecee37a7635990b2c6d504cd4766c7bc9fc86d63f9c09af3fa11b", size = 142966 },
    { url = "https://files.pythonhosted.org/packages/52/ed/b7f4f07de100bdb95c1756d3a4d17b90c1a3c53715c1a476f8738058e0fa/charset_normalizer-3.4.1-cp313-cp313-manylinux_2_17_x86_64.manylinux2014_x86_64.whl", hash = "sha256:955f8851919303c92343d2f66165294848d57e9bba6cf6e3625485a70a038d11", size = 144992 },
    { url = "https://files.pythonhosted.org/packages/96/2c/d49710a6dbcd3776265f4c923bb73ebe83933dfbaa841c5da850fe0fd20b/charset_normalizer-3.4.1-cp313-cp313-manylinux_2_5_i686.manylinux1_i686.manylinux_2_17_i686.manylinux2014_i686.whl", hash = "sha256:44ecbf16649486d4aebafeaa7ec4c9fed8b88101f4dd612dcaf65d5e815f837f", size = 147162 },
    { url = "https://files.pythonhosted.org/packages/b4/41/35ff1f9a6bd380303dea55e44c4933b4cc3c4850988927d4082ada230273/charset_normalizer-3.4.1-cp313-cp313-musllinux_1_2_aarch64.whl", hash = "sha256:0924e81d3d5e70f8126529951dac65c1010cdf117bb75eb02dd12339b57749dd", size = 140972 },
    { url = "https://files.pythonhosted.org/packages/fb/43/c6a0b685fe6910d08ba971f62cd9c3e862a85770395ba5d9cad4fede33ab/charset_normalizer-3.4.1-cp313-cp313-musllinux_1_2_i686.whl", hash = "sha256:2967f74ad52c3b98de4c3b32e1a44e32975e008a9cd2a8cc8966d6a5218c5cb2", size = 149095 },
    { url = "https://files.pythonhosted.org/packages/4c/ff/a9a504662452e2d2878512115638966e75633519ec11f25fca3d2049a94a/charset_normalizer-3.4.1-cp313-cp313-musllinux_1_2_ppc64le.whl", hash = "sha256:c75cb2a3e389853835e84a2d8fb2b81a10645b503eca9bcb98df6b5a43eb8886", size = 152668 },
    { url = "https://files.pythonhosted.org/packages/6c/71/189996b6d9a4b932564701628af5cee6716733e9165af1d5e1b285c530ed/charset_normalizer-3.4.1-cp313-cp313-musllinux_1_2_s390x.whl", hash = "sha256:09b26ae6b1abf0d27570633b2b078a2a20419c99d66fb2823173d73f188ce601", size = 150073 },
    { url = "https://files.pythonhosted.org/packages/e4/93/946a86ce20790e11312c87c75ba68d5f6ad2208cfb52b2d6a2c32840d922/charset_normalizer-3.4.1-cp313-cp313-musllinux_1_2_x86_64.whl", hash = "sha256:fa88b843d6e211393a37219e6a1c1df99d35e8fd90446f1118f4216e307e48cd", size = 145732 },
    { url = "https://files.pythonhosted.org/packages/cd/e5/131d2fb1b0dddafc37be4f3a2fa79aa4c037368be9423061dccadfd90091/charset_normalizer-3.4.1-cp313-cp313-win32.whl", hash = "sha256:eb8178fe3dba6450a3e024e95ac49ed3400e506fd4e9e5c32d30adda88cbd407", size = 95391 },
    { url = "https://files.pythonhosted.org/packages/27/f2/4f9a69cc7712b9b5ad8fdb87039fd89abba997ad5cbe690d1835d40405b0/charset_normalizer-3.4.1-cp313-cp313-win_amd64.whl", hash = "sha256:b1ac5992a838106edb89654e0aebfc24f5848ae2547d22c2c3f66454daa11971", size = 102702 },
    { url = "https://files.pythonhosted.org/packages/0e/f6/65ecc6878a89bb1c23a086ea335ad4bf21a588990c3f535a227b9eea9108/charset_normalizer-3.4.1-py3-none-any.whl", hash = "sha256:d98b1668f06378c6dbefec3b92299716b931cd4e6061f3c875a71ced1780ab85", size = 49767 },
]

[[package]]
name = "colorama"
version = "0.4.6"
source = { registry = "https://pypi.org/simple" }
sdist = { url = "https://files.pythonhosted.org/packages/d8/53/6f443c9a4a8358a93a6792e2acffb9d9d5cb0a5cfd8802644b7b1c9a02e4/colorama-0.4.6.tar.gz", hash = "sha256:08695f5cb7ed6e0531a20572697297273c47b8cae5a63ffc6d6ed5c201be6e44", size = 27697 }
wheels = [
    { url = "https://files.pythonhosted.org/packages/d1/d6/3965ed04c63042e047cb6a3e6ed1a63a35087b6a609aa3a15ed8ac56c221/colorama-0.4.6-py2.py3-none-any.whl", hash = "sha256:4f1d9991f5acc0ca119f9d443620b77f9d6b33703e51011c16baf57afb285fc6", size = 25335 },
]

[[package]]
name = "deprecated"
version = "1.2.18"
source = { registry = "https://pypi.org/simple" }
dependencies = [
    { name = "wrapt" },
]
sdist = { url = "https://files.pythonhosted.org/packages/98/97/06afe62762c9a8a86af0cfb7bfdab22a43ad17138b07af5b1a58442690a2/deprecated-1.2.18.tar.gz", hash = "sha256:422b6f6d859da6f2ef57857761bfb392480502a64c3028ca9bbe86085d72115d", size = 2928744 }
wheels = [
    { url = "https://files.pythonhosted.org/packages/6e/c6/ac0b6c1e2d138f1002bcf799d330bd6d85084fece321e662a14223794041/Deprecated-1.2.18-py2.py3-none-any.whl", hash = "sha256:bd5011788200372a32418f888e326a09ff80d0214bd961147cfed01b5c018eec", size = 9998 },
]

[[package]]
name = "distlib"
version = "0.3.9"
source = { registry = "https://pypi.org/simple" }
sdist = { url = "https://files.pythonhosted.org/packages/0d/dd/1bec4c5ddb504ca60fc29472f3d27e8d4da1257a854e1d96742f15c1d02d/distlib-0.3.9.tar.gz", hash = "sha256:a60f20dea646b8a33f3e7772f74dc0b2d0772d2837ee1342a00645c81edf9403", size = 613923 }
wheels = [
    { url = "https://files.pythonhosted.org/packages/91/a1/cf2472db20f7ce4a6be1253a81cfdf85ad9c7885ffbed7047fb72c24cf87/distlib-0.3.9-py2.py3-none-any.whl", hash = "sha256:47f8c22fd27c27e25a65601af709b38e4f0a45ea4fc2e710f65755fa8caaaf87", size = 468973 },
]

[[package]]
name = "dnspython"
version = "2.7.0"
source = { registry = "https://pypi.org/simple" }
sdist = { url = "https://files.pythonhosted.org/packages/b5/4a/263763cb2ba3816dd94b08ad3a33d5fdae34ecb856678773cc40a3605829/dnspython-2.7.0.tar.gz", hash = "sha256:ce9c432eda0dc91cf618a5cedf1a4e142651196bbcd2c80e89ed5a907e5cfaf1", size = 345197 }
wheels = [
    { url = "https://files.pythonhosted.org/packages/68/1b/e0a87d256e40e8c888847551b20a017a6b98139178505dc7ffb96f04e954/dnspython-2.7.0-py3-none-any.whl", hash = "sha256:b4c34b7d10b51bcc3a5071e7b8dee77939f1e878477eeecc965e9835f63c6c86", size = 313632 },
]

[[package]]
name = "docker"
version = "7.1.0"
source = { registry = "https://pypi.org/simple" }
dependencies = [
    { name = "pywin32", marker = "sys_platform == 'win32'" },
    { name = "requests" },
    { name = "urllib3" },
]
sdist = { url = "https://files.pythonhosted.org/packages/91/9b/4a2ea29aeba62471211598dac5d96825bb49348fa07e906ea930394a83ce/docker-7.1.0.tar.gz", hash = "sha256:ad8c70e6e3f8926cb8a92619b832b4ea5299e2831c14284663184e200546fa6c", size = 117834 }
wheels = [
    { url = "https://files.pythonhosted.org/packages/e3/26/57c6fb270950d476074c087527a558ccb6f4436657314bfb6cdf484114c4/docker-7.1.0-py3-none-any.whl", hash = "sha256:c96b93b7f0a746f9e77d325bcfb87422a3d8bd4f03136ae8a85b37f1898d5fc0", size = 147774 },
]

[[package]]
name = "exceptiongroup"
version = "1.2.2"
source = { registry = "https://pypi.org/simple" }
sdist = { url = "https://files.pythonhosted.org/packages/09/35/2495c4ac46b980e4ca1f6ad6db102322ef3ad2410b79fdde159a4b0f3b92/exceptiongroup-1.2.2.tar.gz", hash = "sha256:47c2edf7c6738fafb49fd34290706d1a1a2f4d1c6df275526b62cbb4aa5393cc", size = 28883 }
wheels = [
    { url = "https://files.pythonhosted.org/packages/02/cc/b7e31358aac6ed1ef2bb790a9746ac2c69bcb3c8588b41616914eb106eaf/exceptiongroup-1.2.2-py3-none-any.whl", hash = "sha256:3111b9d131c238bec2f8f516e123e14ba243563fb135d3fe885990585aa7795b", size = 16453 },
]

[[package]]
name = "filelock"
version = "3.18.0"
source = { registry = "https://pypi.org/simple" }
sdist = { url = "https://files.pythonhosted.org/packages/0a/10/c23352565a6544bdc5353e0b15fc1c563352101f30e24bf500207a54df9a/filelock-3.18.0.tar.gz", hash = "sha256:adbc88eabb99d2fec8c9c1b229b171f18afa655400173ddc653d5d01501fb9f2", size = 18075 }
wheels = [
    { url = "https://files.pythonhosted.org/packages/4d/36/2a115987e2d8c300a974597416d9de88f2444426de9571f4b59b2cca3acc/filelock-3.18.0-py3-none-any.whl", hash = "sha256:c401f4f8377c4464e6db25fff06205fd89bdd83b65eb0488ed1b160f780e21de", size = 16215 },
]

[[package]]
name = "freezegun"
version = "1.5.1"
source = { registry = "https://pypi.org/simple" }
dependencies = [
    { name = "python-dateutil" },
]
sdist = { url = "https://files.pythonhosted.org/packages/2c/ef/722b8d71ddf4d48f25f6d78aa2533d505bf3eec000a7cacb8ccc8de61f2f/freezegun-1.5.1.tar.gz", hash = "sha256:b29dedfcda6d5e8e083ce71b2b542753ad48cfec44037b3fc79702e2980a89e9", size = 33697 }
wheels = [
    { url = "https://files.pythonhosted.org/packages/51/0b/0d7fee5919bccc1fdc1c2a7528b98f65c6f69b223a3fd8f809918c142c36/freezegun-1.5.1-py3-none-any.whl", hash = "sha256:bf111d7138a8abe55ab48a71755673dbaa4ab87f4cff5634a4442dfec34c15f1", size = 17569 },
]

[[package]]
name = "geti-feature-tools"
version = "1.0.0"
source = { editable = "../../../libs/feature_tools" }

[package.metadata]

[package.metadata.requires-dev]
dev = [
    { name = "mypy", specifier = "~=1.15" },
    { name = "pre-commit", specifier = "~=4.1" },
    { name = "pytest", specifier = "~=8.3" },
    { name = "ruff", specifier = "~=0.11" },
]

[[package]]
name = "geti-telemetry-tools"
version = "1.0.3"
source = { editable = "../../../libs/telemetry_tools" }

[package.optional-dependencies]
grpc = [
    { name = "grpcio" },
    { name = "opentelemetry-instrumentation-grpc", extra = ["instruments"] },
]
logger = [
    { name = "opentelemetry-instrumentation-logging" },
]
telemetry = [
    { name = "opentelemetry-api" },
    { name = "opentelemetry-exporter-otlp-proto-grpc" },
    { name = "opentelemetry-exporter-otlp-proto-http" },
    { name = "opentelemetry-sdk" },
]

[package.metadata]
requires-dist = [
    { name = "confluent-kafka", marker = "extra == 'kafka'", specifier = ">=1.8.2,<=2.3.0" },
    { name = "fastapi", marker = "extra == 'fastapi'", specifier = "~=0.115" },
    { name = "grpcio", marker = "extra == 'grpc'", specifier = ">=1.51.1,<2.0" },
    { name = "opentelemetry-api", marker = "extra == 'telemetry'", specifier = "==1.24.0" },
    { name = "opentelemetry-exporter-otlp-proto-grpc", marker = "extra == 'telemetry'", specifier = "==1.24.0" },
    { name = "opentelemetry-exporter-otlp-proto-http", marker = "extra == 'telemetry'", specifier = "==1.24.0" },
    { name = "opentelemetry-instrumentation-confluent-kafka", marker = "extra == 'kafka'", specifier = "==0.45b0" },
    { name = "opentelemetry-instrumentation-fastapi", marker = "extra == 'fastapi'", specifier = "==0.45b0" },
    { name = "opentelemetry-instrumentation-grpc", extras = ["instruments"], marker = "extra == 'grpc'", specifier = "==0.45b0" },
    { name = "opentelemetry-instrumentation-logging", marker = "extra == 'logger'", specifier = "==0.45b0" },
    { name = "opentelemetry-propagator-b3", marker = "extra == 'b3'", specifier = "==1.21.0" },
    { name = "opentelemetry-propagator-jaeger", marker = "extra == 'jaeger'", specifier = "==1.21.0" },
    { name = "opentelemetry-sdk", marker = "extra == 'telemetry'", specifier = "==1.24.0" },
]
provides-extras = ["b3", "fastapi", "grpc", "jaeger", "kafka", "logger", "telemetry"]

[package.metadata.requires-dev]
dev = [
    { name = "confluent-kafka", specifier = "~=2.3" },
    { name = "geti-telemetry-tools", extras = ["b3", "fastapi", "grpc", "jaeger", "kafka", "logger", "telemetry"] },
    { name = "httpx", specifier = "~=0.23" },
    { name = "mypy", specifier = "~=1.15" },
    { name = "pre-commit", specifier = "~=4.1" },
    { name = "pytest", specifier = "~=8.3" },
    { name = "pytest-freezegun" },
    { name = "ruff", specifier = "~=0.11" },
    { name = "testfixtures" },
]

[[package]]
name = "geti-types"
version = "1.0.2"
source = { editable = "../../../libs/types" }

[package.metadata]
requires-dist = [{ name = "bson", marker = "extra == 'bson'", specifier = "~=0.5" }]
provides-extras = ["bson"]

[package.metadata.requires-dev]
dev = [
    { name = "geti-types", extras = ["bson"] },
    { name = "mypy", specifier = "~=1.15" },
    { name = "pre-commit", specifier = "~=4.1" },
    { name = "pytest", specifier = "~=8.3" },
    { name = "ruff", specifier = "~=0.11" },
]

[[package]]
name = "googleapis-common-protos"
version = "1.69.2"
source = { registry = "https://pypi.org/simple" }
dependencies = [
    { name = "protobuf" },
]
sdist = { url = "https://files.pythonhosted.org/packages/1b/d7/ee9d56af4e6dbe958562b5020f46263c8a4628e7952070241fc0e9b182ae/googleapis_common_protos-1.69.2.tar.gz", hash = "sha256:3e1b904a27a33c821b4b749fd31d334c0c9c30e6113023d495e48979a3dc9c5f", size = 144496 }
wheels = [
    { url = "https://files.pythonhosted.org/packages/f9/53/d35476d547a286506f0a6a634ccf1e5d288fffd53d48f0bd5fef61d68684/googleapis_common_protos-1.69.2-py3-none-any.whl", hash = "sha256:0b30452ff9c7a27d80bfc5718954063e8ab53dd3697093d3bc99581f5fd24212", size = 293215 },
]

[[package]]
name = "grpc-interfaces"
version = "1.0.0"
source = { editable = "../../../libs/grpc_interfaces" }
dependencies = [
    { name = "grpcio" },
]

[package.optional-dependencies]
job-submission = [
    { name = "geti-types" },
    { name = "readerwriterlock" },
]

[package.metadata]
requires-dist = [
    { name = "geti-types", marker = "extra == 'job-submission'", editable = "../../../libs/types" },
    { name = "google-api-python-client", marker = "extra == 'account-service'", specifier = "==2.90.0" },
    { name = "grpc-interfaces", extras = ["account-service", "credit-system", "job-submission", "job-update", "model-registration"], marker = "extra == 'all'" },
    { name = "grpcio", specifier = "~=1.62" },
    { name = "protobuf", marker = "extra == 'model-registration'", specifier = "~=4.24" },
    { name = "pydantic", marker = "extra == 'account-service'", specifier = "==2.6.1" },
    { name = "readerwriterlock", marker = "extra == 'job-submission'", specifier = "~=1.0" },
]
provides-extras = ["account-service", "credit-system", "job-submission", "job-update", "model-registration", "all"]

[package.metadata.requires-dev]
dev = [
    { name = "grpc-interfaces", extras = ["all"] },
    { name = "grpcio-tools" },
    { name = "mypy", specifier = "~=1.15" },
    { name = "mypy-protobuf" },
    { name = "pre-commit", specifier = "~=4.1" },
    { name = "pytest", specifier = "~=8.3" },
    { name = "ruff", specifier = "~=0.11" },
]

[[package]]
name = "grpcio"
version = "1.62.0"
source = { registry = "https://pypi.org/simple" }
sdist = { url = "https://files.pythonhosted.org/packages/50/4e/7ed8c24c93c8d000b9ea2927f555ae3b03cfabe035d65eda0db848cb20b6/grpcio-1.62.0.tar.gz", hash = "sha256:748496af9238ac78dcd98cce65421f1adce28c3979393e3609683fcd7f3880d7", size = 26315723 }
wheels = [
    { url = "https://files.pythonhosted.org/packages/a0/96/693008345ac95ff4c6cf239692e62c325a1eee1c7cab0ab40a0ac92a082b/grpcio-1.62.0-cp310-cp310-linux_armv7l.whl", hash = "sha256:136ffd79791b1eddda8d827b607a6285474ff8a1a5735c4947b58c481e5e4271", size = 4766482 },
    { url = "https://files.pythonhosted.org/packages/4c/41/8cc2f752939d3c31cdea354a7b76a050e5bfa2723fbf25aced7c3333881d/grpcio-1.62.0-cp310-cp310-macosx_12_0_universal2.whl", hash = "sha256:d6a56ba703be6b6267bf19423d888600c3f574ac7c2cc5e6220af90662a4d6b0", size = 9991496 },
    { url = "https://files.pythonhosted.org/packages/17/4f/d37d7c35282df7f78070c80880009b930356506795507406408b1b1b1852/grpcio-1.62.0-cp310-cp310-manylinux_2_17_aarch64.whl", hash = "sha256:4cd356211579043fce9f52acc861e519316fff93980a212c8109cca8f47366b6", size = 5290967 },
    { url = "https://files.pythonhosted.org/packages/e0/86/ec97d4e4783489fc520bf9746df51e1143190cf278342b53ae043a14606c/grpcio-1.62.0-cp310-cp310-manylinux_2_17_i686.manylinux2014_i686.whl", hash = "sha256:e803e9b58d8f9b4ff0ea991611a8d51b31c68d2e24572cd1fe85e99e8cc1b4f8", size = 5829284 },
    { url = "https://files.pythonhosted.org/packages/9c/0a/9d6ade3d7d70c4abdd4e1aa725324f53a08970f45c4ca7fa748993e60bfd/grpcio-1.62.0-cp310-cp310-manylinux_2_17_x86_64.manylinux2014_x86_64.whl", hash = "sha256:f4c04fe33039b35b97c02d2901a164bbbb2f21fb9c4e2a45a959f0b044c3512c", size = 5548429 },
    { url = "https://files.pythonhosted.org/packages/53/11/49c264a344183fc13dc317b8d24036f6cb0808c21c8875058164be357803/grpcio-1.62.0-cp310-cp310-musllinux_1_1_i686.whl", hash = "sha256:95370c71b8c9062f9ea033a0867c4c73d6f0ff35113ebd2618171ec1f1e903e0", size = 6114657 },
    { url = "https://files.pythonhosted.org/packages/5d/8e/e7ed9066a6c8ed3b2ff6627d985f311abd323062816b135b1dfb5b62fc2d/grpcio-1.62.0-cp310-cp310-musllinux_1_1_x86_64.whl", hash = "sha256:c912688acc05e4ff012c8891803659d6a8a8b5106f0f66e0aed3fb7e77898fa6", size = 5778825 },
    { url = "https://files.pythonhosted.org/packages/dc/2b/a65e2754e7f354cff1a71c7b8622913bbe00482cb66995398ab720004f02/grpcio-1.62.0-cp310-cp310-win32.whl", hash = "sha256:821a44bd63d0f04e33cf4ddf33c14cae176346486b0df08b41a6132b976de5fc", size = 3190246 },
    { url = "https://files.pythonhosted.org/packages/ae/b0/78da845455a601a69a359ca2eafc341bc9670ede132d9aa65d9849cf2ac0/grpcio-1.62.0-cp310-cp310-win_amd64.whl", hash = "sha256:81531632f93fece32b2762247c4c169021177e58e725494f9a746ca62c83acaa", size = 3793871 },
    { url = "https://files.pythonhosted.org/packages/a5/f1/53b8c8779996020fc9a8b034a35eb15dd77a4fe1727b28a51f3b87f95db1/grpcio-1.62.0-cp311-cp311-linux_armv7l.whl", hash = "sha256:3fa15850a6aba230eed06b236287c50d65a98f05054a0f01ccedf8e1cc89d57f", size = 4775086 },
    { url = "https://files.pythonhosted.org/packages/d3/8a/4e997c40be25c54b4c46140175052c996a9ca99ae7f563dce29112e5dbcf/grpcio-1.62.0-cp311-cp311-macosx_10_10_universal2.whl", hash = "sha256:36df33080cd7897623feff57831eb83c98b84640b016ce443305977fac7566fb", size = 10019291 },
    { url = "https://files.pythonhosted.org/packages/56/25/8782b7f02a68b41d6e8f4b61c0fe75aab031ab1b4c9c64c547b6fb7ab607/grpcio-1.62.0-cp311-cp311-manylinux_2_17_aarch64.whl", hash = "sha256:7a195531828b46ea9c4623c47e1dc45650fc7206f8a71825898dd4c9004b0928", size = 5294852 },
    { url = "https://files.pythonhosted.org/packages/a2/9b/9514fabcf3b1491f3c371d88f791284041b923af0b2890c6e2d57a35de7c/grpcio-1.62.0-cp311-cp311-manylinux_2_17_i686.manylinux2014_i686.whl", hash = "sha256:ab140a3542bbcea37162bdfc12ce0d47a3cda3f2d91b752a124cc9fe6776a9e2", size = 5830526 },
    { url = "https://files.pythonhosted.org/packages/7e/61/79618621c56244d4778811f98737af8be4af1c0b034261c270cdfbda0762/grpcio-1.62.0-cp311-cp311-manylinux_2_17_x86_64.manylinux2014_x86_64.whl", hash = "sha256:7f9d6c3223914abb51ac564dc9c3782d23ca445d2864321b9059d62d47144021", size = 5546395 },
    { url = "https://files.pythonhosted.org/packages/2e/5a/89ee99fbf70291bbde08017f0eaa9f5471fb8edd3f706c5b5d03b55e8b9d/grpcio-1.62.0-cp311-cp311-musllinux_1_1_i686.whl", hash = "sha256:fbe0c20ce9a1cff75cfb828b21f08d0a1ca527b67f2443174af6626798a754a4", size = 6117077 },
    { url = "https://files.pythonhosted.org/packages/e0/20/16a7ec498f6fd21556b9a2ddd5e1cd54752c9a6ad6caf442866f141b2bed/grpcio-1.62.0-cp311-cp311-musllinux_1_1_x86_64.whl", hash = "sha256:38f69de9c28c1e7a8fd24e4af4264726637b72f27c2099eaea6e513e7142b47e", size = 5778643 },
    { url = "https://files.pythonhosted.org/packages/d6/67/95e7b417559ad96b574e2512d35a9897d19919e7fdf2d21316daacbfaf65/grpcio-1.62.0-cp311-cp311-win32.whl", hash = "sha256:ce1aafdf8d3f58cb67664f42a617af0e34555fe955450d42c19e4a6ad41c84bd", size = 3186797 },
    { url = "https://files.pythonhosted.org/packages/02/2b/f1a3b06576a33f3a5b7b2f53cafaf3c2f11a1886c1ae7056ae17e82e4573/grpcio-1.62.0-cp311-cp311-win_amd64.whl", hash = "sha256:eef1d16ac26c5325e7d39f5452ea98d6988c700c427c52cbc7ce3201e6d93334", size = 3788336 },
    { url = "https://files.pythonhosted.org/packages/ab/e9/bc6a2ea6e9210ace80ded35b7a9acb3a24f39661220b9dd269068709fb11/grpcio-1.62.0-cp312-cp312-linux_armv7l.whl", hash = "sha256:8aab8f90b2a41208c0a071ec39a6e5dbba16fd827455aaa070fec241624ccef8", size = 4732996 },
    { url = "https://files.pythonhosted.org/packages/9f/3f/42d6fe38b22118e6b1e78ce320c96b852a5d96975b720128b1c078fd3bb4/grpcio-1.62.0-cp312-cp312-macosx_10_10_universal2.whl", hash = "sha256:62aa1659d8b6aad7329ede5d5b077e3d71bf488d85795db517118c390358d5f6", size = 9978302 },
    { url = "https://files.pythonhosted.org/packages/59/6b/ed99d45b5022d5fca9dc9838b52b70c43cf82af1bf11f959b21f1b2b58d6/grpcio-1.62.0-cp312-cp312-manylinux_2_17_aarch64.whl", hash = "sha256:0d7ae7fc7dbbf2d78d6323641ded767d9ec6d121aaf931ec4a5c50797b886532", size = 5234000 },
    { url = "https://files.pythonhosted.org/packages/ae/59/07cb90d41d39634d195010601c2392c60df58ff5617d118b266d6d3a971b/grpcio-1.62.0-cp312-cp312-manylinux_2_17_i686.manylinux2014_i686.whl", hash = "sha256:f359d635ee9428f0294bea062bb60c478a8ddc44b0b6f8e1f42997e5dc12e2ee", size = 5766377 },
    { url = "https://files.pythonhosted.org/packages/1c/a3/f2e21d4f078b6c0456a9ba6a34f67311e15da3835283b8ffa116602e298d/grpcio-1.62.0-cp312-cp312-manylinux_2_17_x86_64.manylinux2014_x86_64.whl", hash = "sha256:77d48e5b1f8f4204889f1acf30bb57c30378e17c8d20df5acbe8029e985f735c", size = 5491729 },
    { url = "https://files.pythonhosted.org/packages/1e/3c/ff3f331282f26268e73cfd1c0565bc69d4c76c69b0beb535d89d53a48ea5/grpcio-1.62.0-cp312-cp312-musllinux_1_1_i686.whl", hash = "sha256:662d3df5314ecde3184cf87ddd2c3a66095b3acbb2d57a8cada571747af03873", size = 6062600 },
    { url = "https://files.pythonhosted.org/packages/87/38/17be8baf0450d5c4f4f8b3e1f7850e6c2f2971e418ff7181a969859702ad/grpcio-1.62.0-cp312-cp312-musllinux_1_1_x86_64.whl", hash = "sha256:92cdb616be44c8ac23a57cce0243af0137a10aa82234f23cd46e69e115071388", size = 5728501 },
    { url = "https://files.pythonhosted.org/packages/72/2f/30a9a18e72432ce8f7ff6296a783fe3a97f69dd5ec1a998fd1185ec7a300/grpcio-1.62.0-cp312-cp312-win32.whl", hash = "sha256:0b9179478b09ee22f4a36b40ca87ad43376acdccc816ce7c2193a9061bf35701", size = 3171664 },
    { url = "https://files.pythonhosted.org/packages/c4/a8/4313f29f6e8ff1d6d9993522f8f1ee0e64503433d5a2fa4b843cbe6ed2a4/grpcio-1.62.0-cp312-cp312-win_amd64.whl", hash = "sha256:614c3ed234208e76991992342bab725f379cc81c7dd5035ee1de2f7e3f7a9842", size = 3775906 },
]

[[package]]
name = "iai-core"
version = "1.0.0"
source = { editable = "../../libs/iai_core_py" }
dependencies = [
    { name = "attrs" },
    { name = "cachetools" },
    { name = "geti-feature-tools" },
    { name = "geti-types" },
    { name = "minio" },
    { name = "networkx" },
    { name = "numpy" },
    { name = "omegaconf" },
    { name = "opencv-python-headless" },
    { name = "pycountry" },
    { name = "pymongo", extra = ["aws"] },
    { name = "scipy" },
    { name = "shapely" },
    { name = "urllib3" },
]

[package.metadata]
requires-dist = [
    { name = "attrs", specifier = "~=24.3" },
    { name = "cachetools", specifier = "~=5.5" },
    { name = "geti-feature-tools", editable = "../../../libs/feature_tools" },
    { name = "geti-types", editable = "../../../libs/types" },
    { name = "minio", specifier = "~=7.1.0" },
    { name = "networkx", specifier = ">=2.6,<=2.8" },
    { name = "numpy", specifier = ">=1.23.1,<=1.26.4" },
    { name = "omegaconf", specifier = "~=2.3" },
    { name = "opencv-python-headless", specifier = "~=4.10" },
    { name = "pycountry", specifier = "==22.3.*" },
    { name = "pymongo", extras = ["aws"], specifier = "~=4.10" },
    { name = "scipy", specifier = "~=1.14" },
    { name = "shapely", specifier = "~=2.0" },
    { name = "urllib3", specifier = ">=1.26" },
]

[package.metadata.requires-dev]
dev = [
    { name = "mypy", specifier = "~=1.15" },
    { name = "pre-commit", specifier = "~=4.1" },
    { name = "pytest", specifier = "~=8.3" },
    { name = "pytest-freezegun" },
    { name = "requests", specifier = "~=2.32" },
    { name = "ruff", specifier = "~=0.11" },
    { name = "testcontainers", extras = ["mongodb"], specifier = "~=4.9" },
    { name = "testfixtures", specifier = "~=7.2" },
    { name = "types-cachetools" },
    { name = "types-pyyaml" },
    { name = "types-requests" },
]

[[package]]
name = "identify"
version = "2.6.9"
source = { registry = "https://pypi.org/simple" }
sdist = { url = "https://files.pythonhosted.org/packages/9b/98/a71ab060daec766acc30fb47dfca219d03de34a70d616a79a38c6066c5bf/identify-2.6.9.tar.gz", hash = "sha256:d40dfe3142a1421d8518e3d3985ef5ac42890683e32306ad614a29490abeb6bf", size = 99249 }
wheels = [
    { url = "https://files.pythonhosted.org/packages/07/ce/0845144ed1f0e25db5e7a79c2354c1da4b5ce392b8966449d5db8dca18f1/identify-2.6.9-py2.py3-none-any.whl", hash = "sha256:c98b4322da415a8e5a70ff6e51fbc2d2932c015532d77e9f8537b4ba7813b150", size = 99101 },
]

[[package]]
name = "idna"
version = "3.10"
source = { registry = "https://pypi.org/simple" }
sdist = { url = "https://files.pythonhosted.org/packages/f1/70/7703c29685631f5a7590aa73f1f1d3fa9a380e654b86af429e0934a32f7d/idna-3.10.tar.gz", hash = "sha256:12f65c9b470abda6dc35cf8e63cc574b1c52b11df2c86030af0ac09b01b13ea9", size = 190490 }
wheels = [
    { url = "https://files.pythonhosted.org/packages/76/c6/c88e154df9c4e1a2a66ccf0005a88dfb2650c1dffb6f5ce603dfbd452ce3/idna-3.10-py3-none-any.whl", hash = "sha256:946d195a0d259cbba61165e88e65941f16e9b36ea6ddb97f00452bae8b1287d3", size = 70442 },
]

[[package]]
name = "importlib-metadata"
version = "7.0.0"
source = { registry = "https://pypi.org/simple" }
dependencies = [
    { name = "zipp" },
]
sdist = { url = "https://files.pythonhosted.org/packages/db/5a/392426ddb5edfebfcb232ab7a47e4a827aa1d5b5267a5c20c448615feaa9/importlib_metadata-7.0.0.tar.gz", hash = "sha256:7fc841f8b8332803464e5dc1c63a2e59121f46ca186c0e2e182e80bf8c1319f7", size = 54280 }
wheels = [
    { url = "https://files.pythonhosted.org/packages/73/26/9777cfe0cdc8181a32eaf542f4a2a435e5aba5dd38f41cfc0a532dc51027/importlib_metadata-7.0.0-py3-none-any.whl", hash = "sha256:d97503976bb81f40a193d41ee6570868479c69d5068651eb039c40d850c59d67", size = 23175 },
]

[[package]]
name = "iniconfig"
version = "2.1.0"
source = { registry = "https://pypi.org/simple" }
sdist = { url = "https://files.pythonhosted.org/packages/f2/97/ebf4da567aa6827c909642694d71c9fcf53e5b504f2d96afea02718862f3/iniconfig-2.1.0.tar.gz", hash = "sha256:3abbd2e30b36733fee78f9c7f7308f2d0050e88f0087fd25c2645f63c773e1c7", size = 4793 }
wheels = [
    { url = "https://files.pythonhosted.org/packages/2c/e1/e6716421ea10d38022b952c159d5161ca1193197fb744506875fbb87ea7b/iniconfig-2.1.0-py3-none-any.whl", hash = "sha256:9deba5723312380e77435581c6bf4935c94cbfab9b1ed33ef8d238ea168eb760", size = 6050 },
]

[[package]]
name = "jmespath"
version = "1.0.1"
source = { registry = "https://pypi.org/simple" }
sdist = { url = "https://files.pythonhosted.org/packages/00/2a/e867e8531cf3e36b41201936b7fa7ba7b5702dbef42922193f05c8976cd6/jmespath-1.0.1.tar.gz", hash = "sha256:90261b206d6defd58fdd5e85f478bf633a2901798906be2ad389150c5c60edbe", size = 25843 }
wheels = [
    { url = "https://files.pythonhosted.org/packages/31/b4/b9b800c45527aadd64d5b442f9b932b00648617eb5d63d2c7a6587b7cafc/jmespath-1.0.1-py3-none-any.whl", hash = "sha256:02e2e4cc71b5bcab88332eebf907519190dd9e6e82107fa7f83b1003a6252980", size = 20256 },
]

[[package]]
name = "minio"
version = "7.1.17"
source = { registry = "https://pypi.org/simple" }
dependencies = [
    { name = "certifi" },
    { name = "urllib3" },
]
sdist = { url = "https://files.pythonhosted.org/packages/68/72/b81f61f4d03d319022d52928177f8f32b598531d1cf02f13f06264df7a65/minio-7.1.17.tar.gz", hash = "sha256:b0b687c1ec9be422a1f8b04c65fb8e43a1c090f9508178db57c434a17341c404", size = 120501 }
wheels = [
    { url = "https://files.pythonhosted.org/packages/a1/dc/a93d0b835ff6932f31a1eb7664539bc5eb4c4464a8a81c30eccab2915476/minio-7.1.17-py3-none-any.whl", hash = "sha256:0aa525d77a3bc61378444c2400b0ba2685ad4cd6ecb3fba4141a0d0765e25f40", size = 78307 },
]

[[package]]
name = "mypy"
version = "1.15.0"
source = { registry = "https://pypi.org/simple" }
dependencies = [
    { name = "mypy-extensions" },
    { name = "tomli", marker = "python_full_version < '3.11'" },
    { name = "typing-extensions" },
]
sdist = { url = "https://files.pythonhosted.org/packages/ce/43/d5e49a86afa64bd3839ea0d5b9c7103487007d728e1293f52525d6d5486a/mypy-1.15.0.tar.gz", hash = "sha256:404534629d51d3efea5c800ee7c42b72a6554d6c400e6a79eafe15d11341fd43", size = 3239717 }
wheels = [
    { url = "https://files.pythonhosted.org/packages/68/f8/65a7ce8d0e09b6329ad0c8d40330d100ea343bd4dd04c4f8ae26462d0a17/mypy-1.15.0-cp310-cp310-macosx_10_9_x86_64.whl", hash = "sha256:979e4e1a006511dacf628e36fadfecbcc0160a8af6ca7dad2f5025529e082c13", size = 10738433 },
    { url = "https://files.pythonhosted.org/packages/b4/95/9c0ecb8eacfe048583706249439ff52105b3f552ea9c4024166c03224270/mypy-1.15.0-cp310-cp310-macosx_11_0_arm64.whl", hash = "sha256:c4bb0e1bd29f7d34efcccd71cf733580191e9a264a2202b0239da95984c5b559", size = 9861472 },
    { url = "https://files.pythonhosted.org/packages/84/09/9ec95e982e282e20c0d5407bc65031dfd0f0f8ecc66b69538296e06fcbee/mypy-1.15.0-cp310-cp310-manylinux_2_17_aarch64.manylinux2014_aarch64.manylinux_2_28_aarch64.whl", hash = "sha256:be68172e9fd9ad8fb876c6389f16d1c1b5f100ffa779f77b1fb2176fcc9ab95b", size = 11611424 },
    { url = "https://files.pythonhosted.org/packages/78/13/f7d14e55865036a1e6a0a69580c240f43bc1f37407fe9235c0d4ef25ffb0/mypy-1.15.0-cp310-cp310-manylinux_2_17_x86_64.manylinux2014_x86_64.manylinux_2_28_x86_64.whl", hash = "sha256:c7be1e46525adfa0d97681432ee9fcd61a3964c2446795714699a998d193f1a3", size = 12365450 },
    { url = "https://files.pythonhosted.org/packages/48/e1/301a73852d40c241e915ac6d7bcd7fedd47d519246db2d7b86b9d7e7a0cb/mypy-1.15.0-cp310-cp310-musllinux_1_2_x86_64.whl", hash = "sha256:2e2c2e6d3593f6451b18588848e66260ff62ccca522dd231cd4dd59b0160668b", size = 12551765 },
    { url = "https://files.pythonhosted.org/packages/77/ba/c37bc323ae5fe7f3f15a28e06ab012cd0b7552886118943e90b15af31195/mypy-1.15.0-cp310-cp310-win_amd64.whl", hash = "sha256:6983aae8b2f653e098edb77f893f7b6aca69f6cffb19b2cc7443f23cce5f4828", size = 9274701 },
    { url = "https://files.pythonhosted.org/packages/03/bc/f6339726c627bd7ca1ce0fa56c9ae2d0144604a319e0e339bdadafbbb599/mypy-1.15.0-cp311-cp311-macosx_10_9_x86_64.whl", hash = "sha256:2922d42e16d6de288022e5ca321cd0618b238cfc5570e0263e5ba0a77dbef56f", size = 10662338 },
    { url = "https://files.pythonhosted.org/packages/e2/90/8dcf506ca1a09b0d17555cc00cd69aee402c203911410136cd716559efe7/mypy-1.15.0-cp311-cp311-macosx_11_0_arm64.whl", hash = "sha256:2ee2d57e01a7c35de00f4634ba1bbf015185b219e4dc5909e281016df43f5ee5", size = 9787540 },
    { url = "https://files.pythonhosted.org/packages/05/05/a10f9479681e5da09ef2f9426f650d7b550d4bafbef683b69aad1ba87457/mypy-1.15.0-cp311-cp311-manylinux_2_17_aarch64.manylinux2014_aarch64.manylinux_2_28_aarch64.whl", hash = "sha256:973500e0774b85d9689715feeffcc980193086551110fd678ebe1f4342fb7c5e", size = 11538051 },
    { url = "https://files.pythonhosted.org/packages/e9/9a/1f7d18b30edd57441a6411fcbc0c6869448d1a4bacbaee60656ac0fc29c8/mypy-1.15.0-cp311-cp311-manylinux_2_17_x86_64.manylinux2014_x86_64.manylinux_2_28_x86_64.whl", hash = "sha256:5a95fb17c13e29d2d5195869262f8125dfdb5c134dc8d9a9d0aecf7525b10c2c", size = 12286751 },
    { url = "https://files.pythonhosted.org/packages/72/af/19ff499b6f1dafcaf56f9881f7a965ac2f474f69f6f618b5175b044299f5/mypy-1.15.0-cp311-cp311-musllinux_1_2_x86_64.whl", hash = "sha256:1905f494bfd7d85a23a88c5d97840888a7bd516545fc5aaedff0267e0bb54e2f", size = 12421783 },
    { url = "https://files.pythonhosted.org/packages/96/39/11b57431a1f686c1aed54bf794870efe0f6aeca11aca281a0bd87a5ad42c/mypy-1.15.0-cp311-cp311-win_amd64.whl", hash = "sha256:c9817fa23833ff189db061e6d2eff49b2f3b6ed9856b4a0a73046e41932d744f", size = 9265618 },
    { url = "https://files.pythonhosted.org/packages/98/3a/03c74331c5eb8bd025734e04c9840532226775c47a2c39b56a0c8d4f128d/mypy-1.15.0-cp312-cp312-macosx_10_13_x86_64.whl", hash = "sha256:aea39e0583d05124836ea645f412e88a5c7d0fd77a6d694b60d9b6b2d9f184fd", size = 10793981 },
    { url = "https://files.pythonhosted.org/packages/f0/1a/41759b18f2cfd568848a37c89030aeb03534411eef981df621d8fad08a1d/mypy-1.15.0-cp312-cp312-macosx_11_0_arm64.whl", hash = "sha256:2f2147ab812b75e5b5499b01ade1f4a81489a147c01585cda36019102538615f", size = 9749175 },
    { url = "https://files.pythonhosted.org/packages/12/7e/873481abf1ef112c582db832740f4c11b2bfa510e829d6da29b0ab8c3f9c/mypy-1.15.0-cp312-cp312-manylinux_2_17_aarch64.manylinux2014_aarch64.manylinux_2_28_aarch64.whl", hash = "sha256:ce436f4c6d218a070048ed6a44c0bbb10cd2cc5e272b29e7845f6a2f57ee4464", size = 11455675 },
    { url = "https://files.pythonhosted.org/packages/b3/d0/92ae4cde706923a2d3f2d6c39629134063ff64b9dedca9c1388363da072d/mypy-1.15.0-cp312-cp312-manylinux_2_17_x86_64.manylinux2014_x86_64.manylinux_2_28_x86_64.whl", hash = "sha256:8023ff13985661b50a5928fc7a5ca15f3d1affb41e5f0a9952cb68ef090b31ee", size = 12410020 },
    { url = "https://files.pythonhosted.org/packages/46/8b/df49974b337cce35f828ba6fda228152d6db45fed4c86ba56ffe442434fd/mypy-1.15.0-cp312-cp312-musllinux_1_2_x86_64.whl", hash = "sha256:1124a18bc11a6a62887e3e137f37f53fbae476dc36c185d549d4f837a2a6a14e", size = 12498582 },
    { url = "https://files.pythonhosted.org/packages/13/50/da5203fcf6c53044a0b699939f31075c45ae8a4cadf538a9069b165c1050/mypy-1.15.0-cp312-cp312-win_amd64.whl", hash = "sha256:171a9ca9a40cd1843abeca0e405bc1940cd9b305eaeea2dda769ba096932bb22", size = 9366614 },
    { url = "https://files.pythonhosted.org/packages/6a/9b/fd2e05d6ffff24d912f150b87db9e364fa8282045c875654ce7e32fffa66/mypy-1.15.0-cp313-cp313-macosx_10_13_x86_64.whl", hash = "sha256:93faf3fdb04768d44bf28693293f3904bbb555d076b781ad2530214ee53e3445", size = 10788592 },
    { url = "https://files.pythonhosted.org/packages/74/37/b246d711c28a03ead1fd906bbc7106659aed7c089d55fe40dd58db812628/mypy-1.15.0-cp313-cp313-macosx_11_0_arm64.whl", hash = "sha256:811aeccadfb730024c5d3e326b2fbe9249bb7413553f15499a4050f7c30e801d", size = 9753611 },
    { url = "https://files.pythonhosted.org/packages/a6/ac/395808a92e10cfdac8003c3de9a2ab6dc7cde6c0d2a4df3df1b815ffd067/mypy-1.15.0-cp313-cp313-manylinux_2_17_aarch64.manylinux2014_aarch64.manylinux_2_28_aarch64.whl", hash = "sha256:98b7b9b9aedb65fe628c62a6dc57f6d5088ef2dfca37903a7d9ee374d03acca5", size = 11438443 },
    { url = "https://files.pythonhosted.org/packages/d2/8b/801aa06445d2de3895f59e476f38f3f8d610ef5d6908245f07d002676cbf/mypy-1.15.0-cp313-cp313-manylinux_2_17_x86_64.manylinux2014_x86_64.manylinux_2_28_x86_64.whl", hash = "sha256:c43a7682e24b4f576d93072216bf56eeff70d9140241f9edec0c104d0c515036", size = 12402541 },
    { url = "https://files.pythonhosted.org/packages/c7/67/5a4268782eb77344cc613a4cf23540928e41f018a9a1ec4c6882baf20ab8/mypy-1.15.0-cp313-cp313-musllinux_1_2_x86_64.whl", hash = "sha256:baefc32840a9f00babd83251560e0ae1573e2f9d1b067719479bfb0e987c6357", size = 12494348 },
    { url = "https://files.pythonhosted.org/packages/83/3e/57bb447f7bbbfaabf1712d96f9df142624a386d98fb026a761532526057e/mypy-1.15.0-cp313-cp313-win_amd64.whl", hash = "sha256:b9378e2c00146c44793c98b8d5a61039a048e31f429fb0eb546d93f4b000bedf", size = 9373648 },
    { url = "https://files.pythonhosted.org/packages/09/4e/a7d65c7322c510de2c409ff3828b03354a7c43f5a8ed458a7a131b41c7b9/mypy-1.15.0-py3-none-any.whl", hash = "sha256:5469affef548bd1895d86d3bf10ce2b44e33d86923c29e4d675b3e323437ea3e", size = 2221777 },
]

[[package]]
name = "mypy-extensions"
version = "1.0.0"
source = { registry = "https://pypi.org/simple" }
sdist = { url = "https://files.pythonhosted.org/packages/98/a4/1ab47638b92648243faf97a5aeb6ea83059cc3624972ab6b8d2316078d3f/mypy_extensions-1.0.0.tar.gz", hash = "sha256:75dbf8955dc00442a438fc4d0666508a9a97b6bd41aa2f0ffe9d2f2725af0782", size = 4433 }
wheels = [
    { url = "https://files.pythonhosted.org/packages/2a/e2/5d3f6ada4297caebe1a2add3b126fe800c96f56dbe5d1988a2cbe0b267aa/mypy_extensions-1.0.0-py3-none-any.whl", hash = "sha256:4392f6c0eb8a5668a69e23d168ffa70f0be9ccfd32b5cc2d26a34ae5b844552d", size = 4695 },
]

[[package]]
name = "networkx"
version = "2.8"
source = { registry = "https://pypi.org/simple" }
sdist = { url = "https://files.pythonhosted.org/packages/3f/5e/5e9ae193c6384bd47aae5bc9bd2c48db7115f483b0ff9fef7d263e3dbb09/networkx-2.8.tar.gz", hash = "sha256:4a52cf66aed221955420e11b3e2e05ca44196b4829aab9576d4d439212b0a14f", size = 1937426 }
wheels = [
    { url = "https://files.pythonhosted.org/packages/df/04/416751fe793a10a9b1c786d8dd93b80190ae745b3c9cb847c8f84fd119c2/networkx-2.8-py3-none-any.whl", hash = "sha256:1a1e8fe052cc1b4e0339b998f6795099562a264a13a5af7a32cad45ab9d4e126", size = 2003202 },
]

[[package]]
name = "nodeenv"
version = "1.9.1"
source = { registry = "https://pypi.org/simple" }
sdist = { url = "https://files.pythonhosted.org/packages/43/16/fc88b08840de0e0a72a2f9d8c6bae36be573e475a6326ae854bcc549fc45/nodeenv-1.9.1.tar.gz", hash = "sha256:6ec12890a2dab7946721edbfbcd91f3319c6ccc9aec47be7c7e6b7011ee6645f", size = 47437 }
wheels = [
    { url = "https://files.pythonhosted.org/packages/d2/1d/1b658dbd2b9fa9c4c9f32accbfc0205d532c8c6194dc0f2a4c0428e7128a/nodeenv-1.9.1-py2.py3-none-any.whl", hash = "sha256:ba11c9782d29c27c70ffbdda2d7415098754709be8a7056d79a737cd901155c9", size = 22314 },
]

[[package]]
name = "numpy"
version = "1.26.4"
source = { registry = "https://pypi.org/simple" }
sdist = { url = "https://files.pythonhosted.org/packages/65/6e/09db70a523a96d25e115e71cc56a6f9031e7b8cd166c1ac8438307c14058/numpy-1.26.4.tar.gz", hash = "sha256:2a02aba9ed12e4ac4eb3ea9421c420301a0c6460d9830d74a9df87efa4912010", size = 15786129 }
wheels = [
    { url = "https://files.pythonhosted.org/packages/a7/94/ace0fdea5241a27d13543ee117cbc65868e82213fb31a8eb7fe9ff23f313/numpy-1.26.4-cp310-cp310-macosx_10_9_x86_64.whl", hash = "sha256:9ff0f4f29c51e2803569d7a51c2304de5554655a60c5d776e35b4a41413830d0", size = 20631468 },
    { url = "https://files.pythonhosted.org/packages/20/f7/b24208eba89f9d1b58c1668bc6c8c4fd472b20c45573cb767f59d49fb0f6/numpy-1.26.4-cp310-cp310-macosx_11_0_arm64.whl", hash = "sha256:2e4ee3380d6de9c9ec04745830fd9e2eccb3e6cf790d39d7b98ffd19b0dd754a", size = 13966411 },
    { url = "https://files.pythonhosted.org/packages/fc/a5/4beee6488160798683eed5bdb7eead455892c3b4e1f78d79d8d3f3b084ac/numpy-1.26.4-cp310-cp310-manylinux_2_17_aarch64.manylinux2014_aarch64.whl", hash = "sha256:d209d8969599b27ad20994c8e41936ee0964e6da07478d6c35016bc386b66ad4", size = 14219016 },
    { url = "https://files.pythonhosted.org/packages/4b/d7/ecf66c1cd12dc28b4040b15ab4d17b773b87fa9d29ca16125de01adb36cd/numpy-1.26.4-cp310-cp310-manylinux_2_17_x86_64.manylinux2014_x86_64.whl", hash = "sha256:ffa75af20b44f8dba823498024771d5ac50620e6915abac414251bd971b4529f", size = 18240889 },
    { url = "https://files.pythonhosted.org/packages/24/03/6f229fe3187546435c4f6f89f6d26c129d4f5bed40552899fcf1f0bf9e50/numpy-1.26.4-cp310-cp310-musllinux_1_1_aarch64.whl", hash = "sha256:62b8e4b1e28009ef2846b4c7852046736bab361f7aeadeb6a5b89ebec3c7055a", size = 13876746 },
    { url = "https://files.pythonhosted.org/packages/39/fe/39ada9b094f01f5a35486577c848fe274e374bbf8d8f472e1423a0bbd26d/numpy-1.26.4-cp310-cp310-musllinux_1_1_x86_64.whl", hash = "sha256:a4abb4f9001ad2858e7ac189089c42178fcce737e4169dc61321660f1a96c7d2", size = 18078620 },
    { url = "https://files.pythonhosted.org/packages/d5/ef/6ad11d51197aad206a9ad2286dc1aac6a378059e06e8cf22cd08ed4f20dc/numpy-1.26.4-cp310-cp310-win32.whl", hash = "sha256:bfe25acf8b437eb2a8b2d49d443800a5f18508cd811fea3181723922a8a82b07", size = 5972659 },
    { url = "https://files.pythonhosted.org/packages/19/77/538f202862b9183f54108557bfda67e17603fc560c384559e769321c9d92/numpy-1.26.4-cp310-cp310-win_amd64.whl", hash = "sha256:b97fe8060236edf3662adfc2c633f56a08ae30560c56310562cb4f95500022d5", size = 15808905 },
    { url = "https://files.pythonhosted.org/packages/11/57/baae43d14fe163fa0e4c47f307b6b2511ab8d7d30177c491960504252053/numpy-1.26.4-cp311-cp311-macosx_10_9_x86_64.whl", hash = "sha256:4c66707fabe114439db9068ee468c26bbdf909cac0fb58686a42a24de1760c71", size = 20630554 },
    { url = "https://files.pythonhosted.org/packages/1a/2e/151484f49fd03944c4a3ad9c418ed193cfd02724e138ac8a9505d056c582/numpy-1.26.4-cp311-cp311-macosx_11_0_arm64.whl", hash = "sha256:edd8b5fe47dab091176d21bb6de568acdd906d1887a4584a15a9a96a1dca06ef", size = 13997127 },
    { url = "https://files.pythonhosted.org/packages/79/ae/7e5b85136806f9dadf4878bf73cf223fe5c2636818ba3ab1c585d0403164/numpy-1.26.4-cp311-cp311-manylinux_2_17_aarch64.manylinux2014_aarch64.whl", hash = "sha256:7ab55401287bfec946ced39700c053796e7cc0e3acbef09993a9ad2adba6ca6e", size = 14222994 },
    { url = "https://files.pythonhosted.org/packages/3a/d0/edc009c27b406c4f9cbc79274d6e46d634d139075492ad055e3d68445925/numpy-1.26.4-cp311-cp311-manylinux_2_17_x86_64.manylinux2014_x86_64.whl", hash = "sha256:666dbfb6ec68962c033a450943ded891bed2d54e6755e35e5835d63f4f6931d5", size = 18252005 },
    { url = "https://files.pythonhosted.org/packages/09/bf/2b1aaf8f525f2923ff6cfcf134ae5e750e279ac65ebf386c75a0cf6da06a/numpy-1.26.4-cp311-cp311-musllinux_1_1_aarch64.whl", hash = "sha256:96ff0b2ad353d8f990b63294c8986f1ec3cb19d749234014f4e7eb0112ceba5a", size = 13885297 },
    { url = "https://files.pythonhosted.org/packages/df/a0/4e0f14d847cfc2a633a1c8621d00724f3206cfeddeb66d35698c4e2cf3d2/numpy-1.26.4-cp311-cp311-musllinux_1_1_x86_64.whl", hash = "sha256:60dedbb91afcbfdc9bc0b1f3f402804070deed7392c23eb7a7f07fa857868e8a", size = 18093567 },
    { url = "https://files.pythonhosted.org/packages/d2/b7/a734c733286e10a7f1a8ad1ae8c90f2d33bf604a96548e0a4a3a6739b468/numpy-1.26.4-cp311-cp311-win32.whl", hash = "sha256:1af303d6b2210eb850fcf03064d364652b7120803a0b872f5211f5234b399f20", size = 5968812 },
    { url = "https://files.pythonhosted.org/packages/3f/6b/5610004206cf7f8e7ad91c5a85a8c71b2f2f8051a0c0c4d5916b76d6cbb2/numpy-1.26.4-cp311-cp311-win_amd64.whl", hash = "sha256:cd25bcecc4974d09257ffcd1f098ee778f7834c3ad767fe5db785be9a4aa9cb2", size = 15811913 },
    { url = "https://files.pythonhosted.org/packages/95/12/8f2020a8e8b8383ac0177dc9570aad031a3beb12e38847f7129bacd96228/numpy-1.26.4-cp312-cp312-macosx_10_9_x86_64.whl", hash = "sha256:b3ce300f3644fb06443ee2222c2201dd3a89ea6040541412b8fa189341847218", size = 20335901 },
    { url = "https://files.pythonhosted.org/packages/75/5b/ca6c8bd14007e5ca171c7c03102d17b4f4e0ceb53957e8c44343a9546dcc/numpy-1.26.4-cp312-cp312-macosx_11_0_arm64.whl", hash = "sha256:03a8c78d01d9781b28a6989f6fa1bb2c4f2d51201cf99d3dd875df6fbd96b23b", size = 13685868 },
    { url = "https://files.pythonhosted.org/packages/79/f8/97f10e6755e2a7d027ca783f63044d5b1bc1ae7acb12afe6a9b4286eac17/numpy-1.26.4-cp312-cp312-manylinux_2_17_aarch64.manylinux2014_aarch64.whl", hash = "sha256:9fad7dcb1aac3c7f0584a5a8133e3a43eeb2fe127f47e3632d43d677c66c102b", size = 13925109 },
    { url = "https://files.pythonhosted.org/packages/0f/50/de23fde84e45f5c4fda2488c759b69990fd4512387a8632860f3ac9cd225/numpy-1.26.4-cp312-cp312-manylinux_2_17_x86_64.manylinux2014_x86_64.whl", hash = "sha256:675d61ffbfa78604709862923189bad94014bef562cc35cf61d3a07bba02a7ed", size = 17950613 },
    { url = "https://files.pythonhosted.org/packages/4c/0c/9c603826b6465e82591e05ca230dfc13376da512b25ccd0894709b054ed0/numpy-1.26.4-cp312-cp312-musllinux_1_1_aarch64.whl", hash = "sha256:ab47dbe5cc8210f55aa58e4805fe224dac469cde56b9f731a4c098b91917159a", size = 13572172 },
    { url = "https://files.pythonhosted.org/packages/76/8c/2ba3902e1a0fc1c74962ea9bb33a534bb05984ad7ff9515bf8d07527cadd/numpy-1.26.4-cp312-cp312-musllinux_1_1_x86_64.whl", hash = "sha256:1dda2e7b4ec9dd512f84935c5f126c8bd8b9f2fc001e9f54af255e8c5f16b0e0", size = 17786643 },
    { url = "https://files.pythonhosted.org/packages/28/4a/46d9e65106879492374999e76eb85f87b15328e06bd1550668f79f7b18c6/numpy-1.26.4-cp312-cp312-win32.whl", hash = "sha256:50193e430acfc1346175fcbdaa28ffec49947a06918b7b92130744e81e640110", size = 5677803 },
    { url = "https://files.pythonhosted.org/packages/16/2e/86f24451c2d530c88daf997cb8d6ac622c1d40d19f5a031ed68a4b73a374/numpy-1.26.4-cp312-cp312-win_amd64.whl", hash = "sha256:08beddf13648eb95f8d867350f6a018a4be2e5ad54c8d8caed89ebca558b2818", size = 15517754 },
]

[[package]]
name = "omegaconf"
version = "2.3.0"
source = { registry = "https://pypi.org/simple" }
dependencies = [
    { name = "antlr4-python3-runtime" },
    { name = "pyyaml" },
]
sdist = { url = "https://files.pythonhosted.org/packages/09/48/6388f1bb9da707110532cb70ec4d2822858ddfb44f1cdf1233c20a80ea4b/omegaconf-2.3.0.tar.gz", hash = "sha256:d5d4b6d29955cc50ad50c46dc269bcd92c6e00f5f90d23ab5fee7bfca4ba4cc7", size = 3298120 }
wheels = [
    { url = "https://files.pythonhosted.org/packages/e3/94/1843518e420fa3ed6919835845df698c7e27e183cb997394e4a670973a65/omegaconf-2.3.0-py3-none-any.whl", hash = "sha256:7b4df175cdb08ba400f45cae3bdcae7ba8365db4d165fc65fd04b050ab63b46b", size = 79500 },
]

[[package]]
name = "opencv-python-headless"
version = "4.11.0.86"
source = { registry = "https://pypi.org/simple" }
dependencies = [
    { name = "numpy" },
]
sdist = { url = "https://files.pythonhosted.org/packages/36/2f/5b2b3ba52c864848885ba988f24b7f105052f68da9ab0e693cc7c25b0b30/opencv-python-headless-4.11.0.86.tar.gz", hash = "sha256:996eb282ca4b43ec6a3972414de0e2331f5d9cda2b41091a49739c19fb843798", size = 95177929 }
wheels = [
    { url = "https://files.pythonhosted.org/packages/dc/53/2c50afa0b1e05ecdb4603818e85f7d174e683d874ef63a6abe3ac92220c8/opencv_python_headless-4.11.0.86-cp37-abi3-macosx_13_0_arm64.whl", hash = "sha256:48128188ade4a7e517237c8e1e11a9cdf5c282761473383e77beb875bb1e61ca", size = 37326460 },
    { url = "https://files.pythonhosted.org/packages/3b/43/68555327df94bb9b59a1fd645f63fafb0762515344d2046698762fc19d58/opencv_python_headless-4.11.0.86-cp37-abi3-macosx_13_0_x86_64.whl", hash = "sha256:a66c1b286a9de872c343ee7c3553b084244299714ebb50fbdcd76f07ebbe6c81", size = 56723330 },
    { url = "https://files.pythonhosted.org/packages/45/be/1438ce43ebe65317344a87e4b150865c5585f4c0db880a34cdae5ac46881/opencv_python_headless-4.11.0.86-cp37-abi3-manylinux_2_17_aarch64.manylinux2014_aarch64.whl", hash = "sha256:6efabcaa9df731f29e5ea9051776715b1bdd1845d7c9530065c7951d2a2899eb", size = 29487060 },
    { url = "https://files.pythonhosted.org/packages/dd/5c/c139a7876099916879609372bfa513b7f1257f7f1a908b0bdc1c2328241b/opencv_python_headless-4.11.0.86-cp37-abi3-manylinux_2_17_x86_64.manylinux2014_x86_64.whl", hash = "sha256:0e0a27c19dd1f40ddff94976cfe43066fbbe9dfbb2ec1907d66c19caef42a57b", size = 49969856 },
    { url = "https://files.pythonhosted.org/packages/95/dd/ed1191c9dc91abcc9f752b499b7928aacabf10567bb2c2535944d848af18/opencv_python_headless-4.11.0.86-cp37-abi3-win32.whl", hash = "sha256:f447d8acbb0b6f2808da71fddd29c1cdd448d2bc98f72d9bb78a7a898fc9621b", size = 29324425 },
    { url = "https://files.pythonhosted.org/packages/86/8a/69176a64335aed183529207ba8bc3d329c2999d852b4f3818027203f50e6/opencv_python_headless-4.11.0.86-cp37-abi3-win_amd64.whl", hash = "sha256:6c304df9caa7a6a5710b91709dd4786bf20a74d57672b3c31f7033cc638174ca", size = 39402386 },
]

[[package]]
name = "opentelemetry-api"
version = "1.24.0"
source = { registry = "https://pypi.org/simple" }
dependencies = [
    { name = "deprecated" },
    { name = "importlib-metadata" },
]
sdist = { url = "https://files.pythonhosted.org/packages/3a/9e/77153a81a6eba4efcc28d8a4a00ae1b619108bf0225a879fb7084cb402db/opentelemetry_api-1.24.0.tar.gz", hash = "sha256:42719f10ce7b5a9a73b10a4baf620574fb8ad495a9cbe5c18d76b75d8689c67e", size = 60271 }
wheels = [
    { url = "https://files.pythonhosted.org/packages/81/30/603d64b33b1203638cf4fae49095bc9851fe09c6ad6d88dd10d7e6a9f999/opentelemetry_api-1.24.0-py3-none-any.whl", hash = "sha256:0f2c363d98d10d1ce93330015ca7fd3a65f60be64e05e30f557c61de52c80ca2", size = 60094 },
]

[[package]]
name = "opentelemetry-exporter-otlp-proto-common"
version = "1.24.0"
source = { registry = "https://pypi.org/simple" }
dependencies = [
    { name = "opentelemetry-proto" },
]
sdist = { url = "https://files.pythonhosted.org/packages/1f/8e/cd1087d2cf8efc5dfca813c87856ac7ecaeb14078c2bdffc51d6e2a734d9/opentelemetry_exporter_otlp_proto_common-1.24.0.tar.gz", hash = "sha256:5d31fa1ff976cacc38be1ec4e3279a3f88435c75b38b1f7a099a1faffc302461", size = 16903 }
wheels = [
    { url = "https://files.pythonhosted.org/packages/46/d3/b344cb181a525f7e4519c27de17d721c504e01063520b9003569ef9bf692/opentelemetry_exporter_otlp_proto_common-1.24.0-py3-none-any.whl", hash = "sha256:e51f2c9735054d598ad2df5d3eca830fecfb5b0bda0a2fa742c9c7718e12f641", size = 17619 },
]

[[package]]
name = "opentelemetry-exporter-otlp-proto-grpc"
version = "1.24.0"
source = { registry = "https://pypi.org/simple" }
dependencies = [
    { name = "deprecated" },
    { name = "googleapis-common-protos" },
    { name = "grpcio" },
    { name = "opentelemetry-api" },
    { name = "opentelemetry-exporter-otlp-proto-common" },
    { name = "opentelemetry-proto" },
    { name = "opentelemetry-sdk" },
]
sdist = { url = "https://files.pythonhosted.org/packages/2c/8a/ec5de727903f4e93ad33e2f1472cc9df68d5bb87c2cbb0132ac30777854a/opentelemetry_exporter_otlp_proto_grpc-1.24.0.tar.gz", hash = "sha256:217c6e30634f2c9797999ea9da29f7300479a94a610139b9df17433f915e7baa", size = 25130 }
wheels = [
    { url = "https://files.pythonhosted.org/packages/b0/14/cdfe43225303e621d9c329001dd4f922f249ec62b11a0729dbbb2eab14c7/opentelemetry_exporter_otlp_proto_grpc-1.24.0-py3-none-any.whl", hash = "sha256:f40d62aa30a0a43cc1657428e59fcf82ad5f7ea8fff75de0f9d9cb6f739e0a3b", size = 18241 },
]

[[package]]
name = "opentelemetry-exporter-otlp-proto-http"
version = "1.24.0"
source = { registry = "https://pypi.org/simple" }
dependencies = [
    { name = "deprecated" },
    { name = "googleapis-common-protos" },
    { name = "opentelemetry-api" },
    { name = "opentelemetry-exporter-otlp-proto-common" },
    { name = "opentelemetry-proto" },
    { name = "opentelemetry-sdk" },
    { name = "requests" },
]
sdist = { url = "https://files.pythonhosted.org/packages/4d/7a/05a1eacbdfc07375699505c23ca86829139bbfb6d213b0a2e9162f768b99/opentelemetry_exporter_otlp_proto_http-1.24.0.tar.gz", hash = "sha256:704c066cc96f5131881b75c0eac286cd73fc735c490b054838b4513254bd7850", size = 13932 }
wheels = [
    { url = "https://files.pythonhosted.org/packages/b3/bc/eb1963644cc754a4763aae8ccba1303ea5abaea2dd3c3d0ea8ed939950ef/opentelemetry_exporter_otlp_proto_http-1.24.0-py3-none-any.whl", hash = "sha256:25af10e46fdf4cd3833175e42f4879a1255fc01655fe14c876183a2903949836", size = 16736 },
]

[[package]]
name = "opentelemetry-instrumentation"
version = "0.45b0"
source = { registry = "https://pypi.org/simple" }
dependencies = [
    { name = "opentelemetry-api" },
    { name = "setuptools" },
    { name = "wrapt" },
]
sdist = { url = "https://files.pythonhosted.org/packages/b2/bd/dcf2c4c1132c580b60b548b17c4d115f1a2224961eac0a0138bf5f84d751/opentelemetry_instrumentation-0.45b0.tar.gz", hash = "sha256:6c47120a7970bbeb458e6a73686ee9ba84b106329a79e4a4a66761f933709c7e", size = 23377 }
wheels = [
    { url = "https://files.pythonhosted.org/packages/fe/e5/cb0cfa596fa18d09f458058d6e55e2fc82300a45ae57c457c197949fd4a6/opentelemetry_instrumentation-0.45b0-py3-none-any.whl", hash = "sha256:06c02e2c952c1b076e8eaedf1b82f715e2937ba7eeacab55913dd434fbcec258", size = 28402 },
]

[[package]]
name = "opentelemetry-instrumentation-grpc"
version = "0.45b0"
source = { registry = "https://pypi.org/simple" }
dependencies = [
    { name = "opentelemetry-api" },
    { name = "opentelemetry-instrumentation" },
    { name = "opentelemetry-sdk" },
    { name = "opentelemetry-semantic-conventions" },
    { name = "wrapt" },
]
sdist = { url = "https://files.pythonhosted.org/packages/da/9a/71cef8d7efea5ac8d228eeaef5d25804bb219b3b84bfe112ac873f72b91c/opentelemetry_instrumentation_grpc-0.45b0.tar.gz", hash = "sha256:5572c4a10a125774fb9d2705aa29aec1fc70d6f5a3cd070930fee86610931e71", size = 30832 }
wheels = [
    { url = "https://files.pythonhosted.org/packages/f5/80/0fc646458e0721de8e990e483cf6d46bcb82d00f47a260f1324e92b5aaa9/opentelemetry_instrumentation_grpc-0.45b0-py3-none-any.whl", hash = "sha256:1ac48702406ffa3405a3d0ce94c9c2018c4682290c8ab6196a7a511f83dcdeb4", size = 27031 },
]

[package.optional-dependencies]
instruments = [
    { name = "grpcio" },
]

[[package]]
name = "opentelemetry-instrumentation-logging"
version = "0.45b0"
source = { registry = "https://pypi.org/simple" }
dependencies = [
    { name = "opentelemetry-api" },
    { name = "opentelemetry-instrumentation" },
]
sdist = { url = "https://files.pythonhosted.org/packages/a3/c3/3c77bb6a9c9689426de4c2094734298f6bacba4fde666ea3f54370624ec3/opentelemetry_instrumentation_logging-0.45b0.tar.gz", hash = "sha256:48bfb6161a09f210c28a30295c4d217c4703e2d05d1df04fd3ab19ea30837978", size = 9653 }
wheels = [
    { url = "https://files.pythonhosted.org/packages/bb/ba/f949562a66818aafab382c10faad91c5ff9a2fffb5658a3cfa752ae2eb85/opentelemetry_instrumentation_logging-0.45b0-py3-none-any.whl", hash = "sha256:bfaaca6862e84bb41b434178fba69afdb622f226cfdee243acb3959b65c97b48", size = 12144 },
]

[[package]]
name = "opentelemetry-proto"
version = "1.24.0"
source = { registry = "https://pypi.org/simple" }
dependencies = [
    { name = "protobuf" },
]
sdist = { url = "https://files.pythonhosted.org/packages/69/7a/6630ab9b937603137fa91b74053fb78cdc446db9f83ce1c86d6a71c48768/opentelemetry_proto-1.24.0.tar.gz", hash = "sha256:ff551b8ad63c6cabb1845ce217a6709358dfaba0f75ea1fa21a61ceddc78cab8", size = 33392 }
wheels = [
    { url = "https://files.pythonhosted.org/packages/14/b2/4e65d78d4b093f25fadeb215881ecbf5a77ee46a071f2b3a548ef724c728/opentelemetry_proto-1.24.0-py3-none-any.whl", hash = "sha256:bcb80e1e78a003040db71ccf83f2ad2019273d1e0828089d183b18a1476527ce", size = 50758 },
]

[[package]]
name = "opentelemetry-sdk"
version = "1.24.0"
source = { registry = "https://pypi.org/simple" }
dependencies = [
    { name = "opentelemetry-api" },
    { name = "opentelemetry-semantic-conventions" },
    { name = "typing-extensions" },
]
sdist = { url = "https://files.pythonhosted.org/packages/a2/e3/38a0ee0aa9dc5886e3235f4c83bf374a351109332191394147f79a484c31/opentelemetry_sdk-1.24.0.tar.gz", hash = "sha256:75bc0563affffa827700e0f4f4a68e1e257db0df13372344aebc6f8a64cde2e5", size = 138452 }
wheels = [
    { url = "https://files.pythonhosted.org/packages/f2/de/13693237295f4b90f831feaac2481d0b467605ca307b964d6cb8b5a39da2/opentelemetry_sdk-1.24.0-py3-none-any.whl", hash = "sha256:fa731e24efe832e98bcd90902085b359dcfef7d9c9c00eb5b9a18587dae3eb59", size = 106134 },
]

[[package]]
name = "opentelemetry-semantic-conventions"
version = "0.45b0"
source = { registry = "https://pypi.org/simple" }
sdist = { url = "https://files.pythonhosted.org/packages/8d/f8/c8de6e148aedf56adf16981ed590d05e7bbe5594f6dfdd4eb780c5da0358/opentelemetry_semantic_conventions-0.45b0.tar.gz", hash = "sha256:7c84215a44ac846bc4b8e32d5e78935c5c43482e491812a0bb8aaf87e4d92118", size = 34310 }
wheels = [
    { url = "https://files.pythonhosted.org/packages/16/3a/d836ab98544e5618b397b4b2ea917f1b7699022c4a897cd850733df08112/opentelemetry_semantic_conventions-0.45b0-py3-none-any.whl", hash = "sha256:a4a6fb9a7bacd9167c082aa4681009e9acdbfa28ffb2387af50c2fef3d30c864", size = 36816 },
]

[[package]]
name = "packaging"
version = "24.2"
source = { registry = "https://pypi.org/simple" }
sdist = { url = "https://files.pythonhosted.org/packages/d0/63/68dbb6eb2de9cb10ee4c9c14a0148804425e13c4fb20d61cce69f53106da/packaging-24.2.tar.gz", hash = "sha256:c228a6dc5e932d346bc5739379109d49e8853dd8223571c7c5b55260edc0b97f", size = 163950 }
wheels = [
    { url = "https://files.pythonhosted.org/packages/88/ef/eb23f262cca3c0c4eb7ab1933c3b1f03d021f2c48f54763065b6f0e321be/packaging-24.2-py3-none-any.whl", hash = "sha256:09abb1bccd265c01f4a3aa3f7a7db064b36514d2cba19a2f694fe6150451a759", size = 65451 },
]

[[package]]
name = "platformdirs"
version = "4.3.7"
source = { registry = "https://pypi.org/simple" }
sdist = { url = "https://files.pythonhosted.org/packages/b6/2d/7d512a3913d60623e7eb945c6d1b4f0bddf1d0b7ada5225274c87e5b53d1/platformdirs-4.3.7.tar.gz", hash = "sha256:eb437d586b6a0986388f0d6f74aa0cde27b48d0e3d66843640bfb6bdcdb6e351", size = 21291 }
wheels = [
    { url = "https://files.pythonhosted.org/packages/6d/45/59578566b3275b8fd9157885918fcd0c4d74162928a5310926887b856a51/platformdirs-4.3.7-py3-none-any.whl", hash = "sha256:a03875334331946f13c549dbd8f4bac7a13a50a895a0eb1e8c6a8ace80d40a94", size = 18499 },
]

[[package]]
name = "pluggy"
version = "1.5.0"
source = { registry = "https://pypi.org/simple" }
sdist = { url = "https://files.pythonhosted.org/packages/96/2d/02d4312c973c6050a18b314a5ad0b3210edb65a906f868e31c111dede4a6/pluggy-1.5.0.tar.gz", hash = "sha256:2cffa88e94fdc978c4c574f15f9e59b7f4201d439195c3715ca9e2486f1d0cf1", size = 67955 }
wheels = [
    { url = "https://files.pythonhosted.org/packages/88/5f/e351af9a41f866ac3f1fac4ca0613908d9a41741cfcf2228f4ad853b697d/pluggy-1.5.0-py3-none-any.whl", hash = "sha256:44e1ad92c8ca002de6377e165f3e0f1be63266ab4d554740532335b9d75ea669", size = 20556 },
]

[[package]]
name = "pre-commit"
version = "4.2.0"
source = { registry = "https://pypi.org/simple" }
dependencies = [
    { name = "cfgv" },
    { name = "identify" },
    { name = "nodeenv" },
    { name = "pyyaml" },
    { name = "virtualenv" },
]
sdist = { url = "https://files.pythonhosted.org/packages/08/39/679ca9b26c7bb2999ff122d50faa301e49af82ca9c066ec061cfbc0c6784/pre_commit-4.2.0.tar.gz", hash = "sha256:601283b9757afd87d40c4c4a9b2b5de9637a8ea02eaff7adc2d0fb4e04841146", size = 193424 }
wheels = [
    { url = "https://files.pythonhosted.org/packages/88/74/a88bf1b1efeae488a0c0b7bdf71429c313722d1fc0f377537fbe554e6180/pre_commit-4.2.0-py2.py3-none-any.whl", hash = "sha256:a009ca7205f1eb497d10b845e52c838a98b6cdd2102a6c8e4540e94ee75c58bd", size = 220707 },
]

[[package]]
name = "protobuf"
version = "4.25.6"
source = { registry = "https://pypi.org/simple" }
sdist = { url = "https://files.pythonhosted.org/packages/48/d5/cccc7e82bbda9909ced3e7a441a24205ea07fea4ce23a772743c0c7611fa/protobuf-4.25.6.tar.gz", hash = "sha256:f8cfbae7c5afd0d0eaccbe73267339bff605a2315860bb1ba08eb66670a9a91f", size = 380631 }
wheels = [
    { url = "https://files.pythonhosted.org/packages/42/41/0ff3559d9a0fbdb37c9452f2b84e61f7784d8d7b9850182c7ef493f523ee/protobuf-4.25.6-cp310-abi3-win32.whl", hash = "sha256:61df6b5786e2b49fc0055f636c1e8f0aff263808bb724b95b164685ac1bcc13a", size = 392454 },
    { url = "https://files.pythonhosted.org/packages/79/84/c700d6c3f3be770495b08a1c035e330497a31420e4a39a24c22c02cefc6c/protobuf-4.25.6-cp310-abi3-win_amd64.whl", hash = "sha256:b8f837bfb77513fe0e2f263250f423217a173b6d85135be4d81e96a4653bcd3c", size = 413443 },
    { url = "https://files.pythonhosted.org/packages/b7/03/361e87cc824452376c2abcef0eabd18da78a7439479ec6541cf29076a4dc/protobuf-4.25.6-cp37-abi3-macosx_10_9_universal2.whl", hash = "sha256:6d4381f2417606d7e01750e2729fe6fbcda3f9883aa0c32b51d23012bded6c91", size = 394246 },
    { url = "https://files.pythonhosted.org/packages/64/d5/7dbeb69b74fa88f297c6d8f11b7c9cef0c2e2fb1fdf155c2ca5775cfa998/protobuf-4.25.6-cp37-abi3-manylinux2014_aarch64.whl", hash = "sha256:5dd800da412ba7f6f26d2c08868a5023ce624e1fdb28bccca2dc957191e81fb5", size = 293714 },
    { url = "https://files.pythonhosted.org/packages/d4/f0/6d5c100f6b18d973e86646aa5fc09bc12ee88a28684a56fd95511bceee68/protobuf-4.25.6-cp37-abi3-manylinux2014_x86_64.whl", hash = "sha256:4434ff8bb5576f9e0c78f47c41cdf3a152c0b44de475784cd3fd170aef16205a", size = 294634 },
    { url = "https://files.pythonhosted.org/packages/71/eb/be11a1244d0e58ee04c17a1f939b100199063e26ecca8262c04827fe0bf5/protobuf-4.25.6-py3-none-any.whl", hash = "sha256:07972021c8e30b870cfc0863409d033af940213e0e7f64e27fe017b929d2c9f7", size = 156466 },
]

[[package]]
name = "pycountry"
version = "22.3.5"
source = { registry = "https://pypi.org/simple" }
dependencies = [
    { name = "setuptools" },
]
sdist = { url = "https://files.pythonhosted.org/packages/33/24/033604d30f6cf82d661c0f9dfc2c71d52cafc2de516616f80d3b0600cb7c/pycountry-22.3.5.tar.gz", hash = "sha256:b2163a246c585894d808f18783e19137cb70a0c18fb36748dc01fc6f109c1646", size = 10141551 }

[[package]]
name = "pymongo"
version = "4.11.3"
source = { registry = "https://pypi.org/simple" }
dependencies = [
    { name = "dnspython" },
]
sdist = { url = "https://files.pythonhosted.org/packages/db/e6/cdb1105c14a86aa2b1663a6cccc6bf54722bb12fb5d479979628142dde42/pymongo-4.11.3.tar.gz", hash = "sha256:b6f24aec7c0cfcf0ea9f89e92b7d40ba18a1e18c134815758f111ecb0122e61c", size = 2054848 }
wheels = [
    { url = "https://files.pythonhosted.org/packages/21/dd/61e6a43442b13533ddf0e798e05206a7ebc4ebcb03a3e6c1aace73a94d19/pymongo-4.11.3-cp310-cp310-macosx_10_9_x86_64.whl", hash = "sha256:78f19598246dd61ba2a4fc4dddfa6a4f9af704fff7d81cb4fe0d02c7b17b1f68", size = 786122 },
    { url = "https://files.pythonhosted.org/packages/ef/0c/e810c2a98a6a4dd3374400fce1744e4594075091b3067fb440f855f3eac9/pymongo-4.11.3-cp310-cp310-macosx_11_0_arm64.whl", hash = "sha256:1c9cbe81184ec81ad8c76ccedbf5b743639448008d68f51f9a3c8a9abe6d9a46", size = 786419 },
    { url = "https://files.pythonhosted.org/packages/b0/91/f48cbcc9cff5196a82a9ca88d7a8f721bae2a3f9b8afddfe346f8659fff7/pymongo-4.11.3-cp310-cp310-manylinux_2_17_aarch64.manylinux2014_aarch64.whl", hash = "sha256:b9047ecb3bc47c43ada7d6f98baf8060c637b1e880c803a2bbd1dc63b49d2f92", size = 1163792 },
    { url = "https://files.pythonhosted.org/packages/ad/77/81fe752967fa1ed7adc5b75d7bdf7c15546f0734c7c21d1924b564ff421d/pymongo-4.11.3-cp310-cp310-manylinux_2_17_ppc64le.manylinux2014_ppc64le.whl", hash = "sha256:f1a16ec731b42f6b2b4f1aa3a94e74ff2722aacf691922a2e8e607b7f6b8d9f1", size = 1198006 },
    { url = "https://files.pythonhosted.org/packages/dc/6e/440d56354e95352ac1dc5f1ab27d5e45d4d1c6e1d2cf174727061ddddb85/pymongo-4.11.3-cp310-cp310-manylinux_2_17_s390x.manylinux2014_s390x.whl", hash = "sha256:e9120e25ac468fda3e3a1749695e0c5e52ff2294334fcc81e70ccb65c897bb58", size = 1180927 },
    { url = "https://files.pythonhosted.org/packages/68/57/e3d5508fa8ff8a536f1dfbcefe4ac18d954c0b8d67eb05b8aadddb0b51b5/pymongo-4.11.3-cp310-cp310-manylinux_2_17_x86_64.manylinux2014_x86_64.whl", hash = "sha256:f618bd6ed5c3c08b350b157b1d9066d3d389785b7359d2b7b7d82ca4083595d3", size = 1166941 },
    { url = "https://files.pythonhosted.org/packages/11/9e/60f40c5b6dd1f710208dc9eb72755698df607eb20429eec3e65009e73df2/pymongo-4.11.3-cp310-cp310-manylinux_2_5_i686.manylinux1_i686.manylinux_2_17_i686.manylinux2014_i686.whl", hash = "sha256:98017f006e047f5ed6c99c2cb1cac71534f0e11862beeff4d0bc9227189bedcd", size = 1146097 },
    { url = "https://files.pythonhosted.org/packages/96/15/ad8464d6084a8c06fc9937277b527c6f6782877864b5a994cd86e3a85ed9/pymongo-4.11.3-cp310-cp310-win32.whl", hash = "sha256:84b9300ed411fef776c60feab40f3ee03db5d0ac8921285c6e03a3e27efa2c20", size = 772068 },
    { url = "https://files.pythonhosted.org/packages/92/55/fd9fa9d0f296793944c615f2bb0a292168050d374e7f37685f57ac79c9c7/pymongo-4.11.3-cp310-cp310-win_amd64.whl", hash = "sha256:07231d0bac54e32503507777719dd05ca63bc68896e64ea852edde2f1986b868", size = 781410 },
    { url = "https://files.pythonhosted.org/packages/7b/9a/11d68ecb0260454e46404302c5a1cb16d93c0d9ad0c8a7bc4df1859f95a7/pymongo-4.11.3-cp311-cp311-macosx_10_9_x86_64.whl", hash = "sha256:31b5ad4ce148b201fa8426d0767517dc68424c3380ef4a981038d4d4350f10ee", size = 840506 },
    { url = "https://files.pythonhosted.org/packages/46/db/bfe487b1b1b6c3e86b8152845550d7db15476c12516f5093ec122d840602/pymongo-4.11.3-cp311-cp311-macosx_11_0_arm64.whl", hash = "sha256:505fb3facf54623b45c96e8e6ad6516f58bb8069f9456e1d7c0abdfdb6929c21", size = 840798 },
    { url = "https://files.pythonhosted.org/packages/d4/4b/d1378adbac16829745e57781b140ab7cdbd1046a18cdb796e3adf280c963/pymongo-4.11.3-cp311-cp311-manylinux_2_17_aarch64.manylinux2014_aarch64.whl", hash = "sha256:b3f20467d695f49ce4c2d6cb87de458ebb3d098cbc951834a74f36a2e992a6bb", size = 1409884 },
    { url = "https://files.pythonhosted.org/packages/33/97/4882a0b6be225d0358b431e6d0fe70fba368b2cedabf38c005f2a73917c9/pymongo-4.11.3-cp311-cp311-manylinux_2_17_ppc64le.manylinux2014_ppc64le.whl", hash = "sha256:65e8a397b03156880a099d55067daa1580a5333aaf4da3b0313bd7e1731e408f", size = 1460828 },
    { url = "https://files.pythonhosted.org/packages/4b/a8/fde60995524f5b2794bdf07cad98f5b369a3cfa7e90b6ec081fc57d3b5ea/pymongo-4.11.3-cp311-cp311-manylinux_2_17_s390x.manylinux2014_s390x.whl", hash = "sha256:0992917ed259f5ca3506ec8009e7c82d398737a4230a607bf44d102cae31e1d6", size = 1435261 },
    { url = "https://files.pythonhosted.org/packages/ce/42/d0ac7f445edd6abf5c7197ad83d9902ad1e8f4be767af257bd892684560a/pymongo-4.11.3-cp311-cp311-manylinux_2_17_x86_64.manylinux2014_x86_64.whl", hash = "sha256:2f2f0c3ab8284e0e2674367fa47774411212c86482bbbe78e8ae9fb223b8f6ee", size = 1414380 },
    { url = "https://files.pythonhosted.org/packages/e7/02/dd67685b67f7408ed72d801b268988986343208f712b0e90c639358b2d19/pymongo-4.11.3-cp311-cp311-manylinux_2_5_i686.manylinux1_i686.manylinux_2_17_i686.manylinux2014_i686.whl", hash = "sha256:c2240126683f55160f83f587d76955ad1e419a72d5c09539a509bd9d1e20bd53", size = 1383026 },
    { url = "https://files.pythonhosted.org/packages/2b/60/07f61ad5ddd39c4d52466ac1ce089c0c8c3d337145efcadbfa61072b1913/pymongo-4.11.3-cp311-cp311-win32.whl", hash = "sha256:be89776c5b8272437a85c904d45e0f1bbc0f21bf11688341938380843dd7fe5f", size = 817664 },
    { url = "https://files.pythonhosted.org/packages/e1/f3/073f763f6673ecfb33c13568037cdba499284758cfa54c556cac8a406cb7/pymongo-4.11.3-cp311-cp311-win_amd64.whl", hash = "sha256:c237780760f891cae79abbfc52fda55b584492d5d9452762040aadb2c64ac691", size = 831617 },
    { url = "https://files.pythonhosted.org/packages/6d/cf/c606c9d889d8f34dcf80455e045854ef2fa187c439b22a6d30357790c12a/pymongo-4.11.3-cp312-cp312-macosx_10_13_x86_64.whl", hash = "sha256:5f48b7faf4064e5f484989608a59503b11b7f134ca344635e416b1b12e7dc255", size = 895374 },
    { url = "https://files.pythonhosted.org/packages/c6/f5/287e84ba6c8e34cb13f798e7e859b4dcbc5fab99261f91202a8027f62ba6/pymongo-4.11.3-cp312-cp312-macosx_11_0_arm64.whl", hash = "sha256:722f22bf18d208aa752591bde93e018065641711594e7a2fef0432da429264e8", size = 895063 },
    { url = "https://files.pythonhosted.org/packages/0e/ba/fe8964ec3f8d7348e9cd6a11864e1e84b2be62ea98ca0ba01a4f5b4d417d/pymongo-4.11.3-cp312-cp312-manylinux_2_17_aarch64.manylinux2014_aarch64.whl", hash = "sha256:5be1b35c4897626327c4e8bae14655807c2bc710504fa790bc19a72403142264", size = 1673722 },
    { url = "https://files.pythonhosted.org/packages/92/89/925b7160c517b66c80d05b36f63d4cc0d0ff23f01b5150b55936b5fab097/pymongo-4.11.3-cp312-cp312-manylinux_2_17_ppc64le.manylinux2014_ppc64le.whl", hash = "sha256:14f9e4d2172545798738d27bc6293b972c4f1f98cce248aa56e1e62c4c258ca7", size = 1737946 },
    { url = "https://files.pythonhosted.org/packages/f8/97/bcedba78ddbc1b8837bf556da55eb08a055e93b331722ecd1dad602a3427/pymongo-4.11.3-cp312-cp312-manylinux_2_17_s390x.manylinux2014_s390x.whl", hash = "sha256:cd3f7bafe441135f58d2b91a312714f423e15fed5afe3854880c8c61ad78d3ce", size = 1706981 },
    { url = "https://files.pythonhosted.org/packages/d7/ce/63719be395ec29b8f71fd267014af4957736b5297a1f51f76ef32d05a0cf/pymongo-4.11.3-cp312-cp312-manylinux_2_17_x86_64.manylinux2014_x86_64.whl", hash = "sha256:73de1b9f416a2662ba95b4b49edc963d47b93760a7e2b561b932c8099d160151", size = 1676948 },
    { url = "https://files.pythonhosted.org/packages/c1/36/de366cee39e6c2e64d824d1f2e5672381ec766c51224304d1aebf7db3507/pymongo-4.11.3-cp312-cp312-manylinux_2_5_i686.manylinux1_i686.manylinux_2_17_i686.manylinux2014_i686.whl", hash = "sha256:e24268e2d7ae96eab12161985b39e75a75185393134fc671f4bb1a16f50bf6f4", size = 1636072 },
    { url = "https://files.pythonhosted.org/packages/07/48/34751291a152e8098b4cf6f467046f00edd71b695d5cf6be1b15778cda63/pymongo-4.11.3-cp312-cp312-win32.whl", hash = "sha256:33a936d3c1828e4f52bed3dad6191a3618cc28ab056e2770390aec88d9e9f9ea", size = 864025 },
    { url = "https://files.pythonhosted.org/packages/96/8a/604fab1e1f45deb0dc19e06053369e7db44e3d1359a39e0fe376bdb95b41/pymongo-4.11.3-cp312-cp312-win_amd64.whl", hash = "sha256:c4673d8ef0c8ef712491a750adf64f7998202a82abd72be5be749749275b3edb", size = 882290 },
    { url = "https://files.pythonhosted.org/packages/01/f1/19f8a81ca1ef180983b89e24f8003863612aea358a06d7685566ccc18a87/pymongo-4.11.3-cp313-cp313-macosx_10_13_x86_64.whl", hash = "sha256:5e53b98c9700bb69f33a322b648d028bfe223ad135fb04ec48c0226998b80d0e", size = 949622 },
    { url = "https://files.pythonhosted.org/packages/67/9a/ae232aa9379a9e6cf325facf0f65176d70520d6a16807f4de2e1ccfb76ec/pymongo-4.11.3-cp313-cp313-macosx_11_0_arm64.whl", hash = "sha256:8464aff011208cf86eae28f4a3624ebc4a40783634e119b2b35852252b901ef3", size = 949299 },
    { url = "https://files.pythonhosted.org/packages/70/6d/1ddef8b6c6d598fe21c917d93c49a6304611a252a07e98a9b7e70e1b995b/pymongo-4.11.3-cp313-cp313-manylinux_2_17_aarch64.manylinux2014_aarch64.whl", hash = "sha256:3742ffc1951bec1450a5a6a02cfd40ddd4b1c9416b36c70ae439a532e8be0e05", size = 1937616 },
    { url = "https://files.pythonhosted.org/packages/13/9c/e735715789a876140f453def1b2015948708d224f1728f9b8412b6e495d2/pymongo-4.11.3-cp313-cp313-manylinux_2_17_ppc64le.manylinux2014_ppc64le.whl", hash = "sha256:a29294b508975a5dfd384f4b902cd121dc2b6e5d55ea2be2debffd2a63461cd9", size = 2015041 },
    { url = "https://files.pythonhosted.org/packages/fc/d3/cf41e9ce81644de9d8db54cc039823863e7240e021466ae093edc061683a/pymongo-4.11.3-cp313-cp313-manylinux_2_17_s390x.manylinux2014_s390x.whl", hash = "sha256:051c741586ab6efafe72e027504ac4e5f01c88eceec579e4e1a438a369a61b0c", size = 1978716 },
    { url = "https://files.pythonhosted.org/packages/be/c8/c3f15c6cc5a9e0a75d18ae86209584cb14fdca017197def9741bff19c151/pymongo-4.11.3-cp313-cp313-manylinux_2_17_x86_64.manylinux2014_x86_64.whl", hash = "sha256:4b05e03a327cdef28ec2bb72c974d412d308f5cf867a472ef17f9ac95d18ec05", size = 1939524 },
    { url = "https://files.pythonhosted.org/packages/1b/0d/613cd91c736325d05d2d5d389d06ed899bcdce5a265cb486b948729bf1eb/pymongo-4.11.3-cp313-cp313-manylinux_2_5_i686.manylinux1_i686.manylinux_2_17_i686.manylinux2014_i686.whl", hash = "sha256:dafeddf1db51df19effd0828ae75492b15d60c7faec388da08f1fe9593c88e7a", size = 1888960 },
    { url = "https://files.pythonhosted.org/packages/e7/eb/b1e9cf2e03a47c4f35ffc5db1cb0ed0f92c5fe58c6f5f04d5a2da9d6bb77/pymongo-4.11.3-cp313-cp313-win32.whl", hash = "sha256:40c55afb34788ae6a6b8c175421fa46a37cfc45de41fe4669d762c3b1bbda48e", size = 910370 },
    { url = "https://files.pythonhosted.org/packages/77/f3/023f12ee9028f341880016fd6251255bf755f70730440ad11bf745f5f9e4/pymongo-4.11.3-cp313-cp313-win_amd64.whl", hash = "sha256:a5b8b7ba9614a081d1f932724b7a6a20847f6c9629420ae81ce827db3b599af2", size = 932930 },
    { url = "https://files.pythonhosted.org/packages/d3/c7/0a145cc66fc756cea547b948150583357e5518cfa60b3ad0d3266d3ee168/pymongo-4.11.3-cp313-cp313t-macosx_10_13_x86_64.whl", hash = "sha256:0f23f849693e829655f667ea18b87bf34e1395237eb45084f3495317d455beb2", size = 1006138 },
    { url = "https://files.pythonhosted.org/packages/81/88/4ed3cd03d2f7835393a72ed87f5e9186f6fc54bcb0e9b7f718424c0b5db8/pymongo-4.11.3-cp313-cp313t-macosx_11_0_arm64.whl", hash = "sha256:62bcfa88deb4a6152a7c93bedd1a808497f6c2881424ca54c3c81964a51c5040", size = 1006125 },
    { url = "https://files.pythonhosted.org/packages/91/a9/d86844a9aff958c959e84b8223b9d226c3b39a71f2f2fbf2aa3a4a748212/pymongo-4.11.3-cp313-cp313t-manylinux_2_17_aarch64.manylinux2014_aarch64.whl", hash = "sha256:2eaa0233858f72074bf0319f5034018092b43f19202bd7ecb822980c35bfd623", size = 2266315 },
    { url = "https://files.pythonhosted.org/packages/1d/06/fff82b09382a887dab6207bb23778395c5986a5ddab6f55905ebdd82e10c/pymongo-4.11.3-cp313-cp313t-manylinux_2_17_ppc64le.manylinux2014_ppc64le.whl", hash = "sha256:0a434e081017be360595237cd1aeac3d047dd38e8785c549be80748608c1d4ca", size = 2353538 },
    { url = "https://files.pythonhosted.org/packages/5d/f7/ff5399baee5888eb686c1508d28b4e9d82b9da5ca63215f958356dee4016/pymongo-4.11.3-cp313-cp313t-manylinux_2_17_s390x.manylinux2014_s390x.whl", hash = "sha256:3e8aa65a9e4a989245198c249816d86cb240221861b748db92b8b3a5356bd6f1", size = 2312410 },
    { url = "https://files.pythonhosted.org/packages/b0/4d/1746ee984b229eddf5f768265b553a90b31b2395fb5ae1d30d28e430a862/pymongo-4.11.3-cp313-cp313t-manylinux_2_17_x86_64.manylinux2014_x86_64.whl", hash = "sha256:d0a91004029d1fc9e66a800e6da4170afaa9b93bcf41299e4b5951b837b3467a", size = 2263706 },
    { url = "https://files.pythonhosted.org/packages/1c/dc/5d4154c5baf62af9ffb9391cf41848a87cda97798f92e4336730690be7d5/pymongo-4.11.3-cp313-cp313t-manylinux_2_5_i686.manylinux1_i686.manylinux_2_17_i686.manylinux2014_i686.whl", hash = "sha256:1b992904ac78cb712b42c4b7348974ba1739137c1692cdf8bf75c3eeb22881a4", size = 2202724 },
    { url = "https://files.pythonhosted.org/packages/72/15/c18fcc456fdcb793714776da273fc4cba4579f21818f2219e23ff9512314/pymongo-4.11.3-cp313-cp313t-win32.whl", hash = "sha256:45e18bda802d95a2aed88e487f06becc3bd0b22286a25aeca8c46b8c64980dbb", size = 959256 },
    { url = "https://files.pythonhosted.org/packages/7d/64/11d87df61cdca4fef90388af592247e17f3d31b15a909780f186d2739592/pymongo-4.11.3-cp313-cp313t-win_amd64.whl", hash = "sha256:07d40b831590bc458b624f421849c2b09ad2b9110b956f658b583fe01fe01c01", size = 987855 },
]

[package.optional-dependencies]
aws = [
    { name = "pymongo-auth-aws" },
]

[[package]]
name = "pymongo-auth-aws"
version = "1.3.0"
source = { registry = "https://pypi.org/simple" }
dependencies = [
    { name = "boto3" },
    { name = "botocore" },
]
sdist = { url = "https://files.pythonhosted.org/packages/c7/37/ca8d840f322f0047b71afcec7a489b1ea1f59a5f6d29f91ad8004024736f/pymongo_auth_aws-1.3.0.tar.gz", hash = "sha256:d0fa893958dc525ca29f601c34f2ca73c860f66bc6511ec0a7da6eb7ea44e94f", size = 18559 }
wheels = [
    { url = "https://files.pythonhosted.org/packages/f4/12/a997fc108416f31fac55748e5406c1c8c4e976a4073f07b5553825641611/pymongo_auth_aws-1.3.0-py3-none-any.whl", hash = "sha256:367f6d853da428a02e9e450422756133715d40f8141f47ae5d98f139a88c0ce5", size = 15470 },
]

[[package]]
name = "pytest"
version = "8.3.5"
source = { registry = "https://pypi.org/simple" }
dependencies = [
    { name = "colorama", marker = "sys_platform == 'win32'" },
    { name = "exceptiongroup", marker = "python_full_version < '3.11'" },
    { name = "iniconfig" },
    { name = "packaging" },
    { name = "pluggy" },
    { name = "tomli", marker = "python_full_version < '3.11'" },
]
sdist = { url = "https://files.pythonhosted.org/packages/ae/3c/c9d525a414d506893f0cd8a8d0de7706446213181570cdbd766691164e40/pytest-8.3.5.tar.gz", hash = "sha256:f4efe70cc14e511565ac476b57c279e12a855b11f48f212af1080ef2263d3845", size = 1450891 }
wheels = [
    { url = "https://files.pythonhosted.org/packages/30/3d/64ad57c803f1fa1e963a7946b6e0fea4a70df53c1a7fed304586539c2bac/pytest-8.3.5-py3-none-any.whl", hash = "sha256:c69214aa47deac29fad6c2a4f590b9c4a9fdb16a403176fe154b79c0b4d4d820", size = 343634 },
]

[[package]]
name = "pytest-freezegun"
version = "0.4.2"
source = { registry = "https://pypi.org/simple" }
dependencies = [
    { name = "freezegun" },
    { name = "pytest" },
]
sdist = { url = "https://files.pythonhosted.org/packages/f0/e3/c39d7c3d3afef5652f19323f3483267d7e6b0d9911c3867e10d6e2d3c9ae/pytest-freezegun-0.4.2.zip", hash = "sha256:19c82d5633751bf3ec92caa481fb5cffaac1787bd485f0df6436fd6242176949", size = 9059 }
wheels = [
    { url = "https://files.pythonhosted.org/packages/9e/09/0bdd7d24b9d21453ad3364ae1efbd65082045bb6081b5fd5eade91a9b644/pytest_freezegun-0.4.2-py2.py3-none-any.whl", hash = "sha256:5318a6bfb8ba4b709c8471c94d0033113877b3ee02da5bfcd917c1889cde99a7", size = 4590 },
]

[[package]]
name = "python-dateutil"
version = "2.9.0.post0"
source = { registry = "https://pypi.org/simple" }
dependencies = [
    { name = "six" },
]
sdist = { url = "https://files.pythonhosted.org/packages/66/c0/0c8b6ad9f17a802ee498c46e004a0eb49bc148f2fd230864601a86dcf6db/python-dateutil-2.9.0.post0.tar.gz", hash = "sha256:37dd54208da7e1cd875388217d5e00ebd4179249f90fb72437e91a35459a0ad3", size = 342432 }
wheels = [
    { url = "https://files.pythonhosted.org/packages/ec/57/56b9bcc3c9c6a792fcbaf139543cee77261f3651ca9da0c93f5c1221264b/python_dateutil-2.9.0.post0-py2.py3-none-any.whl", hash = "sha256:a8b2bc7bffae282281c8140a97d3aa9c14da0b136dfe83f850eea9a5f7470427", size = 229892 },
]

[[package]]
name = "python-dotenv"
version = "1.1.0"
source = { registry = "https://pypi.org/simple" }
sdist = { url = "https://files.pythonhosted.org/packages/88/2c/7bb1416c5620485aa793f2de31d3df393d3686aa8a8506d11e10e13c5baf/python_dotenv-1.1.0.tar.gz", hash = "sha256:41f90bc6f5f177fb41f53e87666db362025010eb28f60a01c9143bfa33a2b2d5", size = 39920 }
wheels = [
    { url = "https://files.pythonhosted.org/packages/1e/18/98a99ad95133c6a6e2005fe89faedf294a748bd5dc803008059409ac9b1e/python_dotenv-1.1.0-py3-none-any.whl", hash = "sha256:d7c01d9e2293916c18baf562d95698754b0dbbb5e74d457c45d4f6561fb9d55d", size = 20256 },
]

[[package]]
name = "pywin32"
version = "310"
source = { registry = "https://pypi.org/simple" }
wheels = [
    { url = "https://files.pythonhosted.org/packages/95/da/a5f38fffbba2fb99aa4aa905480ac4b8e83ca486659ac8c95bce47fb5276/pywin32-310-cp310-cp310-win32.whl", hash = "sha256:6dd97011efc8bf51d6793a82292419eba2c71cf8e7250cfac03bba284454abc1", size = 8848240 },
    { url = "https://files.pythonhosted.org/packages/aa/fe/d873a773324fa565619ba555a82c9dabd677301720f3660a731a5d07e49a/pywin32-310-cp310-cp310-win_amd64.whl", hash = "sha256:c3e78706e4229b915a0821941a84e7ef420bf2b77e08c9dae3c76fd03fd2ae3d", size = 9601854 },
    { url = "https://files.pythonhosted.org/packages/3c/84/1a8e3d7a15490d28a5d816efa229ecb4999cdc51a7c30dd8914f669093b8/pywin32-310-cp310-cp310-win_arm64.whl", hash = "sha256:33babed0cf0c92a6f94cc6cc13546ab24ee13e3e800e61ed87609ab91e4c8213", size = 8522963 },
    { url = "https://files.pythonhosted.org/packages/f7/b1/68aa2986129fb1011dabbe95f0136f44509afaf072b12b8f815905a39f33/pywin32-310-cp311-cp311-win32.whl", hash = "sha256:1e765f9564e83011a63321bb9d27ec456a0ed90d3732c4b2e312b855365ed8bd", size = 8784284 },
    { url = "https://files.pythonhosted.org/packages/b3/bd/d1592635992dd8db5bb8ace0551bc3a769de1ac8850200cfa517e72739fb/pywin32-310-cp311-cp311-win_amd64.whl", hash = "sha256:126298077a9d7c95c53823934f000599f66ec9296b09167810eb24875f32689c", size = 9520748 },
    { url = "https://files.pythonhosted.org/packages/90/b1/ac8b1ffce6603849eb45a91cf126c0fa5431f186c2e768bf56889c46f51c/pywin32-310-cp311-cp311-win_arm64.whl", hash = "sha256:19ec5fc9b1d51c4350be7bb00760ffce46e6c95eaf2f0b2f1150657b1a43c582", size = 8455941 },
    { url = "https://files.pythonhosted.org/packages/6b/ec/4fdbe47932f671d6e348474ea35ed94227fb5df56a7c30cbbb42cd396ed0/pywin32-310-cp312-cp312-win32.whl", hash = "sha256:8a75a5cc3893e83a108c05d82198880704c44bbaee4d06e442e471d3c9ea4f3d", size = 8796239 },
    { url = "https://files.pythonhosted.org/packages/e3/e5/b0627f8bb84e06991bea89ad8153a9e50ace40b2e1195d68e9dff6b03d0f/pywin32-310-cp312-cp312-win_amd64.whl", hash = "sha256:bf5c397c9a9a19a6f62f3fb821fbf36cac08f03770056711f765ec1503972060", size = 9503839 },
    { url = "https://files.pythonhosted.org/packages/1f/32/9ccf53748df72301a89713936645a664ec001abd35ecc8578beda593d37d/pywin32-310-cp312-cp312-win_arm64.whl", hash = "sha256:2349cc906eae872d0663d4d6290d13b90621eaf78964bb1578632ff20e152966", size = 8459470 },
    { url = "https://files.pythonhosted.org/packages/1c/09/9c1b978ffc4ae53999e89c19c77ba882d9fce476729f23ef55211ea1c034/pywin32-310-cp313-cp313-win32.whl", hash = "sha256:5d241a659c496ada3253cd01cfaa779b048e90ce4b2b38cd44168ad555ce74ab", size = 8794384 },
    { url = "https://files.pythonhosted.org/packages/45/3c/b4640f740ffebadd5d34df35fecba0e1cfef8fde9f3e594df91c28ad9b50/pywin32-310-cp313-cp313-win_amd64.whl", hash = "sha256:667827eb3a90208ddbdcc9e860c81bde63a135710e21e4cb3348968e4bd5249e", size = 9503039 },
    { url = "https://files.pythonhosted.org/packages/b4/f4/f785020090fb050e7fb6d34b780f2231f302609dc964672f72bfaeb59a28/pywin32-310-cp313-cp313-win_arm64.whl", hash = "sha256:e308f831de771482b7cf692a1f308f8fca701b2d8f9dde6cc440c7da17e47b33", size = 8458152 },
]

[[package]]
name = "pyyaml"
version = "6.0.2"
source = { registry = "https://pypi.org/simple" }
sdist = { url = "https://files.pythonhosted.org/packages/54/ed/79a089b6be93607fa5cdaedf301d7dfb23af5f25c398d5ead2525b063e17/pyyaml-6.0.2.tar.gz", hash = "sha256:d584d9ec91ad65861cc08d42e834324ef890a082e591037abe114850ff7bbc3e", size = 130631 }
wheels = [
    { url = "https://files.pythonhosted.org/packages/9b/95/a3fac87cb7158e231b5a6012e438c647e1a87f09f8e0d123acec8ab8bf71/PyYAML-6.0.2-cp310-cp310-macosx_10_9_x86_64.whl", hash = "sha256:0a9a2848a5b7feac301353437eb7d5957887edbf81d56e903999a75a3d743086", size = 184199 },
    { url = "https://files.pythonhosted.org/packages/c7/7a/68bd47624dab8fd4afbfd3c48e3b79efe09098ae941de5b58abcbadff5cb/PyYAML-6.0.2-cp310-cp310-macosx_11_0_arm64.whl", hash = "sha256:29717114e51c84ddfba879543fb232a6ed60086602313ca38cce623c1d62cfbf", size = 171758 },
    { url = "https://files.pythonhosted.org/packages/49/ee/14c54df452143b9ee9f0f29074d7ca5516a36edb0b4cc40c3f280131656f/PyYAML-6.0.2-cp310-cp310-manylinux_2_17_aarch64.manylinux2014_aarch64.whl", hash = "sha256:8824b5a04a04a047e72eea5cec3bc266db09e35de6bdfe34c9436ac5ee27d237", size = 718463 },
    { url = "https://files.pythonhosted.org/packages/4d/61/de363a97476e766574650d742205be468921a7b532aa2499fcd886b62530/PyYAML-6.0.2-cp310-cp310-manylinux_2_17_s390x.manylinux2014_s390x.whl", hash = "sha256:7c36280e6fb8385e520936c3cb3b8042851904eba0e58d277dca80a5cfed590b", size = 719280 },
    { url = "https://files.pythonhosted.org/packages/6b/4e/1523cb902fd98355e2e9ea5e5eb237cbc5f3ad5f3075fa65087aa0ecb669/PyYAML-6.0.2-cp310-cp310-manylinux_2_17_x86_64.manylinux2014_x86_64.whl", hash = "sha256:ec031d5d2feb36d1d1a24380e4db6d43695f3748343d99434e6f5f9156aaa2ed", size = 751239 },
    { url = "https://files.pythonhosted.org/packages/b7/33/5504b3a9a4464893c32f118a9cc045190a91637b119a9c881da1cf6b7a72/PyYAML-6.0.2-cp310-cp310-musllinux_1_1_aarch64.whl", hash = "sha256:936d68689298c36b53b29f23c6dbb74de12b4ac12ca6cfe0e047bedceea56180", size = 695802 },
    { url = "https://files.pythonhosted.org/packages/5c/20/8347dcabd41ef3a3cdc4f7b7a2aff3d06598c8779faa189cdbf878b626a4/PyYAML-6.0.2-cp310-cp310-musllinux_1_1_x86_64.whl", hash = "sha256:23502f431948090f597378482b4812b0caae32c22213aecf3b55325e049a6c68", size = 720527 },
    { url = "https://files.pythonhosted.org/packages/be/aa/5afe99233fb360d0ff37377145a949ae258aaab831bde4792b32650a4378/PyYAML-6.0.2-cp310-cp310-win32.whl", hash = "sha256:2e99c6826ffa974fe6e27cdb5ed0021786b03fc98e5ee3c5bfe1fd5015f42b99", size = 144052 },
    { url = "https://files.pythonhosted.org/packages/b5/84/0fa4b06f6d6c958d207620fc60005e241ecedceee58931bb20138e1e5776/PyYAML-6.0.2-cp310-cp310-win_amd64.whl", hash = "sha256:a4d3091415f010369ae4ed1fc6b79def9416358877534caf6a0fdd2146c87a3e", size = 161774 },
    { url = "https://files.pythonhosted.org/packages/f8/aa/7af4e81f7acba21a4c6be026da38fd2b872ca46226673c89a758ebdc4fd2/PyYAML-6.0.2-cp311-cp311-macosx_10_9_x86_64.whl", hash = "sha256:cc1c1159b3d456576af7a3e4d1ba7e6924cb39de8f67111c735f6fc832082774", size = 184612 },
    { url = "https://files.pythonhosted.org/packages/8b/62/b9faa998fd185f65c1371643678e4d58254add437edb764a08c5a98fb986/PyYAML-6.0.2-cp311-cp311-macosx_11_0_arm64.whl", hash = "sha256:1e2120ef853f59c7419231f3bf4e7021f1b936f6ebd222406c3b60212205d2ee", size = 172040 },
    { url = "https://files.pythonhosted.org/packages/ad/0c/c804f5f922a9a6563bab712d8dcc70251e8af811fce4524d57c2c0fd49a4/PyYAML-6.0.2-cp311-cp311-manylinux_2_17_aarch64.manylinux2014_aarch64.whl", hash = "sha256:5d225db5a45f21e78dd9358e58a98702a0302f2659a3c6cd320564b75b86f47c", size = 736829 },
    { url = "https://files.pythonhosted.org/packages/51/16/6af8d6a6b210c8e54f1406a6b9481febf9c64a3109c541567e35a49aa2e7/PyYAML-6.0.2-cp311-cp311-manylinux_2_17_s390x.manylinux2014_s390x.whl", hash = "sha256:5ac9328ec4831237bec75defaf839f7d4564be1e6b25ac710bd1a96321cc8317", size = 764167 },
    { url = "https://files.pythonhosted.org/packages/75/e4/2c27590dfc9992f73aabbeb9241ae20220bd9452df27483b6e56d3975cc5/PyYAML-6.0.2-cp311-cp311-manylinux_2_17_x86_64.manylinux2014_x86_64.whl", hash = "sha256:3ad2a3decf9aaba3d29c8f537ac4b243e36bef957511b4766cb0057d32b0be85", size = 762952 },
    { url = "https://files.pythonhosted.org/packages/9b/97/ecc1abf4a823f5ac61941a9c00fe501b02ac3ab0e373c3857f7d4b83e2b6/PyYAML-6.0.2-cp311-cp311-musllinux_1_1_aarch64.whl", hash = "sha256:ff3824dc5261f50c9b0dfb3be22b4567a6f938ccce4587b38952d85fd9e9afe4", size = 735301 },
    { url = "https://files.pythonhosted.org/packages/45/73/0f49dacd6e82c9430e46f4a027baa4ca205e8b0a9dce1397f44edc23559d/PyYAML-6.0.2-cp311-cp311-musllinux_1_1_x86_64.whl", hash = "sha256:797b4f722ffa07cc8d62053e4cff1486fa6dc094105d13fea7b1de7d8bf71c9e", size = 756638 },
    { url = "https://files.pythonhosted.org/packages/22/5f/956f0f9fc65223a58fbc14459bf34b4cc48dec52e00535c79b8db361aabd/PyYAML-6.0.2-cp311-cp311-win32.whl", hash = "sha256:11d8f3dd2b9c1207dcaf2ee0bbbfd5991f571186ec9cc78427ba5bd32afae4b5", size = 143850 },
    { url = "https://files.pythonhosted.org/packages/ed/23/8da0bbe2ab9dcdd11f4f4557ccaf95c10b9811b13ecced089d43ce59c3c8/PyYAML-6.0.2-cp311-cp311-win_amd64.whl", hash = "sha256:e10ce637b18caea04431ce14fabcf5c64a1c61ec9c56b071a4b7ca131ca52d44", size = 161980 },
    { url = "https://files.pythonhosted.org/packages/86/0c/c581167fc46d6d6d7ddcfb8c843a4de25bdd27e4466938109ca68492292c/PyYAML-6.0.2-cp312-cp312-macosx_10_9_x86_64.whl", hash = "sha256:c70c95198c015b85feafc136515252a261a84561b7b1d51e3384e0655ddf25ab", size = 183873 },
    { url = "https://files.pythonhosted.org/packages/a8/0c/38374f5bb272c051e2a69281d71cba6fdb983413e6758b84482905e29a5d/PyYAML-6.0.2-cp312-cp312-macosx_11_0_arm64.whl", hash = "sha256:ce826d6ef20b1bc864f0a68340c8b3287705cae2f8b4b1d932177dcc76721725", size = 173302 },
    { url = "https://files.pythonhosted.org/packages/c3/93/9916574aa8c00aa06bbac729972eb1071d002b8e158bd0e83a3b9a20a1f7/PyYAML-6.0.2-cp312-cp312-manylinux_2_17_aarch64.manylinux2014_aarch64.whl", hash = "sha256:1f71ea527786de97d1a0cc0eacd1defc0985dcf6b3f17bb77dcfc8c34bec4dc5", size = 739154 },
    { url = "https://files.pythonhosted.org/packages/95/0f/b8938f1cbd09739c6da569d172531567dbcc9789e0029aa070856f123984/PyYAML-6.0.2-cp312-cp312-manylinux_2_17_s390x.manylinux2014_s390x.whl", hash = "sha256:9b22676e8097e9e22e36d6b7bda33190d0d400f345f23d4065d48f4ca7ae0425", size = 766223 },
    { url = "https://files.pythonhosted.org/packages/b9/2b/614b4752f2e127db5cc206abc23a8c19678e92b23c3db30fc86ab731d3bd/PyYAML-6.0.2-cp312-cp312-manylinux_2_17_x86_64.manylinux2014_x86_64.whl", hash = "sha256:80bab7bfc629882493af4aa31a4cfa43a4c57c83813253626916b8c7ada83476", size = 767542 },
    { url = "https://files.pythonhosted.org/packages/d4/00/dd137d5bcc7efea1836d6264f049359861cf548469d18da90cd8216cf05f/PyYAML-6.0.2-cp312-cp312-musllinux_1_1_aarch64.whl", hash = "sha256:0833f8694549e586547b576dcfaba4a6b55b9e96098b36cdc7ebefe667dfed48", size = 731164 },
    { url = "https://files.pythonhosted.org/packages/c9/1f/4f998c900485e5c0ef43838363ba4a9723ac0ad73a9dc42068b12aaba4e4/PyYAML-6.0.2-cp312-cp312-musllinux_1_1_x86_64.whl", hash = "sha256:8b9c7197f7cb2738065c481a0461e50ad02f18c78cd75775628afb4d7137fb3b", size = 756611 },
    { url = "https://files.pythonhosted.org/packages/df/d1/f5a275fdb252768b7a11ec63585bc38d0e87c9e05668a139fea92b80634c/PyYAML-6.0.2-cp312-cp312-win32.whl", hash = "sha256:ef6107725bd54b262d6dedcc2af448a266975032bc85ef0172c5f059da6325b4", size = 140591 },
    { url = "https://files.pythonhosted.org/packages/0c/e8/4f648c598b17c3d06e8753d7d13d57542b30d56e6c2dedf9c331ae56312e/PyYAML-6.0.2-cp312-cp312-win_amd64.whl", hash = "sha256:7e7401d0de89a9a855c839bc697c079a4af81cf878373abd7dc625847d25cbd8", size = 156338 },
    { url = "https://files.pythonhosted.org/packages/ef/e3/3af305b830494fa85d95f6d95ef7fa73f2ee1cc8ef5b495c7c3269fb835f/PyYAML-6.0.2-cp313-cp313-macosx_10_13_x86_64.whl", hash = "sha256:efdca5630322a10774e8e98e1af481aad470dd62c3170801852d752aa7a783ba", size = 181309 },
    { url = "https://files.pythonhosted.org/packages/45/9f/3b1c20a0b7a3200524eb0076cc027a970d320bd3a6592873c85c92a08731/PyYAML-6.0.2-cp313-cp313-macosx_11_0_arm64.whl", hash = "sha256:50187695423ffe49e2deacb8cd10510bc361faac997de9efef88badc3bb9e2d1", size = 171679 },
    { url = "https://files.pythonhosted.org/packages/7c/9a/337322f27005c33bcb656c655fa78325b730324c78620e8328ae28b64d0c/PyYAML-6.0.2-cp313-cp313-manylinux_2_17_aarch64.manylinux2014_aarch64.whl", hash = "sha256:0ffe8360bab4910ef1b9e87fb812d8bc0a308b0d0eef8c8f44e0254ab3b07133", size = 733428 },
    { url = "https://files.pythonhosted.org/packages/a3/69/864fbe19e6c18ea3cc196cbe5d392175b4cf3d5d0ac1403ec3f2d237ebb5/PyYAML-6.0.2-cp313-cp313-manylinux_2_17_s390x.manylinux2014_s390x.whl", hash = "sha256:17e311b6c678207928d649faa7cb0d7b4c26a0ba73d41e99c4fff6b6c3276484", size = 763361 },
    { url = "https://files.pythonhosted.org/packages/04/24/b7721e4845c2f162d26f50521b825fb061bc0a5afcf9a386840f23ea19fa/PyYAML-6.0.2-cp313-cp313-manylinux_2_17_x86_64.manylinux2014_x86_64.whl", hash = "sha256:70b189594dbe54f75ab3a1acec5f1e3faa7e8cf2f1e08d9b561cb41b845f69d5", size = 759523 },
    { url = "https://files.pythonhosted.org/packages/2b/b2/e3234f59ba06559c6ff63c4e10baea10e5e7df868092bf9ab40e5b9c56b6/PyYAML-6.0.2-cp313-cp313-musllinux_1_1_aarch64.whl", hash = "sha256:41e4e3953a79407c794916fa277a82531dd93aad34e29c2a514c2c0c5fe971cc", size = 726660 },
    { url = "https://files.pythonhosted.org/packages/fe/0f/25911a9f080464c59fab9027482f822b86bf0608957a5fcc6eaac85aa515/PyYAML-6.0.2-cp313-cp313-musllinux_1_1_x86_64.whl", hash = "sha256:68ccc6023a3400877818152ad9a1033e3db8625d899c72eacb5a668902e4d652", size = 751597 },
    { url = "https://files.pythonhosted.org/packages/14/0d/e2c3b43bbce3cf6bd97c840b46088a3031085179e596d4929729d8d68270/PyYAML-6.0.2-cp313-cp313-win32.whl", hash = "sha256:bc2fa7c6b47d6bc618dd7fb02ef6fdedb1090ec036abab80d4681424b84c1183", size = 140527 },
    { url = "https://files.pythonhosted.org/packages/fa/de/02b54f42487e3d3c6efb3f89428677074ca7bf43aae402517bc7cca949f3/PyYAML-6.0.2-cp313-cp313-win_amd64.whl", hash = "sha256:8388ee1976c416731879ac16da0aff3f63b286ffdd57cdeb95f3f2e085687563", size = 156446 },
]

[[package]]
name = "readerwriterlock"
version = "1.0.9"
source = { registry = "https://pypi.org/simple" }
dependencies = [
    { name = "typing-extensions" },
]
sdist = { url = "https://files.pythonhosted.org/packages/a4/b9/6b7c390440ec23bf5fdf33e76d6c3b697a788b983c11cb2739d6541835d6/readerwriterlock-1.0.9.tar.gz", hash = "sha256:b7c4cc003435d7a8ff15b312b0a62a88d9800ba6164af88991f87f8b748f9bea", size = 16595 }
wheels = [
    { url = "https://files.pythonhosted.org/packages/c2/5a/2f2e7fc026d5e64b5408aa3fbe0296a6407b8481196cae4daacacb3a3ae0/readerwriterlock-1.0.9-py3-none-any.whl", hash = "sha256:8c4b704e60d15991462081a27ef46762fea49b478aa4426644f2146754759ca7", size = 9999 },
]

[[package]]
name = "requests"
version = "2.32.3"
source = { registry = "https://pypi.org/simple" }
dependencies = [
    { name = "certifi" },
    { name = "charset-normalizer" },
    { name = "idna" },
    { name = "urllib3" },
]
sdist = { url = "https://files.pythonhosted.org/packages/63/70/2bf7780ad2d390a8d301ad0b550f1581eadbd9a20f896afe06353c2a2913/requests-2.32.3.tar.gz", hash = "sha256:55365417734eb18255590a9ff9eb97e9e1da868d4ccd6402399eaf68af20a760", size = 131218 }
wheels = [
    { url = "https://files.pythonhosted.org/packages/f9/9b/335f9764261e915ed497fcdeb11df5dfd6f7bf257d4a6a2a686d80da4d54/requests-2.32.3-py3-none-any.whl", hash = "sha256:70761cfe03c773ceb22aa2f671b4757976145175cdfca038c02654d061d6dcc6", size = 64928 },
]

[[package]]
name = "ruff"
version = "0.11.0"
source = { registry = "https://pypi.org/simple" }
sdist = { url = "https://files.pythonhosted.org/packages/77/2b/7ca27e854d92df5e681e6527dc0f9254c9dc06c8408317893cf96c851cdd/ruff-0.11.0.tar.gz", hash = "sha256:e55c620690a4a7ee6f1cccb256ec2157dc597d109400ae75bbf944fc9d6462e2", size = 3799407 }
wheels = [
    { url = "https://files.pythonhosted.org/packages/48/40/3d0340a9e5edc77d37852c0cd98c5985a5a8081fc3befaeb2ae90aaafd2b/ruff-0.11.0-py3-none-linux_armv6l.whl", hash = "sha256:dc67e32bc3b29557513eb7eeabb23efdb25753684b913bebb8a0c62495095acb", size = 10098158 },
    { url = "https://files.pythonhosted.org/packages/ec/a9/d8f5abb3b87b973b007649ac7bf63665a05b2ae2b2af39217b09f52abbbf/ruff-0.11.0-py3-none-macosx_10_12_x86_64.whl", hash = "sha256:38c23fd9bdec4eb437b4c1e3595905a0a8edfccd63a790f818b28c78fe345639", size = 10879071 },
    { url = "https://files.pythonhosted.org/packages/ab/62/aaa198614c6211677913ec480415c5e6509586d7b796356cec73a2f8a3e6/ruff-0.11.0-py3-none-macosx_11_0_arm64.whl", hash = "sha256:7c8661b0be91a38bd56db593e9331beaf9064a79028adee2d5f392674bbc5e88", size = 10247944 },
    { url = "https://files.pythonhosted.org/packages/9f/52/59e0a9f2cf1ce5e6cbe336b6dd0144725c8ea3b97cac60688f4e7880bf13/ruff-0.11.0-py3-none-manylinux_2_17_aarch64.manylinux2014_aarch64.whl", hash = "sha256:b6c0e8d3d2db7e9f6efd884f44b8dc542d5b6b590fc4bb334fdbc624d93a29a2", size = 10421725 },
    { url = "https://files.pythonhosted.org/packages/a6/c3/dcd71acc6dff72ce66d13f4be5bca1dbed4db678dff2f0f6f307b04e5c02/ruff-0.11.0-py3-none-manylinux_2_17_armv7l.manylinux2014_armv7l.whl", hash = "sha256:3c3156d3f4b42e57247275a0a7e15a851c165a4fc89c5e8fa30ea6da4f7407b8", size = 9954435 },
    { url = "https://files.pythonhosted.org/packages/a6/9a/342d336c7c52dbd136dee97d4c7797e66c3f92df804f8f3b30da59b92e9c/ruff-0.11.0-py3-none-manylinux_2_17_i686.manylinux2014_i686.whl", hash = "sha256:490b1e147c1260545f6d041c4092483e3f6d8eba81dc2875eaebcf9140b53905", size = 11492664 },
    { url = "https://files.pythonhosted.org/packages/84/35/6e7defd2d7ca95cc385ac1bd9f7f2e4a61b9cc35d60a263aebc8e590c462/ruff-0.11.0-py3-none-manylinux_2_17_ppc64.manylinux2014_ppc64.whl", hash = "sha256:1bc09a7419e09662983b1312f6fa5dab829d6ab5d11f18c3760be7ca521c9329", size = 12207856 },
    { url = "https://files.pythonhosted.org/packages/22/78/da669c8731bacf40001c880ada6d31bcfb81f89cc996230c3b80d319993e/ruff-0.11.0-py3-none-manylinux_2_17_ppc64le.manylinux2014_ppc64le.whl", hash = "sha256:bcfa478daf61ac8002214eb2ca5f3e9365048506a9d52b11bea3ecea822bb844", size = 11645156 },
    { url = "https://files.pythonhosted.org/packages/ee/47/e27d17d83530a208f4a9ab2e94f758574a04c51e492aa58f91a3ed7cbbcb/ruff-0.11.0-py3-none-manylinux_2_17_s390x.manylinux2014_s390x.whl", hash = "sha256:6fbb2aed66fe742a6a3a0075ed467a459b7cedc5ae01008340075909d819df1e", size = 13884167 },
    { url = "https://files.pythonhosted.org/packages/9f/5e/42ffbb0a5d4b07bbc642b7d58357b4e19a0f4774275ca6ca7d1f7b5452cd/ruff-0.11.0-py3-none-manylinux_2_17_x86_64.manylinux2014_x86_64.whl", hash = "sha256:92c0c1ff014351c0b0cdfdb1e35fa83b780f1e065667167bb9502d47ca41e6db", size = 11348311 },
    { url = "https://files.pythonhosted.org/packages/c8/51/dc3ce0c5ce1a586727a3444a32f98b83ba99599bb1ebca29d9302886e87f/ruff-0.11.0-py3-none-musllinux_1_2_aarch64.whl", hash = "sha256:e4fd5ff5de5f83e0458a138e8a869c7c5e907541aec32b707f57cf9a5e124445", size = 10305039 },
    { url = "https://files.pythonhosted.org/packages/60/e0/475f0c2f26280f46f2d6d1df1ba96b3399e0234cf368cc4c88e6ad10dcd9/ruff-0.11.0-py3-none-musllinux_1_2_armv7l.whl", hash = "sha256:96bc89a5c5fd21a04939773f9e0e276308be0935de06845110f43fd5c2e4ead7", size = 9937939 },
    { url = "https://files.pythonhosted.org/packages/e2/d3/3e61b7fd3e9cdd1e5b8c7ac188bec12975c824e51c5cd3d64caf81b0331e/ruff-0.11.0-py3-none-musllinux_1_2_i686.whl", hash = "sha256:a9352b9d767889ec5df1483f94870564e8102d4d7e99da52ebf564b882cdc2c7", size = 10923259 },
    { url = "https://files.pythonhosted.org/packages/30/32/cd74149ebb40b62ddd14bd2d1842149aeb7f74191fb0f49bd45c76909ff2/ruff-0.11.0-py3-none-musllinux_1_2_x86_64.whl", hash = "sha256:049a191969a10897fe052ef9cc7491b3ef6de79acd7790af7d7897b7a9bfbcb6", size = 11406212 },
    { url = "https://files.pythonhosted.org/packages/00/ef/033022a6b104be32e899b00de704d7c6d1723a54d4c9e09d147368f14b62/ruff-0.11.0-py3-none-win32.whl", hash = "sha256:3191e9116b6b5bbe187447656f0c8526f0d36b6fd89ad78ccaad6bdc2fad7df2", size = 10310905 },
    { url = "https://files.pythonhosted.org/packages/ed/8a/163f2e78c37757d035bd56cd60c8d96312904ca4a6deeab8442d7b3cbf89/ruff-0.11.0-py3-none-win_amd64.whl", hash = "sha256:c58bfa00e740ca0a6c43d41fb004cd22d165302f360aaa56f7126d544db31a21", size = 11411730 },
    { url = "https://files.pythonhosted.org/packages/4e/f7/096f6efabe69b49d7ca61052fc70289c05d8d35735c137ef5ba5ef423662/ruff-0.11.0-py3-none-win_arm64.whl", hash = "sha256:868364fc23f5aa122b00c6f794211e85f7e78f5dffdf7c590ab90b8c4e69b657", size = 10538956 },
]

[[package]]
name = "s3transfer"
version = "0.11.4"
source = { registry = "https://pypi.org/simple" }
dependencies = [
    { name = "botocore" },
]
sdist = { url = "https://files.pythonhosted.org/packages/0f/ec/aa1a215e5c126fe5decbee2e107468f51d9ce190b9763cb649f76bb45938/s3transfer-0.11.4.tar.gz", hash = "sha256:559f161658e1cf0a911f45940552c696735f5c74e64362e515f333ebed87d679", size = 148419 }
wheels = [
    { url = "https://files.pythonhosted.org/packages/86/62/8d3fc3ec6640161a5649b2cddbbf2b9fa39c92541225b33f117c37c5a2eb/s3transfer-0.11.4-py3-none-any.whl", hash = "sha256:ac265fa68318763a03bf2dc4f39d5cbd6a9e178d81cc9483ad27da33637e320d", size = 84412 },
]

[[package]]
name = "scipy"
version = "1.15.2"
source = { registry = "https://pypi.org/simple" }
dependencies = [
    { name = "numpy" },
]
sdist = { url = "https://files.pythonhosted.org/packages/b7/b9/31ba9cd990e626574baf93fbc1ac61cf9ed54faafd04c479117517661637/scipy-1.15.2.tar.gz", hash = "sha256:cd58a314d92838f7e6f755c8a2167ead4f27e1fd5c1251fd54289569ef3495ec", size = 59417316 }
wheels = [
    { url = "https://files.pythonhosted.org/packages/95/df/ef233fff6838fe6f7840d69b5ef9f20d2b5c912a8727b21ebf876cb15d54/scipy-1.15.2-cp310-cp310-macosx_10_13_x86_64.whl", hash = "sha256:a2ec871edaa863e8213ea5df811cd600734f6400b4af272e1c011e69401218e9", size = 38692502 },
    { url = "https://files.pythonhosted.org/packages/5c/20/acdd4efb8a68b842968f7bc5611b1aeb819794508771ad104de418701422/scipy-1.15.2-cp310-cp310-macosx_12_0_arm64.whl", hash = "sha256:6f223753c6ea76983af380787611ae1291e3ceb23917393079dcc746ba60cfb5", size = 30085508 },
    { url = "https://files.pythonhosted.org/packages/42/55/39cf96ca7126f1e78ee72a6344ebdc6702fc47d037319ad93221063e6cf4/scipy-1.15.2-cp310-cp310-macosx_14_0_arm64.whl", hash = "sha256:ecf797d2d798cf7c838c6d98321061eb3e72a74710e6c40540f0e8087e3b499e", size = 22359166 },
    { url = "https://files.pythonhosted.org/packages/51/48/708d26a4ab8a1441536bf2dfcad1df0ca14a69f010fba3ccbdfc02df7185/scipy-1.15.2-cp310-cp310-macosx_14_0_x86_64.whl", hash = "sha256:9b18aa747da280664642997e65aab1dd19d0c3d17068a04b3fe34e2559196cb9", size = 25112047 },
    { url = "https://files.pythonhosted.org/packages/dd/65/f9c5755b995ad892020381b8ae11f16d18616208e388621dfacc11df6de6/scipy-1.15.2-cp310-cp310-manylinux_2_17_aarch64.manylinux2014_aarch64.whl", hash = "sha256:87994da02e73549dfecaed9e09a4f9d58a045a053865679aeb8d6d43747d4df3", size = 35536214 },
    { url = "https://files.pythonhosted.org/packages/de/3c/c96d904b9892beec978562f64d8cc43f9cca0842e65bd3cd1b7f7389b0ba/scipy-1.15.2-cp310-cp310-manylinux_2_17_x86_64.manylinux2014_x86_64.whl", hash = "sha256:69ea6e56d00977f355c0f84eba69877b6df084516c602d93a33812aa04d90a3d", size = 37646981 },
    { url = "https://files.pythonhosted.org/packages/3d/74/c2d8a24d18acdeae69ed02e132b9bc1bb67b7bee90feee1afe05a68f9d67/scipy-1.15.2-cp310-cp310-musllinux_1_2_aarch64.whl", hash = "sha256:888307125ea0c4466287191e5606a2c910963405ce9671448ff9c81c53f85f58", size = 37230048 },
    { url = "https://files.pythonhosted.org/packages/42/19/0aa4ce80eca82d487987eff0bc754f014dec10d20de2f66754fa4ea70204/scipy-1.15.2-cp310-cp310-musllinux_1_2_x86_64.whl", hash = "sha256:9412f5e408b397ff5641080ed1e798623dbe1ec0d78e72c9eca8992976fa65aa", size = 40010322 },
    { url = "https://files.pythonhosted.org/packages/d0/d2/f0683b7e992be44d1475cc144d1f1eeae63c73a14f862974b4db64af635e/scipy-1.15.2-cp310-cp310-win_amd64.whl", hash = "sha256:b5e025e903b4f166ea03b109bb241355b9c42c279ea694d8864d033727205e65", size = 41233385 },
    { url = "https://files.pythonhosted.org/packages/40/1f/bf0a5f338bda7c35c08b4ed0df797e7bafe8a78a97275e9f439aceb46193/scipy-1.15.2-cp311-cp311-macosx_10_13_x86_64.whl", hash = "sha256:92233b2df6938147be6fa8824b8136f29a18f016ecde986666be5f4d686a91a4", size = 38703651 },
    { url = "https://files.pythonhosted.org/packages/de/54/db126aad3874601048c2c20ae3d8a433dbfd7ba8381551e6f62606d9bd8e/scipy-1.15.2-cp311-cp311-macosx_12_0_arm64.whl", hash = "sha256:62ca1ff3eb513e09ed17a5736929429189adf16d2d740f44e53270cc800ecff1", size = 30102038 },
    { url = "https://files.pythonhosted.org/packages/61/d8/84da3fffefb6c7d5a16968fe5b9f24c98606b165bb801bb0b8bc3985200f/scipy-1.15.2-cp311-cp311-macosx_14_0_arm64.whl", hash = "sha256:4c6676490ad76d1c2894d77f976144b41bd1a4052107902238047fb6a473e971", size = 22375518 },
    { url = "https://files.pythonhosted.org/packages/44/78/25535a6e63d3b9c4c90147371aedb5d04c72f3aee3a34451f2dc27c0c07f/scipy-1.15.2-cp311-cp311-macosx_14_0_x86_64.whl", hash = "sha256:a8bf5cb4a25046ac61d38f8d3c3426ec11ebc350246a4642f2f315fe95bda655", size = 25142523 },
    { url = "https://files.pythonhosted.org/packages/e0/22/4b4a26fe1cd9ed0bc2b2cb87b17d57e32ab72c346949eaf9288001f8aa8e/scipy-1.15.2-cp311-cp311-manylinux_2_17_aarch64.manylinux2014_aarch64.whl", hash = "sha256:6a8e34cf4c188b6dd004654f88586d78f95639e48a25dfae9c5e34a6dc34547e", size = 35491547 },
    { url = "https://files.pythonhosted.org/packages/32/ea/564bacc26b676c06a00266a3f25fdfe91a9d9a2532ccea7ce6dd394541bc/scipy-1.15.2-cp311-cp311-manylinux_2_17_x86_64.manylinux2014_x86_64.whl", hash = "sha256:28a0d2c2075946346e4408b211240764759e0fabaeb08d871639b5f3b1aca8a0", size = 37634077 },
    { url = "https://files.pythonhosted.org/packages/43/c2/bfd4e60668897a303b0ffb7191e965a5da4056f0d98acfb6ba529678f0fb/scipy-1.15.2-cp311-cp311-musllinux_1_2_aarch64.whl", hash = "sha256:42dabaaa798e987c425ed76062794e93a243be8f0f20fff6e7a89f4d61cb3d40", size = 37231657 },
    { url = "https://files.pythonhosted.org/packages/4a/75/5f13050bf4f84c931bcab4f4e83c212a36876c3c2244475db34e4b5fe1a6/scipy-1.15.2-cp311-cp311-musllinux_1_2_x86_64.whl", hash = "sha256:6f5e296ec63c5da6ba6fa0343ea73fd51b8b3e1a300b0a8cae3ed4b1122c7462", size = 40035857 },
    { url = "https://files.pythonhosted.org/packages/b9/8b/7ec1832b09dbc88f3db411f8cdd47db04505c4b72c99b11c920a8f0479c3/scipy-1.15.2-cp311-cp311-win_amd64.whl", hash = "sha256:597a0c7008b21c035831c39927406c6181bcf8f60a73f36219b69d010aa04737", size = 41217654 },
    { url = "https://files.pythonhosted.org/packages/4b/5d/3c78815cbab499610f26b5bae6aed33e227225a9fa5290008a733a64f6fc/scipy-1.15.2-cp312-cp312-macosx_10_13_x86_64.whl", hash = "sha256:c4697a10da8f8765bb7c83e24a470da5797e37041edfd77fd95ba3811a47c4fd", size = 38756184 },
    { url = "https://files.pythonhosted.org/packages/37/20/3d04eb066b471b6e171827548b9ddb3c21c6bbea72a4d84fc5989933910b/scipy-1.15.2-cp312-cp312-macosx_12_0_arm64.whl", hash = "sha256:869269b767d5ee7ea6991ed7e22b3ca1f22de73ab9a49c44bad338b725603301", size = 30163558 },
    { url = "https://files.pythonhosted.org/packages/a4/98/e5c964526c929ef1f795d4c343b2ff98634ad2051bd2bbadfef9e772e413/scipy-1.15.2-cp312-cp312-macosx_14_0_arm64.whl", hash = "sha256:bad78d580270a4d32470563ea86c6590b465cb98f83d760ff5b0990cb5518a93", size = 22437211 },
    { url = "https://files.pythonhosted.org/packages/1d/cd/1dc7371e29195ecbf5222f9afeedb210e0a75057d8afbd942aa6cf8c8eca/scipy-1.15.2-cp312-cp312-macosx_14_0_x86_64.whl", hash = "sha256:b09ae80010f52efddb15551025f9016c910296cf70adbf03ce2a8704f3a5ad20", size = 25232260 },
    { url = "https://files.pythonhosted.org/packages/f0/24/1a181a9e5050090e0b5138c5f496fee33293c342b788d02586bc410c6477/scipy-1.15.2-cp312-cp312-manylinux_2_17_aarch64.manylinux2014_aarch64.whl", hash = "sha256:5a6fd6eac1ce74a9f77a7fc724080d507c5812d61e72bd5e4c489b042455865e", size = 35198095 },
    { url = "https://files.pythonhosted.org/packages/c0/53/eaada1a414c026673eb983f8b4a55fe5eb172725d33d62c1b21f63ff6ca4/scipy-1.15.2-cp312-cp312-manylinux_2_17_x86_64.manylinux2014_x86_64.whl", hash = "sha256:2b871df1fe1a3ba85d90e22742b93584f8d2b8e6124f8372ab15c71b73e428b8", size = 37297371 },
    { url = "https://files.pythonhosted.org/packages/e9/06/0449b744892ed22b7e7b9a1994a866e64895363572677a316a9042af1fe5/scipy-1.15.2-cp312-cp312-musllinux_1_2_aarch64.whl", hash = "sha256:03205d57a28e18dfd39f0377d5002725bf1f19a46f444108c29bdb246b6c8a11", size = 36872390 },
    { url = "https://files.pythonhosted.org/packages/6a/6f/a8ac3cfd9505ec695c1bc35edc034d13afbd2fc1882a7c6b473e280397bb/scipy-1.15.2-cp312-cp312-musllinux_1_2_x86_64.whl", hash = "sha256:601881dfb761311045b03114c5fe718a12634e5608c3b403737ae463c9885d53", size = 39700276 },
    { url = "https://files.pythonhosted.org/packages/f5/6f/e6e5aff77ea2a48dd96808bb51d7450875af154ee7cbe72188afb0b37929/scipy-1.15.2-cp312-cp312-win_amd64.whl", hash = "sha256:e7c68b6a43259ba0aab737237876e5c2c549a031ddb7abc28c7b47f22e202ded", size = 40942317 },
    { url = "https://files.pythonhosted.org/packages/53/40/09319f6e0f276ea2754196185f95cd191cb852288440ce035d5c3a931ea2/scipy-1.15.2-cp313-cp313-macosx_10_13_x86_64.whl", hash = "sha256:01edfac9f0798ad6b46d9c4c9ca0e0ad23dbf0b1eb70e96adb9fa7f525eff0bf", size = 38717587 },
    { url = "https://files.pythonhosted.org/packages/fe/c3/2854f40ecd19585d65afaef601e5e1f8dbf6758b2f95b5ea93d38655a2c6/scipy-1.15.2-cp313-cp313-macosx_12_0_arm64.whl", hash = "sha256:08b57a9336b8e79b305a143c3655cc5bdbe6d5ece3378578888d2afbb51c4e37", size = 30100266 },
    { url = "https://files.pythonhosted.org/packages/dd/b1/f9fe6e3c828cb5930b5fe74cb479de5f3d66d682fa8adb77249acaf545b8/scipy-1.15.2-cp313-cp313-macosx_14_0_arm64.whl", hash = "sha256:54c462098484e7466362a9f1672d20888f724911a74c22ae35b61f9c5919183d", size = 22373768 },
    { url = "https://files.pythonhosted.org/packages/15/9d/a60db8c795700414c3f681908a2b911e031e024d93214f2d23c6dae174ab/scipy-1.15.2-cp313-cp313-macosx_14_0_x86_64.whl", hash = "sha256:cf72ff559a53a6a6d77bd8eefd12a17995ffa44ad86c77a5df96f533d4e6c6bb", size = 25154719 },
    { url = "https://files.pythonhosted.org/packages/37/3b/9bda92a85cd93f19f9ed90ade84aa1e51657e29988317fabdd44544f1dd4/scipy-1.15.2-cp313-cp313-manylinux_2_17_aarch64.manylinux2014_aarch64.whl", hash = "sha256:9de9d1416b3d9e7df9923ab23cd2fe714244af10b763975bea9e4f2e81cebd27", size = 35163195 },
    { url = "https://files.pythonhosted.org/packages/03/5a/fc34bf1aa14dc7c0e701691fa8685f3faec80e57d816615e3625f28feb43/scipy-1.15.2-cp313-cp313-manylinux_2_17_x86_64.manylinux2014_x86_64.whl", hash = "sha256:fb530e4794fc8ea76a4a21ccb67dea33e5e0e60f07fc38a49e821e1eae3b71a0", size = 37255404 },
    { url = "https://files.pythonhosted.org/packages/4a/71/472eac45440cee134c8a180dbe4c01b3ec247e0338b7c759e6cd71f199a7/scipy-1.15.2-cp313-cp313-musllinux_1_2_aarch64.whl", hash = "sha256:5ea7ed46d437fc52350b028b1d44e002646e28f3e8ddc714011aaf87330f2f32", size = 36860011 },
    { url = "https://files.pythonhosted.org/packages/01/b3/21f890f4f42daf20e4d3aaa18182dddb9192771cd47445aaae2e318f6738/scipy-1.15.2-cp313-cp313-musllinux_1_2_x86_64.whl", hash = "sha256:11e7ad32cf184b74380f43d3c0a706f49358b904fa7d5345f16ddf993609184d", size = 39657406 },
    { url = "https://files.pythonhosted.org/packages/0d/76/77cf2ac1f2a9cc00c073d49e1e16244e389dd88e2490c91d84e1e3e4d126/scipy-1.15.2-cp313-cp313-win_amd64.whl", hash = "sha256:a5080a79dfb9b78b768cebf3c9dcbc7b665c5875793569f48bf0e2b1d7f68f6f", size = 40961243 },
    { url = "https://files.pythonhosted.org/packages/4c/4b/a57f8ddcf48e129e6054fa9899a2a86d1fc6b07a0e15c7eebff7ca94533f/scipy-1.15.2-cp313-cp313t-macosx_10_13_x86_64.whl", hash = "sha256:447ce30cee6a9d5d1379087c9e474628dab3db4a67484be1b7dc3196bfb2fac9", size = 38870286 },
    { url = "https://files.pythonhosted.org/packages/0c/43/c304d69a56c91ad5f188c0714f6a97b9c1fed93128c691148621274a3a68/scipy-1.15.2-cp313-cp313t-macosx_12_0_arm64.whl", hash = "sha256:c90ebe8aaa4397eaefa8455a8182b164a6cc1d59ad53f79943f266d99f68687f", size = 30141634 },
    { url = "https://files.pythonhosted.org/packages/44/1a/6c21b45d2548eb73be9b9bff421aaaa7e85e22c1f9b3bc44b23485dfce0a/scipy-1.15.2-cp313-cp313t-macosx_14_0_arm64.whl", hash = "sha256:def751dd08243934c884a3221156d63e15234a3155cf25978b0a668409d45eb6", size = 22415179 },
    { url = "https://files.pythonhosted.org/packages/74/4b/aefac4bba80ef815b64f55da06f62f92be5d03b467f2ce3668071799429a/scipy-1.15.2-cp313-cp313t-macosx_14_0_x86_64.whl", hash = "sha256:302093e7dfb120e55515936cb55618ee0b895f8bcaf18ff81eca086c17bd80af", size = 25126412 },
    { url = "https://files.pythonhosted.org/packages/b1/53/1cbb148e6e8f1660aacd9f0a9dfa2b05e9ff1cb54b4386fe868477972ac2/scipy-1.15.2-cp313-cp313t-manylinux_2_17_aarch64.manylinux2014_aarch64.whl", hash = "sha256:7cd5b77413e1855351cdde594eca99c1f4a588c2d63711388b6a1f1c01f62274", size = 34952867 },
    { url = "https://files.pythonhosted.org/packages/2c/23/e0eb7f31a9c13cf2dca083828b97992dd22f8184c6ce4fec5deec0c81fcf/scipy-1.15.2-cp313-cp313t-manylinux_2_17_x86_64.manylinux2014_x86_64.whl", hash = "sha256:6d0194c37037707b2afa7a2f2a924cf7bac3dc292d51b6a925e5fcb89bc5c776", size = 36890009 },
    { url = "https://files.pythonhosted.org/packages/03/f3/e699e19cabe96bbac5189c04aaa970718f0105cff03d458dc5e2b6bd1e8c/scipy-1.15.2-cp313-cp313t-musllinux_1_2_aarch64.whl", hash = "sha256:bae43364d600fdc3ac327db99659dcb79e6e7ecd279a75fe1266669d9a652828", size = 36545159 },
    { url = "https://files.pythonhosted.org/packages/af/f5/ab3838e56fe5cc22383d6fcf2336e48c8fe33e944b9037fbf6cbdf5a11f8/scipy-1.15.2-cp313-cp313t-musllinux_1_2_x86_64.whl", hash = "sha256:f031846580d9acccd0044efd1a90e6f4df3a6e12b4b6bd694a7bc03a89892b28", size = 39136566 },
    { url = "https://files.pythonhosted.org/packages/0a/c8/b3f566db71461cabd4b2d5b39bcc24a7e1c119535c8361f81426be39bb47/scipy-1.15.2-cp313-cp313t-win_amd64.whl", hash = "sha256:fe8a9eb875d430d81755472c5ba75e84acc980e4a8f6204d402849234d3017db", size = 40477705 },
]

[[package]]
name = "setuptools"
version = "77.0.1"
source = { registry = "https://pypi.org/simple" }
sdist = { url = "https://files.pythonhosted.org/packages/ea/df/9f719dc48f64284be8bd99e2e0bb0dd6e9f8e2c2c3c7bf7a685bc5adf2c7/setuptools-77.0.1.tar.gz", hash = "sha256:a1246a1b4178c66d7cf50c9fc6d530fac3f89bc284cf803c7fa878c41b1a03b2", size = 1366225 }
wheels = [
    { url = "https://files.pythonhosted.org/packages/40/50/bc3d02829a3babd70b7f1414c93cf6acd198976f0469a07d0e7b813c5002/setuptools-77.0.1-py3-none-any.whl", hash = "sha256:81a234dff81a82bb52e522c8aef145d0dd4de1fd6de4d3b196d0f77dc2fded26", size = 1254282 },
]

[[package]]
name = "shapely"
version = "2.0.7"
source = { registry = "https://pypi.org/simple" }
dependencies = [
    { name = "numpy" },
]
sdist = { url = "https://files.pythonhosted.org/packages/21/c0/a911d1fd765d07a2b6769ce155219a281bfbe311584ebe97340d75c5bdb1/shapely-2.0.7.tar.gz", hash = "sha256:28fe2997aab9a9dc026dc6a355d04e85841546b2a5d232ed953e3321ab958ee5", size = 283413 }
wheels = [
    { url = "https://files.pythonhosted.org/packages/15/2e/02c694d6ddacd4f13b625722d313d2838f23c5b988cbc680132983f73ce3/shapely-2.0.7-cp310-cp310-macosx_10_9_x86_64.whl", hash = "sha256:33fb10e50b16113714ae40adccf7670379e9ccf5b7a41d0002046ba2b8f0f691", size = 1478310 },
    { url = "https://files.pythonhosted.org/packages/87/69/b54a08bcd25e561bdd5183c008ace4424c25e80506e80674032504800efd/shapely-2.0.7-cp310-cp310-macosx_11_0_arm64.whl", hash = "sha256:f44eda8bd7a4bccb0f281264b34bf3518d8c4c9a8ffe69a1a05dabf6e8461147", size = 1336082 },
    { url = "https://files.pythonhosted.org/packages/b3/f9/40473fcb5b66ff849e563ca523d2a26dafd6957d52dd876ffd0eded39f1c/shapely-2.0.7-cp310-cp310-manylinux_2_17_aarch64.manylinux2014_aarch64.whl", hash = "sha256:cf6c50cd879831955ac47af9c907ce0310245f9d162e298703f82e1785e38c98", size = 2371047 },
    { url = "https://files.pythonhosted.org/packages/d6/f3/c9cc07a7a03b5f5e83bd059f9adf3e21cf086b0e41d7f95e6464b151e798/shapely-2.0.7-cp310-cp310-manylinux_2_17_x86_64.manylinux2014_x86_64.whl", hash = "sha256:04a65d882456e13c8b417562c36324c0cd1e5915f3c18ad516bb32ee3f5fc895", size = 2469112 },
    { url = "https://files.pythonhosted.org/packages/5d/b9/fc63d6b0b25063a3ff806857a5dc88851d54d1c278288f18cef1b322b449/shapely-2.0.7-cp310-cp310-win32.whl", hash = "sha256:7e97104d28e60b69f9b6a957c4d3a2a893b27525bc1fc96b47b3ccef46726bf2", size = 1296057 },
    { url = "https://files.pythonhosted.org/packages/fe/d1/8df43f94cf4cda0edbab4545f7cdd67d3f1d02910eaff152f9f45c6d00d8/shapely-2.0.7-cp310-cp310-win_amd64.whl", hash = "sha256:35524cc8d40ee4752520819f9894b9f28ba339a42d4922e92c99b148bed3be39", size = 1441787 },
    { url = "https://files.pythonhosted.org/packages/1d/ad/21798c2fec013e289f8ab91d42d4d3299c315b8c4460c08c75fef0901713/shapely-2.0.7-cp311-cp311-macosx_10_9_x86_64.whl", hash = "sha256:5cf23400cb25deccf48c56a7cdda8197ae66c0e9097fcdd122ac2007e320bc34", size = 1473091 },
    { url = "https://files.pythonhosted.org/packages/15/63/eef4f180f1b5859c70e7f91d2f2570643e5c61e7d7c40743d15f8c6cbc42/shapely-2.0.7-cp311-cp311-macosx_11_0_arm64.whl", hash = "sha256:d8f1da01c04527f7da59ee3755d8ee112cd8967c15fab9e43bba936b81e2a013", size = 1332921 },
    { url = "https://files.pythonhosted.org/packages/fe/67/77851dd17738bbe7762a0ef1acf7bc499d756f68600dd68a987d78229412/shapely-2.0.7-cp311-cp311-manylinux_2_17_aarch64.manylinux2014_aarch64.whl", hash = "sha256:8f623b64bb219d62014781120f47499a7adc30cf7787e24b659e56651ceebcb0", size = 2427949 },
    { url = "https://files.pythonhosted.org/packages/0b/a5/2c8dbb0f383519771df19164e3bf3a8895d195d2edeab4b6040f176ee28e/shapely-2.0.7-cp311-cp311-manylinux_2_17_x86_64.manylinux2014_x86_64.whl", hash = "sha256:e6d95703efaa64aaabf278ced641b888fc23d9c6dd71f8215091afd8a26a66e3", size = 2529282 },
    { url = "https://files.pythonhosted.org/packages/dc/4e/e1d608773c7fe4cde36d48903c0d6298e3233dc69412403783ac03fa5205/shapely-2.0.7-cp311-cp311-win32.whl", hash = "sha256:2f6e4759cf680a0f00a54234902415f2fa5fe02f6b05546c662654001f0793a2", size = 1295751 },
    { url = "https://files.pythonhosted.org/packages/27/57/8ec7c62012bed06731f7ee979da7f207bbc4b27feed5f36680b6a70df54f/shapely-2.0.7-cp311-cp311-win_amd64.whl", hash = "sha256:b52f3ab845d32dfd20afba86675c91919a622f4627182daec64974db9b0b4608", size = 1442684 },
    { url = "https://files.pythonhosted.org/packages/4f/3e/ea100eec5811bafd0175eb21828a3be5b0960f65250f4474391868be7c0f/shapely-2.0.7-cp312-cp312-macosx_10_13_x86_64.whl", hash = "sha256:4c2b9859424facbafa54f4a19b625a752ff958ab49e01bc695f254f7db1835fa", size = 1482451 },
    { url = "https://files.pythonhosted.org/packages/ce/53/c6a3487716fd32e1f813d2a9608ba7b72a8a52a6966e31c6443480a1d016/shapely-2.0.7-cp312-cp312-macosx_11_0_arm64.whl", hash = "sha256:5aed1c6764f51011d69a679fdf6b57e691371ae49ebe28c3edb5486537ffbd51", size = 1345765 },
    { url = "https://files.pythonhosted.org/packages/fd/dd/b35d7891d25cc11066a70fb8d8169a6a7fca0735dd9b4d563a84684969a3/shapely-2.0.7-cp312-cp312-manylinux_2_17_aarch64.manylinux2014_aarch64.whl", hash = "sha256:73c9ae8cf443187d784d57202199bf9fd2d4bb7d5521fe8926ba40db1bc33e8e", size = 2421540 },
    { url = "https://files.pythonhosted.org/packages/62/de/8dbd7df60eb23cb983bb698aac982944b3d602ef0ce877a940c269eae34e/shapely-2.0.7-cp312-cp312-manylinux_2_17_x86_64.manylinux2014_x86_64.whl", hash = "sha256:a9469f49ff873ef566864cb3516091881f217b5d231c8164f7883990eec88b73", size = 2525741 },
    { url = "https://files.pythonhosted.org/packages/96/64/faf0413ebc7a84fe7a0790bf39ec0b02b40132b68e57aba985c0b6e4e7b6/shapely-2.0.7-cp312-cp312-win32.whl", hash = "sha256:6bca5095e86be9d4ef3cb52d56bdd66df63ff111d580855cb8546f06c3c907cd", size = 1296552 },
    { url = "https://files.pythonhosted.org/packages/63/05/8a1c279c226d6ad7604d9e237713dd21788eab96db97bf4ce0ea565e5596/shapely-2.0.7-cp312-cp312-win_amd64.whl", hash = "sha256:f86e2c0259fe598c4532acfcf638c1f520fa77c1275912bbc958faecbf00b108", size = 1443464 },
    { url = "https://files.pythonhosted.org/packages/c6/21/abea43effbfe11f792e44409ee9ad7635aa93ef1c8ada0ef59b3c1c3abad/shapely-2.0.7-cp313-cp313-macosx_10_13_x86_64.whl", hash = "sha256:a0c09e3e02f948631c7763b4fd3dd175bc45303a0ae04b000856dedebefe13cb", size = 1481618 },
    { url = "https://files.pythonhosted.org/packages/d9/71/af688798da36fe355a6e6ffe1d4628449cb5fa131d57fc169bcb614aeee7/shapely-2.0.7-cp313-cp313-macosx_11_0_arm64.whl", hash = "sha256:06ff6020949b44baa8fc2e5e57e0f3d09486cd5c33b47d669f847c54136e7027", size = 1345159 },
    { url = "https://files.pythonhosted.org/packages/67/47/f934fe2b70d31bb9774ad4376e34f81666deed6b811306ff574faa3d115e/shapely-2.0.7-cp313-cp313-manylinux_2_17_aarch64.manylinux2014_aarch64.whl", hash = "sha256:5d6dbf096f961ca6bec5640e22e65ccdec11e676344e8157fe7d636e7904fd36", size = 2410267 },
    { url = "https://files.pythonhosted.org/packages/f5/8a/2545cc2a30afc63fc6176c1da3b76af28ef9c7358ed4f68f7c6a9d86cf5b/shapely-2.0.7-cp313-cp313-manylinux_2_17_x86_64.manylinux2014_x86_64.whl", hash = "sha256:adeddfb1e22c20548e840403e5e0b3d9dc3daf66f05fa59f1fcf5b5f664f0e98", size = 2514128 },
    { url = "https://files.pythonhosted.org/packages/87/54/2344ce7da39676adec94e84fbaba92a8f1664e4ae2d33bd404dafcbe607f/shapely-2.0.7-cp313-cp313-win32.whl", hash = "sha256:a7f04691ce1c7ed974c2f8b34a1fe4c3c5dfe33128eae886aa32d730f1ec1913", size = 1295783 },
    { url = "https://files.pythonhosted.org/packages/d7/1e/6461e5cfc8e73ae165b8cff6eb26a4d65274fad0e1435137c5ba34fe4e88/shapely-2.0.7-cp313-cp313-win_amd64.whl", hash = "sha256:aaaf5f7e6cc234c1793f2a2760da464b604584fb58c6b6d7d94144fd2692d67e", size = 1442300 },
]

[[package]]
name = "six"
version = "1.17.0"
source = { registry = "https://pypi.org/simple" }
sdist = { url = "https://files.pythonhosted.org/packages/94/e7/b2c673351809dca68a0e064b6af791aa332cf192da575fd474ed7d6f16a2/six-1.17.0.tar.gz", hash = "sha256:ff70335d468e7eb6ec65b95b99d3a2836546063f63acc5171de367e834932a81", size = 34031 }
wheels = [
    { url = "https://files.pythonhosted.org/packages/b7/ce/149a00dd41f10bc29e5921b496af8b574d8413afcd5e30dfa0ed46c2cc5e/six-1.17.0-py2.py3-none-any.whl", hash = "sha256:4721f391ed90541fddacab5acf947aa0d3dc7d27b2e1e8eda2be8970586c3274", size = 11050 },
]

[[package]]
name = "testcontainers"
version = "4.9.2"
source = { registry = "https://pypi.org/simple" }
dependencies = [
    { name = "docker" },
    { name = "python-dotenv" },
    { name = "typing-extensions" },
    { name = "urllib3" },
    { name = "wrapt" },
]
sdist = { url = "https://files.pythonhosted.org/packages/83/15/68cee852bcafc18827db4deb6aa0dd3b2621eb21130a522184523ef2d379/testcontainers-4.9.2.tar.gz", hash = "sha256:348c72d369d0bd52b57ab4f07a965ae9562837098c28f0522b969b064b779f10", size = 62595 }
wheels = [
    { url = "https://files.pythonhosted.org/packages/a2/71/5d4656efa6cf4a8b3bc361170b7df97fdd734aba1c7bfe592058bbab21e4/testcontainers-4.9.2-py3-none-any.whl", hash = "sha256:36bd2b58d91f2fc7ac4f4a73c6ec00e5e60c259c10f208dbfe3161029889be92", size = 105644 },
]

[package.optional-dependencies]
mongodb = [
    { name = "pymongo" },
]

[[package]]
name = "tomli"
version = "2.2.1"
source = { registry = "https://pypi.org/simple" }
sdist = { url = "https://files.pythonhosted.org/packages/18/87/302344fed471e44a87289cf4967697d07e532f2421fdaf868a303cbae4ff/tomli-2.2.1.tar.gz", hash = "sha256:cd45e1dc79c835ce60f7404ec8119f2eb06d38b1deba146f07ced3bbc44505ff", size = 17175 }
wheels = [
    { url = "https://files.pythonhosted.org/packages/43/ca/75707e6efa2b37c77dadb324ae7d9571cb424e61ea73fad7c56c2d14527f/tomli-2.2.1-cp311-cp311-macosx_10_9_x86_64.whl", hash = "sha256:678e4fa69e4575eb77d103de3df8a895e1591b48e740211bd1067378c69e8249", size = 131077 },
    { url = "https://files.pythonhosted.org/packages/c7/16/51ae563a8615d472fdbffc43a3f3d46588c264ac4f024f63f01283becfbb/tomli-2.2.1-cp311-cp311-macosx_11_0_arm64.whl", hash = "sha256:023aa114dd824ade0100497eb2318602af309e5a55595f76b626d6d9f3b7b0a6", size = 123429 },
    { url = "https://files.pythonhosted.org/packages/f1/dd/4f6cd1e7b160041db83c694abc78e100473c15d54620083dbd5aae7b990e/tomli-2.2.1-cp311-cp311-manylinux_2_17_aarch64.manylinux2014_aarch64.whl", hash = "sha256:ece47d672db52ac607a3d9599a9d48dcb2f2f735c6c2d1f34130085bb12b112a", size = 226067 },
    { url = "https://files.pythonhosted.org/packages/a9/6b/c54ede5dc70d648cc6361eaf429304b02f2871a345bbdd51e993d6cdf550/tomli-2.2.1-cp311-cp311-manylinux_2_17_x86_64.manylinux2014_x86_64.whl", hash = "sha256:6972ca9c9cc9f0acaa56a8ca1ff51e7af152a9f87fb64623e31d5c83700080ee", size = 236030 },
    { url = "https://files.pythonhosted.org/packages/1f/47/999514fa49cfaf7a92c805a86c3c43f4215621855d151b61c602abb38091/tomli-2.2.1-cp311-cp311-manylinux_2_5_i686.manylinux1_i686.manylinux_2_17_i686.manylinux2014_i686.whl", hash = "sha256:c954d2250168d28797dd4e3ac5cf812a406cd5a92674ee4c8f123c889786aa8e", size = 240898 },
    { url = "https://files.pythonhosted.org/packages/73/41/0a01279a7ae09ee1573b423318e7934674ce06eb33f50936655071d81a24/tomli-2.2.1-cp311-cp311-musllinux_1_2_aarch64.whl", hash = "sha256:8dd28b3e155b80f4d54beb40a441d366adcfe740969820caf156c019fb5c7ec4", size = 229894 },
    { url = "https://files.pythonhosted.org/packages/55/18/5d8bc5b0a0362311ce4d18830a5d28943667599a60d20118074ea1b01bb7/tomli-2.2.1-cp311-cp311-musllinux_1_2_i686.whl", hash = "sha256:e59e304978767a54663af13c07b3d1af22ddee3bb2fb0618ca1593e4f593a106", size = 245319 },
    { url = "https://files.pythonhosted.org/packages/92/a3/7ade0576d17f3cdf5ff44d61390d4b3febb8a9fc2b480c75c47ea048c646/tomli-2.2.1-cp311-cp311-musllinux_1_2_x86_64.whl", hash = "sha256:33580bccab0338d00994d7f16f4c4ec25b776af3ffaac1ed74e0b3fc95e885a8", size = 238273 },
    { url = "https://files.pythonhosted.org/packages/72/6f/fa64ef058ac1446a1e51110c375339b3ec6be245af9d14c87c4a6412dd32/tomli-2.2.1-cp311-cp311-win32.whl", hash = "sha256:465af0e0875402f1d226519c9904f37254b3045fc5084697cefb9bdde1ff99ff", size = 98310 },
    { url = "https://files.pythonhosted.org/packages/6a/1c/4a2dcde4a51b81be3530565e92eda625d94dafb46dbeb15069df4caffc34/tomli-2.2.1-cp311-cp311-win_amd64.whl", hash = "sha256:2d0f2fdd22b02c6d81637a3c95f8cd77f995846af7414c5c4b8d0545afa1bc4b", size = 108309 },
    { url = "https://files.pythonhosted.org/packages/52/e1/f8af4c2fcde17500422858155aeb0d7e93477a0d59a98e56cbfe75070fd0/tomli-2.2.1-cp312-cp312-macosx_10_13_x86_64.whl", hash = "sha256:4a8f6e44de52d5e6c657c9fe83b562f5f4256d8ebbfe4ff922c495620a7f6cea", size = 132762 },
    { url = "https://files.pythonhosted.org/packages/03/b8/152c68bb84fc00396b83e7bbddd5ec0bd3dd409db4195e2a9b3e398ad2e3/tomli-2.2.1-cp312-cp312-macosx_11_0_arm64.whl", hash = "sha256:8d57ca8095a641b8237d5b079147646153d22552f1c637fd3ba7f4b0b29167a8", size = 123453 },
    { url = "https://files.pythonhosted.org/packages/c8/d6/fc9267af9166f79ac528ff7e8c55c8181ded34eb4b0e93daa767b8841573/tomli-2.2.1-cp312-cp312-manylinux_2_17_aarch64.manylinux2014_aarch64.whl", hash = "sha256:4e340144ad7ae1533cb897d406382b4b6fede8890a03738ff1683af800d54192", size = 233486 },
    { url = "https://files.pythonhosted.org/packages/5c/51/51c3f2884d7bab89af25f678447ea7d297b53b5a3b5730a7cb2ef6069f07/tomli-2.2.1-cp312-cp312-manylinux_2_17_x86_64.manylinux2014_x86_64.whl", hash = "sha256:db2b95f9de79181805df90bedc5a5ab4c165e6ec3fe99f970d0e302f384ad222", size = 242349 },
    { url = "https://files.pythonhosted.org/packages/ab/df/bfa89627d13a5cc22402e441e8a931ef2108403db390ff3345c05253935e/tomli-2.2.1-cp312-cp312-manylinux_2_5_i686.manylinux1_i686.manylinux_2_17_i686.manylinux2014_i686.whl", hash = "sha256:40741994320b232529c802f8bc86da4e1aa9f413db394617b9a256ae0f9a7f77", size = 252159 },
    { url = "https://files.pythonhosted.org/packages/9e/6e/fa2b916dced65763a5168c6ccb91066f7639bdc88b48adda990db10c8c0b/tomli-2.2.1-cp312-cp312-musllinux_1_2_aarch64.whl", hash = "sha256:400e720fe168c0f8521520190686ef8ef033fb19fc493da09779e592861b78c6", size = 237243 },
    { url = "https://files.pythonhosted.org/packages/b4/04/885d3b1f650e1153cbb93a6a9782c58a972b94ea4483ae4ac5cedd5e4a09/tomli-2.2.1-cp312-cp312-musllinux_1_2_i686.whl", hash = "sha256:02abe224de6ae62c19f090f68da4e27b10af2b93213d36cf44e6e1c5abd19fdd", size = 259645 },
    { url = "https://files.pythonhosted.org/packages/9c/de/6b432d66e986e501586da298e28ebeefd3edc2c780f3ad73d22566034239/tomli-2.2.1-cp312-cp312-musllinux_1_2_x86_64.whl", hash = "sha256:b82ebccc8c8a36f2094e969560a1b836758481f3dc360ce9a3277c65f374285e", size = 244584 },
    { url = "https://files.pythonhosted.org/packages/1c/9a/47c0449b98e6e7d1be6cbac02f93dd79003234ddc4aaab6ba07a9a7482e2/tomli-2.2.1-cp312-cp312-win32.whl", hash = "sha256:889f80ef92701b9dbb224e49ec87c645ce5df3fa2cc548664eb8a25e03127a98", size = 98875 },
    { url = "https://files.pythonhosted.org/packages/ef/60/9b9638f081c6f1261e2688bd487625cd1e660d0a85bd469e91d8db969734/tomli-2.2.1-cp312-cp312-win_amd64.whl", hash = "sha256:7fc04e92e1d624a4a63c76474610238576942d6b8950a2d7f908a340494e67e4", size = 109418 },
    { url = "https://files.pythonhosted.org/packages/04/90/2ee5f2e0362cb8a0b6499dc44f4d7d48f8fff06d28ba46e6f1eaa61a1388/tomli-2.2.1-cp313-cp313-macosx_10_13_x86_64.whl", hash = "sha256:f4039b9cbc3048b2416cc57ab3bda989a6fcf9b36cf8937f01a6e731b64f80d7", size = 132708 },
    { url = "https://files.pythonhosted.org/packages/c0/ec/46b4108816de6b385141f082ba99e315501ccd0a2ea23db4a100dd3990ea/tomli-2.2.1-cp313-cp313-macosx_11_0_arm64.whl", hash = "sha256:286f0ca2ffeeb5b9bd4fcc8d6c330534323ec51b2f52da063b11c502da16f30c", size = 123582 },
    { url = "https://files.pythonhosted.org/packages/a0/bd/b470466d0137b37b68d24556c38a0cc819e8febe392d5b199dcd7f578365/tomli-2.2.1-cp313-cp313-manylinux_2_17_aarch64.manylinux2014_aarch64.whl", hash = "sha256:a92ef1a44547e894e2a17d24e7557a5e85a9e1d0048b0b5e7541f76c5032cb13", size = 232543 },
    { url = "https://files.pythonhosted.org/packages/d9/e5/82e80ff3b751373f7cead2815bcbe2d51c895b3c990686741a8e56ec42ab/tomli-2.2.1-cp313-cp313-manylinux_2_17_x86_64.manylinux2014_x86_64.whl", hash = "sha256:9316dc65bed1684c9a98ee68759ceaed29d229e985297003e494aa825ebb0281", size = 241691 },
    { url = "https://files.pythonhosted.org/packages/05/7e/2a110bc2713557d6a1bfb06af23dd01e7dde52b6ee7dadc589868f9abfac/tomli-2.2.1-cp313-cp313-manylinux_2_5_i686.manylinux1_i686.manylinux_2_17_i686.manylinux2014_i686.whl", hash = "sha256:e85e99945e688e32d5a35c1ff38ed0b3f41f43fad8df0bdf79f72b2ba7bc5272", size = 251170 },
    { url = "https://files.pythonhosted.org/packages/64/7b/22d713946efe00e0adbcdfd6d1aa119ae03fd0b60ebed51ebb3fa9f5a2e5/tomli-2.2.1-cp313-cp313-musllinux_1_2_aarch64.whl", hash = "sha256:ac065718db92ca818f8d6141b5f66369833d4a80a9d74435a268c52bdfa73140", size = 236530 },
    { url = "https://files.pythonhosted.org/packages/38/31/3a76f67da4b0cf37b742ca76beaf819dca0ebef26d78fc794a576e08accf/tomli-2.2.1-cp313-cp313-musllinux_1_2_i686.whl", hash = "sha256:d920f33822747519673ee656a4b6ac33e382eca9d331c87770faa3eef562aeb2", size = 258666 },
    { url = "https://files.pythonhosted.org/packages/07/10/5af1293da642aded87e8a988753945d0cf7e00a9452d3911dd3bb354c9e2/tomli-2.2.1-cp313-cp313-musllinux_1_2_x86_64.whl", hash = "sha256:a198f10c4d1b1375d7687bc25294306e551bf1abfa4eace6650070a5c1ae2744", size = 243954 },
    { url = "https://files.pythonhosted.org/packages/5b/b9/1ed31d167be802da0fc95020d04cd27b7d7065cc6fbefdd2f9186f60d7bd/tomli-2.2.1-cp313-cp313-win32.whl", hash = "sha256:d3f5614314d758649ab2ab3a62d4f2004c825922f9e370b29416484086b264ec", size = 98724 },
    { url = "https://files.pythonhosted.org/packages/c7/32/b0963458706accd9afcfeb867c0f9175a741bf7b19cd424230714d722198/tomli-2.2.1-cp313-cp313-win_amd64.whl", hash = "sha256:a38aa0308e754b0e3c67e344754dff64999ff9b513e691d0e786265c93583c69", size = 109383 },
    { url = "https://files.pythonhosted.org/packages/6e/c2/61d3e0f47e2b74ef40a68b9e6ad5984f6241a942f7cd3bbfbdbd03861ea9/tomli-2.2.1-py3-none-any.whl", hash = "sha256:cb55c73c5f4408779d0cf3eef9f762b9c9f147a77de7b258bef0a5628adc85cc", size = 14257 },
]

[[package]]
name = "typing-extensions"
version = "4.12.2"
source = { registry = "https://pypi.org/simple" }
sdist = { url = "https://files.pythonhosted.org/packages/df/db/f35a00659bc03fec321ba8bce9420de607a1d37f8342eee1863174c69557/typing_extensions-4.12.2.tar.gz", hash = "sha256:1a7ead55c7e559dd4dee8856e3a88b41225abfe1ce8df57b7c13915fe121ffb8", size = 85321 }
wheels = [
    { url = "https://files.pythonhosted.org/packages/26/9f/ad63fc0248c5379346306f8668cda6e2e2e9c95e01216d2b8ffd9ff037d0/typing_extensions-4.12.2-py3-none-any.whl", hash = "sha256:04e5ca0351e0f3f85c6853954072df659d0d13fac324d0072316b67d7794700d", size = 37438 },
]

[[package]]
name = "urllib3"
version = "2.3.0"
source = { registry = "https://pypi.org/simple" }
sdist = { url = "https://files.pythonhosted.org/packages/aa/63/e53da845320b757bf29ef6a9062f5c669fe997973f966045cb019c3f4b66/urllib3-2.3.0.tar.gz", hash = "sha256:f8c5449b3cf0861679ce7e0503c7b44b5ec981bec0d1d3795a07f1ba96f0204d", size = 307268 }
wheels = [
    { url = "https://files.pythonhosted.org/packages/c8/19/4ec628951a74043532ca2cf5d97b7b14863931476d117c471e8e2b1eb39f/urllib3-2.3.0-py3-none-any.whl", hash = "sha256:1cee9ad369867bfdbbb48b7dd50374c0967a0bb7710050facf0dd6911440e3df", size = 128369 },
]

[[package]]
name = "virtualenv"
version = "20.29.3"
source = { registry = "https://pypi.org/simple" }
dependencies = [
    { name = "distlib" },
    { name = "filelock" },
    { name = "platformdirs" },
]
sdist = { url = "https://files.pythonhosted.org/packages/c7/9c/57d19fa093bcf5ac61a48087dd44d00655f85421d1aa9722f8befbf3f40a/virtualenv-20.29.3.tar.gz", hash = "sha256:95e39403fcf3940ac45bc717597dba16110b74506131845d9b687d5e73d947ac", size = 4320280 }
wheels = [
    { url = "https://files.pythonhosted.org/packages/c2/eb/c6db6e3001d58c6a9e67c74bb7b4206767caa3ccc28c6b9eaf4c23fb4e34/virtualenv-20.29.3-py3-none-any.whl", hash = "sha256:3e3d00f5807e83b234dfb6122bf37cfadf4be216c53a49ac059d02414f819170", size = 4301458 },
]

[[package]]
name = "wrapt"
version = "1.17.2"
source = { registry = "https://pypi.org/simple" }
sdist = { url = "https://files.pythonhosted.org/packages/c3/fc/e91cc220803d7bc4db93fb02facd8461c37364151b8494762cc88b0fbcef/wrapt-1.17.2.tar.gz", hash = "sha256:41388e9d4d1522446fe79d3213196bd9e3b301a336965b9e27ca2788ebd122f3", size = 55531 }
wheels = [
    { url = "https://files.pythonhosted.org/packages/5a/d1/1daec934997e8b160040c78d7b31789f19b122110a75eca3d4e8da0049e1/wrapt-1.17.2-cp310-cp310-macosx_10_9_universal2.whl", hash = "sha256:3d57c572081fed831ad2d26fd430d565b76aa277ed1d30ff4d40670b1c0dd984", size = 53307 },
    { url = "https://files.pythonhosted.org/packages/1b/7b/13369d42651b809389c1a7153baa01d9700430576c81a2f5c5e460df0ed9/wrapt-1.17.2-cp310-cp310-macosx_10_9_x86_64.whl", hash = "sha256:b5e251054542ae57ac7f3fba5d10bfff615b6c2fb09abeb37d2f1463f841ae22", size = 38486 },
    { url = "https://files.pythonhosted.org/packages/62/bf/e0105016f907c30b4bd9e377867c48c34dc9c6c0c104556c9c9126bd89ed/wrapt-1.17.2-cp310-cp310-macosx_11_0_arm64.whl", hash = "sha256:80dd7db6a7cb57ffbc279c4394246414ec99537ae81ffd702443335a61dbf3a7", size = 38777 },
    { url = "https://files.pythonhosted.org/packages/27/70/0f6e0679845cbf8b165e027d43402a55494779295c4b08414097b258ac87/wrapt-1.17.2-cp310-cp310-manylinux_2_17_aarch64.manylinux2014_aarch64.whl", hash = "sha256:0a6e821770cf99cc586d33833b2ff32faebdbe886bd6322395606cf55153246c", size = 83314 },
    { url = "https://files.pythonhosted.org/packages/0f/77/0576d841bf84af8579124a93d216f55d6f74374e4445264cb378a6ed33eb/wrapt-1.17.2-cp310-cp310-manylinux_2_5_i686.manylinux1_i686.manylinux_2_17_i686.manylinux2014_i686.whl", hash = "sha256:b60fb58b90c6d63779cb0c0c54eeb38941bae3ecf7a73c764c52c88c2dcb9d72", size = 74947 },
    { url = "https://files.pythonhosted.org/packages/90/ec/00759565518f268ed707dcc40f7eeec38637d46b098a1f5143bff488fe97/wrapt-1.17.2-cp310-cp310-manylinux_2_5_x86_64.manylinux1_x86_64.manylinux_2_17_x86_64.manylinux2014_x86_64.whl", hash = "sha256:b870b5df5b71d8c3359d21be8f0d6c485fa0ebdb6477dda51a1ea54a9b558061", size = 82778 },
    { url = "https://files.pythonhosted.org/packages/f8/5a/7cffd26b1c607b0b0c8a9ca9d75757ad7620c9c0a9b4a25d3f8a1480fafc/wrapt-1.17.2-cp310-cp310-musllinux_1_2_aarch64.whl", hash = "sha256:4011d137b9955791f9084749cba9a367c68d50ab8d11d64c50ba1688c9b457f2", size = 81716 },
    { url = "https://files.pythonhosted.org/packages/7e/09/dccf68fa98e862df7e6a60a61d43d644b7d095a5fc36dbb591bbd4a1c7b2/wrapt-1.17.2-cp310-cp310-musllinux_1_2_i686.whl", hash = "sha256:1473400e5b2733e58b396a04eb7f35f541e1fb976d0c0724d0223dd607e0f74c", size = 74548 },
    { url = "https://files.pythonhosted.org/packages/b7/8e/067021fa3c8814952c5e228d916963c1115b983e21393289de15128e867e/wrapt-1.17.2-cp310-cp310-musllinux_1_2_x86_64.whl", hash = "sha256:3cedbfa9c940fdad3e6e941db7138e26ce8aad38ab5fe9dcfadfed9db7a54e62", size = 81334 },
    { url = "https://files.pythonhosted.org/packages/4b/0d/9d4b5219ae4393f718699ca1c05f5ebc0c40d076f7e65fd48f5f693294fb/wrapt-1.17.2-cp310-cp310-win32.whl", hash = "sha256:582530701bff1dec6779efa00c516496968edd851fba224fbd86e46cc6b73563", size = 36427 },
    { url = "https://files.pythonhosted.org/packages/72/6a/c5a83e8f61aec1e1aeef939807602fb880e5872371e95df2137142f5c58e/wrapt-1.17.2-cp310-cp310-win_amd64.whl", hash = "sha256:58705da316756681ad3c9c73fd15499aa4d8c69f9fd38dc8a35e06c12468582f", size = 38774 },
    { url = "https://files.pythonhosted.org/packages/cd/f7/a2aab2cbc7a665efab072344a8949a71081eed1d2f451f7f7d2b966594a2/wrapt-1.17.2-cp311-cp311-macosx_10_9_universal2.whl", hash = "sha256:ff04ef6eec3eee8a5efef2401495967a916feaa353643defcc03fc74fe213b58", size = 53308 },
    { url = "https://files.pythonhosted.org/packages/50/ff/149aba8365fdacef52b31a258c4dc1c57c79759c335eff0b3316a2664a64/wrapt-1.17.2-cp311-cp311-macosx_10_9_x86_64.whl", hash = "sha256:4db983e7bca53819efdbd64590ee96c9213894272c776966ca6306b73e4affda", size = 38488 },
    { url = "https://files.pythonhosted.org/packages/65/46/5a917ce85b5c3b490d35c02bf71aedaa9f2f63f2d15d9949cc4ba56e8ba9/wrapt-1.17.2-cp311-cp311-macosx_11_0_arm64.whl", hash = "sha256:9abc77a4ce4c6f2a3168ff34b1da9b0f311a8f1cfd694ec96b0603dff1c79438", size = 38776 },
    { url = "https://files.pythonhosted.org/packages/ca/74/336c918d2915a4943501c77566db41d1bd6e9f4dbc317f356b9a244dfe83/wrapt-1.17.2-cp311-cp311-manylinux_2_17_aarch64.manylinux2014_aarch64.whl", hash = "sha256:0b929ac182f5ace000d459c59c2c9c33047e20e935f8e39371fa6e3b85d56f4a", size = 83776 },
    { url = "https://files.pythonhosted.org/packages/09/99/c0c844a5ccde0fe5761d4305485297f91d67cf2a1a824c5f282e661ec7ff/wrapt-1.17.2-cp311-cp311-manylinux_2_5_i686.manylinux1_i686.manylinux_2_17_i686.manylinux2014_i686.whl", hash = "sha256:f09b286faeff3c750a879d336fb6d8713206fc97af3adc14def0cdd349df6000", size = 75420 },
    { url = "https://files.pythonhosted.org/packages/b4/b0/9fc566b0fe08b282c850063591a756057c3247b2362b9286429ec5bf1721/wrapt-1.17.2-cp311-cp311-manylinux_2_5_x86_64.manylinux1_x86_64.manylinux_2_17_x86_64.manylinux2014_x86_64.whl", hash = "sha256:1a7ed2d9d039bd41e889f6fb9364554052ca21ce823580f6a07c4ec245c1f5d6", size = 83199 },
    { url = "https://files.pythonhosted.org/packages/9d/4b/71996e62d543b0a0bd95dda485219856def3347e3e9380cc0d6cf10cfb2f/wrapt-1.17.2-cp311-cp311-musllinux_1_2_aarch64.whl", hash = "sha256:129a150f5c445165ff941fc02ee27df65940fcb8a22a61828b1853c98763a64b", size = 82307 },
    { url = "https://files.pythonhosted.org/packages/39/35/0282c0d8789c0dc9bcc738911776c762a701f95cfe113fb8f0b40e45c2b9/wrapt-1.17.2-cp311-cp311-musllinux_1_2_i686.whl", hash = "sha256:1fb5699e4464afe5c7e65fa51d4f99e0b2eadcc176e4aa33600a3df7801d6662", size = 75025 },
    { url = "https://files.pythonhosted.org/packages/4f/6d/90c9fd2c3c6fee181feecb620d95105370198b6b98a0770cba090441a828/wrapt-1.17.2-cp311-cp311-musllinux_1_2_x86_64.whl", hash = "sha256:9a2bce789a5ea90e51a02dfcc39e31b7f1e662bc3317979aa7e5538e3a034f72", size = 81879 },
    { url = "https://files.pythonhosted.org/packages/8f/fa/9fb6e594f2ce03ef03eddbdb5f4f90acb1452221a5351116c7c4708ac865/wrapt-1.17.2-cp311-cp311-win32.whl", hash = "sha256:4afd5814270fdf6380616b321fd31435a462019d834f83c8611a0ce7484c7317", size = 36419 },
    { url = "https://files.pythonhosted.org/packages/47/f8/fb1773491a253cbc123c5d5dc15c86041f746ed30416535f2a8df1f4a392/wrapt-1.17.2-cp311-cp311-win_amd64.whl", hash = "sha256:acc130bc0375999da18e3d19e5a86403667ac0c4042a094fefb7eec8ebac7cf3", size = 38773 },
    { url = "https://files.pythonhosted.org/packages/a1/bd/ab55f849fd1f9a58ed7ea47f5559ff09741b25f00c191231f9f059c83949/wrapt-1.17.2-cp312-cp312-macosx_10_13_universal2.whl", hash = "sha256:d5e2439eecc762cd85e7bd37161d4714aa03a33c5ba884e26c81559817ca0925", size = 53799 },
    { url = "https://files.pythonhosted.org/packages/53/18/75ddc64c3f63988f5a1d7e10fb204ffe5762bc663f8023f18ecaf31a332e/wrapt-1.17.2-cp312-cp312-macosx_10_13_x86_64.whl", hash = "sha256:3fc7cb4c1c744f8c05cd5f9438a3caa6ab94ce8344e952d7c45a8ed59dd88392", size = 38821 },
    { url = "https://files.pythonhosted.org/packages/48/2a/97928387d6ed1c1ebbfd4efc4133a0633546bec8481a2dd5ec961313a1c7/wrapt-1.17.2-cp312-cp312-macosx_11_0_arm64.whl", hash = "sha256:8fdbdb757d5390f7c675e558fd3186d590973244fab0c5fe63d373ade3e99d40", size = 38919 },
    { url = "https://files.pythonhosted.org/packages/73/54/3bfe5a1febbbccb7a2f77de47b989c0b85ed3a6a41614b104204a788c20e/wrapt-1.17.2-cp312-cp312-manylinux_2_17_aarch64.manylinux2014_aarch64.whl", hash = "sha256:5bb1d0dbf99411f3d871deb6faa9aabb9d4e744d67dcaaa05399af89d847a91d", size = 88721 },
    { url = "https://files.pythonhosted.org/packages/25/cb/7262bc1b0300b4b64af50c2720ef958c2c1917525238d661c3e9a2b71b7b/wrapt-1.17.2-cp312-cp312-manylinux_2_5_i686.manylinux1_i686.manylinux_2_17_i686.manylinux2014_i686.whl", hash = "sha256:d18a4865f46b8579d44e4fe1e2bcbc6472ad83d98e22a26c963d46e4c125ef0b", size = 80899 },
    { url = "https://files.pythonhosted.org/packages/2a/5a/04cde32b07a7431d4ed0553a76fdb7a61270e78c5fd5a603e190ac389f14/wrapt-1.17.2-cp312-cp312-manylinux_2_5_x86_64.manylinux1_x86_64.manylinux_2_17_x86_64.manylinux2014_x86_64.whl", hash = "sha256:bc570b5f14a79734437cb7b0500376b6b791153314986074486e0b0fa8d71d98", size = 89222 },
    { url = "https://files.pythonhosted.org/packages/09/28/2e45a4f4771fcfb109e244d5dbe54259e970362a311b67a965555ba65026/wrapt-1.17.2-cp312-cp312-musllinux_1_2_aarch64.whl", hash = "sha256:6d9187b01bebc3875bac9b087948a2bccefe464a7d8f627cf6e48b1bbae30f82", size = 86707 },
    { url = "https://files.pythonhosted.org/packages/c6/d2/dcb56bf5f32fcd4bd9aacc77b50a539abdd5b6536872413fd3f428b21bed/wrapt-1.17.2-cp312-cp312-musllinux_1_2_i686.whl", hash = "sha256:9e8659775f1adf02eb1e6f109751268e493c73716ca5761f8acb695e52a756ae", size = 79685 },
    { url = "https://files.pythonhosted.org/packages/80/4e/eb8b353e36711347893f502ce91c770b0b0929f8f0bed2670a6856e667a9/wrapt-1.17.2-cp312-cp312-musllinux_1_2_x86_64.whl", hash = "sha256:e8b2816ebef96d83657b56306152a93909a83f23994f4b30ad4573b00bd11bb9", size = 87567 },
    { url = "https://files.pythonhosted.org/packages/17/27/4fe749a54e7fae6e7146f1c7d914d28ef599dacd4416566c055564080fe2/wrapt-1.17.2-cp312-cp312-win32.whl", hash = "sha256:468090021f391fe0056ad3e807e3d9034e0fd01adcd3bdfba977b6fdf4213ea9", size = 36672 },
    { url = "https://files.pythonhosted.org/packages/15/06/1dbf478ea45c03e78a6a8c4be4fdc3c3bddea5c8de8a93bc971415e47f0f/wrapt-1.17.2-cp312-cp312-win_amd64.whl", hash = "sha256:ec89ed91f2fa8e3f52ae53cd3cf640d6feff92ba90d62236a81e4e563ac0e991", size = 38865 },
    { url = "https://files.pythonhosted.org/packages/ce/b9/0ffd557a92f3b11d4c5d5e0c5e4ad057bd9eb8586615cdaf901409920b14/wrapt-1.17.2-cp313-cp313-macosx_10_13_universal2.whl", hash = "sha256:6ed6ffac43aecfe6d86ec5b74b06a5be33d5bb9243d055141e8cabb12aa08125", size = 53800 },
    { url = "https://files.pythonhosted.org/packages/c0/ef/8be90a0b7e73c32e550c73cfb2fa09db62234227ece47b0e80a05073b375/wrapt-1.17.2-cp313-cp313-macosx_10_13_x86_64.whl", hash = "sha256:35621ae4c00e056adb0009f8e86e28eb4a41a4bfa8f9bfa9fca7d343fe94f998", size = 38824 },
    { url = "https://files.pythonhosted.org/packages/36/89/0aae34c10fe524cce30fe5fc433210376bce94cf74d05b0d68344c8ba46e/wrapt-1.17.2-cp313-cp313-macosx_11_0_arm64.whl", hash = "sha256:a604bf7a053f8362d27eb9fefd2097f82600b856d5abe996d623babd067b1ab5", size = 38920 },
    { url = "https://files.pythonhosted.org/packages/3b/24/11c4510de906d77e0cfb5197f1b1445d4fec42c9a39ea853d482698ac681/wrapt-1.17.2-cp313-cp313-manylinux_2_17_aarch64.manylinux2014_aarch64.whl", hash = "sha256:5cbabee4f083b6b4cd282f5b817a867cf0b1028c54d445b7ec7cfe6505057cf8", size = 88690 },
    { url = "https://files.pythonhosted.org/packages/71/d7/cfcf842291267bf455b3e266c0c29dcb675b5540ee8b50ba1699abf3af45/wrapt-1.17.2-cp313-cp313-manylinux_2_5_i686.manylinux1_i686.manylinux_2_17_i686.manylinux2014_i686.whl", hash = "sha256:49703ce2ddc220df165bd2962f8e03b84c89fee2d65e1c24a7defff6f988f4d6", size = 80861 },
    { url = "https://files.pythonhosted.org/packages/d5/66/5d973e9f3e7370fd686fb47a9af3319418ed925c27d72ce16b791231576d/wrapt-1.17.2-cp313-cp313-manylinux_2_5_x86_64.manylinux1_x86_64.manylinux_2_17_x86_64.manylinux2014_x86_64.whl", hash = "sha256:8112e52c5822fc4253f3901b676c55ddf288614dc7011634e2719718eaa187dc", size = 89174 },
    { url = "https://files.pythonhosted.org/packages/a7/d3/8e17bb70f6ae25dabc1aaf990f86824e4fd98ee9cadf197054e068500d27/wrapt-1.17.2-cp313-cp313-musllinux_1_2_aarch64.whl", hash = "sha256:9fee687dce376205d9a494e9c121e27183b2a3df18037f89d69bd7b35bcf59e2", size = 86721 },
    { url = "https://files.pythonhosted.org/packages/6f/54/f170dfb278fe1c30d0ff864513cff526d624ab8de3254b20abb9cffedc24/wrapt-1.17.2-cp313-cp313-musllinux_1_2_i686.whl", hash = "sha256:18983c537e04d11cf027fbb60a1e8dfd5190e2b60cc27bc0808e653e7b218d1b", size = 79763 },
    { url = "https://files.pythonhosted.org/packages/4a/98/de07243751f1c4a9b15c76019250210dd3486ce098c3d80d5f729cba029c/wrapt-1.17.2-cp313-cp313-musllinux_1_2_x86_64.whl", hash = "sha256:703919b1633412ab54bcf920ab388735832fdcb9f9a00ae49387f0fe67dad504", size = 87585 },
    { url = "https://files.pythonhosted.org/packages/f9/f0/13925f4bd6548013038cdeb11ee2cbd4e37c30f8bfd5db9e5a2a370d6e20/wrapt-1.17.2-cp313-cp313-win32.whl", hash = "sha256:abbb9e76177c35d4e8568e58650aa6926040d6a9f6f03435b7a522bf1c487f9a", size = 36676 },
    { url = "https://files.pythonhosted.org/packages/bf/ae/743f16ef8c2e3628df3ddfd652b7d4c555d12c84b53f3d8218498f4ade9b/wrapt-1.17.2-cp313-cp313-win_amd64.whl", hash = "sha256:69606d7bb691b50a4240ce6b22ebb319c1cfb164e5f6569835058196e0f3a845", size = 38871 },
    { url = "https://files.pythonhosted.org/packages/3d/bc/30f903f891a82d402ffb5fda27ec1d621cc97cb74c16fea0b6141f1d4e87/wrapt-1.17.2-cp313-cp313t-macosx_10_13_universal2.whl", hash = "sha256:4a721d3c943dae44f8e243b380cb645a709ba5bd35d3ad27bc2ed947e9c68192", size = 56312 },
    { url = "https://files.pythonhosted.org/packages/8a/04/c97273eb491b5f1c918857cd26f314b74fc9b29224521f5b83f872253725/wrapt-1.17.2-cp313-cp313t-macosx_10_13_x86_64.whl", hash = "sha256:766d8bbefcb9e00c3ac3b000d9acc51f1b399513f44d77dfe0eb026ad7c9a19b", size = 40062 },
    { url = "https://files.pythonhosted.org/packages/4e/ca/3b7afa1eae3a9e7fefe499db9b96813f41828b9fdb016ee836c4c379dadb/wrapt-1.17.2-cp313-cp313t-macosx_11_0_arm64.whl", hash = "sha256:e496a8ce2c256da1eb98bd15803a79bee00fc351f5dfb9ea82594a3f058309e0", size = 40155 },
    { url = "https://files.pythonhosted.org/packages/89/be/7c1baed43290775cb9030c774bc53c860db140397047cc49aedaf0a15477/wrapt-1.17.2-cp313-cp313t-manylinux_2_17_aarch64.manylinux2014_aarch64.whl", hash = "sha256:40d615e4fe22f4ad3528448c193b218e077656ca9ccb22ce2cb20db730f8d306", size = 113471 },
    { url = "https://files.pythonhosted.org/packages/32/98/4ed894cf012b6d6aae5f5cc974006bdeb92f0241775addad3f8cd6ab71c8/wrapt-1.17.2-cp313-cp313t-manylinux_2_5_i686.manylinux1_i686.manylinux_2_17_i686.manylinux2014_i686.whl", hash = "sha256:a5aaeff38654462bc4b09023918b7f21790efb807f54c000a39d41d69cf552cb", size = 101208 },
    { url = "https://files.pythonhosted.org/packages/ea/fd/0c30f2301ca94e655e5e057012e83284ce8c545df7661a78d8bfca2fac7a/wrapt-1.17.2-cp313-cp313t-manylinux_2_5_x86_64.manylinux1_x86_64.manylinux_2_17_x86_64.manylinux2014_x86_64.whl", hash = "sha256:9a7d15bbd2bc99e92e39f49a04653062ee6085c0e18b3b7512a4f2fe91f2d681", size = 109339 },
    { url = "https://files.pythonhosted.org/packages/75/56/05d000de894c4cfcb84bcd6b1df6214297b8089a7bd324c21a4765e49b14/wrapt-1.17.2-cp313-cp313t-musllinux_1_2_aarch64.whl", hash = "sha256:e3890b508a23299083e065f435a492b5435eba6e304a7114d2f919d400888cc6", size = 110232 },
    { url = "https://files.pythonhosted.org/packages/53/f8/c3f6b2cf9b9277fb0813418e1503e68414cd036b3b099c823379c9575e6d/wrapt-1.17.2-cp313-cp313t-musllinux_1_2_i686.whl", hash = "sha256:8c8b293cd65ad716d13d8dd3624e42e5a19cc2a2f1acc74b30c2c13f15cb61a6", size = 100476 },
    { url = "https://files.pythonhosted.org/packages/a7/b1/0bb11e29aa5139d90b770ebbfa167267b1fc548d2302c30c8f7572851738/wrapt-1.17.2-cp313-cp313t-musllinux_1_2_x86_64.whl", hash = "sha256:4c82b8785d98cdd9fed4cac84d765d234ed3251bd6afe34cb7ac523cb93e8b4f", size = 106377 },
    { url = "https://files.pythonhosted.org/packages/6a/e1/0122853035b40b3f333bbb25f1939fc1045e21dd518f7f0922b60c156f7c/wrapt-1.17.2-cp313-cp313t-win32.whl", hash = "sha256:13e6afb7fe71fe7485a4550a8844cc9ffbe263c0f1a1eea569bc7091d4898555", size = 37986 },
    { url = "https://files.pythonhosted.org/packages/09/5e/1655cf481e079c1f22d0cabdd4e51733679932718dc23bf2db175f329b76/wrapt-1.17.2-cp313-cp313t-win_amd64.whl", hash = "sha256:eaf675418ed6b3b31c7a989fd007fa7c3be66ce14e5c3b27336383604c9da85c", size = 40750 },
    { url = "https://files.pythonhosted.org/packages/2d/82/f56956041adef78f849db6b289b282e72b55ab8045a75abad81898c28d19/wrapt-1.17.2-py3-none-any.whl", hash = "sha256:b18f2d1533a71f069c7f82d524a52599053d4c7166e9dd374ae2136b7f40f7c8", size = 23594 },
]

[[package]]
name = "zipp"
version = "3.21.0"
source = { registry = "https://pypi.org/simple" }
sdist = { url = "https://files.pythonhosted.org/packages/3f/50/bad581df71744867e9468ebd0bcd6505de3b275e06f202c2cb016e3ff56f/zipp-3.21.0.tar.gz", hash = "sha256:2c9958f6430a2040341a52eb608ed6dd93ef4392e02ffe219417c1b28b5dd1f4", size = 24545 }
wheels = [
    { url = "https://files.pythonhosted.org/packages/b7/1a/7e4798e9339adc931158c9d69ecc34f5e6791489d469f5e50ec15e35f458/zipp-3.21.0-py3-none-any.whl", hash = "sha256:ac1bbe05fd2991f160ebce24ffbac5f6d11d83dc90891255885223d42b3cd931", size = 9630 },
]<|MERGE_RESOLUTION|>--- conflicted
+++ resolved
@@ -53,13 +53,8 @@
 requires-dist = [
     { name = "geti-telemetry-tools", extras = ["telemetry", "logger", "grpc"], editable = "../../../libs/telemetry_tools" },
     { name = "geti-types", editable = "../../../libs/types" },
-<<<<<<< HEAD
-    { name = "grpc-interfaces", extras = ["job-submission"], editable = "../../../libs/grpc_interfaces" },
-    { name = "sc-sdk", editable = "../../libs/sc_sdk" },
-=======
     { name = "grpc-interfaces", extras = ["job-submission"], editable = "../../../grpc_interfaces" },
     { name = "iai-core", editable = "../../libs/iai_core_py" },
->>>>>>> 957a6890
 ]
 
 [package.metadata.requires-dev]
@@ -370,7 +365,7 @@
 [[package]]
 name = "grpc-interfaces"
 version = "1.0.0"
-source = { editable = "../../../libs/grpc_interfaces" }
+source = { editable = "../../../grpc_interfaces" }
 dependencies = [
     { name = "grpcio" },
 ]
