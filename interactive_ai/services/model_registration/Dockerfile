FROM python:3.10-slim-bookworm AS base

FROM base AS build

ENV UV_COMPILE_BYTECODE=1
ENV UV_LINK_MODE=copy

# Disable Python downloads, because we want to use the system interpreter across both images.
ENV UV_PYTHON_DOWNLOADS=0

# Copy the service dependencies
<<<<<<< HEAD
COPY --link --from=grpc_interfaces . grpc_interfaces
=======
WORKDIR /builder
COPY --link --from=libs . libs
>>>>>>> 7139cf80

WORKDIR /interactive_ai/services/model_registration

COPY --link --from=ghcr.io/astral-sh/uv:0.6.12 /uv /bin/uv

COPY --link app/ .

RUN --mount=type=cache,target=/root/.cache/uv \
    --mount=type=bind,source=uv.lock,target=uv.lock \
    --mount=type=bind,source=pyproject.toml,target=pyproject.toml \
    uv sync --frozen --no-dev --no-editable

FROM base AS runtime

# Install runtime dependencies
RUN apt-get update && \
    apt-get install -y --no-install-recommends \
    libgl1=1.6.0-1 \
    libglib2.0-0=2.74.6-2+deb12u5 && \
    rm -rf /var/lib/apt/lists/* && \
    useradd -l -u 10001 non-root && \
	pip3 uninstall -y setuptools pip wheel && \
    rm -rf /root/.cache/pip

# Copy the application from the builder
COPY --link --from=build --chown=10001 /interactive_ai/services/model_registration /interactive_ai/services/model_registration

# Place executables in the environment at the front of the path
ENV PATH="/interactive_ai/services/model_registration/.venv/bin:$PATH"
ENV PYTHONPATH="/interactive_ai/services/model_registration"

USER non-root
WORKDIR /interactive_ai/services/model_registration
CMD ["python", "main.py"]<|MERGE_RESOLUTION|>--- conflicted
+++ resolved
@@ -9,12 +9,7 @@
 ENV UV_PYTHON_DOWNLOADS=0
 
 # Copy the service dependencies
-<<<<<<< HEAD
-COPY --link --from=grpc_interfaces . grpc_interfaces
-=======
-WORKDIR /builder
 COPY --link --from=libs . libs
->>>>>>> 7139cf80
 
 WORKDIR /interactive_ai/services/model_registration
 
