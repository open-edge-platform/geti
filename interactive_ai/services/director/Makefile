include ../../../Makefile.shared-python

DOCKER_BUILD_CONTEXT := --build-context schemas=../api \
						--build-context libs=../../../libs \
<<<<<<< HEAD
						--build-context iai_core=../../../interactive_ai/libs/iai_core_py \
=======
						--build-context iai_core=../../../interactive_ai/libs/iai_core_py \
						--build-context grpc_interfaces=../../../grpc_interfaces \
						--build-context supported_models=../../../interactive_ai/supported_models \
>>>>>>> 9282f21e
<|MERGE_RESOLUTION|>--- conflicted
+++ resolved
@@ -2,10 +2,5 @@
 
 DOCKER_BUILD_CONTEXT := --build-context schemas=../api \
 						--build-context libs=../../../libs \
-<<<<<<< HEAD
 						--build-context iai_core=../../../interactive_ai/libs/iai_core_py \
-=======
-						--build-context iai_core=../../../interactive_ai/libs/iai_core_py \
-						--build-context grpc_interfaces=../../../grpc_interfaces \
-						--build-context supported_models=../../../interactive_ai/supported_models \
->>>>>>> 9282f21e
+						--build-context supported_models=../../../interactive_ai/supported_models \