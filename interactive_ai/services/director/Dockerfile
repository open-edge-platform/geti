FROM python:3.10-slim-bookworm AS base

FROM base AS build

# Install Git and clone the OTX at the specified tag
ARG OTX_RELEASE_TAG=2.4.2

RUN apt-get update && \
    apt-get install -y --no-install-recommends \
    git 

RUN git clone --branch $OTX_RELEASE_TAG --single-branch https://github.com/open-edge-platform/training_extensions.git

ENV UV_COMPILE_BYTECODE=1
ENV UV_LINK_MODE=copy

# Disable Python downloads, because we want to use the system interpreter across both images.
ENV UV_PYTHON_DOWNLOADS=0

# Copy the service dependencies
WORKDIR /builder
COPY --link --from=libs . libs
<<<<<<< HEAD
COPY --link --from=sc_sdk . interactive_ai/libs/sc_sdk
=======
COPY --link --from=iai_core . interactive_ai/libs/iai_core_py
COPY --link --from=grpc_interfaces . grpc_interfaces
>>>>>>> 957a6890

WORKDIR /builder/interactive_ai/services/director

COPY --link --from=ghcr.io/astral-sh/uv:0.6.12 /uv /bin/uv

COPY --link app/ .

RUN --mount=type=cache,target=/root/.cache/uv \
    --mount=type=bind,source=uv.lock,target=uv.lock \
    --mount=type=bind,source=pyproject.toml,target=pyproject.toml \
    uv venv --relocatable && \
    uv sync --frozen --no-dev --no-editable

FROM base AS runtime

RUN useradd -l -u 10001 non-root && \
	pip3 uninstall -y setuptools pip wheel && \
    rm -rf /root/.cache/pip

# Copy the application from the builder
COPY --link --from=build --chown=10001 /builder/interactive_ai/services/director /app
COPY --link --from=build --chown=10001 /training_extensions/src/otx/tools/templates /model_templates
COPY --link --from=schemas . /api

# Place executables in the environment at the front of the path
ENV PATH="/app/.venv/bin:$PATH"
ENV PYTHONPATH="/app"

USER non-root
WORKDIR /app/communication
CMD ["python", "main.py"]<|MERGE_RESOLUTION|>--- conflicted
+++ resolved
@@ -20,12 +20,7 @@
 # Copy the service dependencies
 WORKDIR /builder
 COPY --link --from=libs . libs
-<<<<<<< HEAD
-COPY --link --from=sc_sdk . interactive_ai/libs/sc_sdk
-=======
 COPY --link --from=iai_core . interactive_ai/libs/iai_core_py
-COPY --link --from=grpc_interfaces . grpc_interfaces
->>>>>>> 957a6890
 
 WORKDIR /builder/interactive_ai/services/director
 
