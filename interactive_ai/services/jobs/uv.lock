version = 1
revision = 1
requires-python = ">=3.10, <3.14"
resolution-markers = [
    "python_full_version >= '3.13' and sys_platform == 'darwin'",
    "python_full_version == '3.12.*' and sys_platform == 'darwin'",
    "python_full_version >= '3.13' and platform_machine == 'aarch64' and sys_platform == 'linux'",
    "python_full_version == '3.12.*' and platform_machine == 'aarch64' and sys_platform == 'linux'",
    "(python_full_version >= '3.13' and platform_machine != 'aarch64' and sys_platform == 'linux') or (python_full_version >= '3.13' and sys_platform != 'darwin' and sys_platform != 'linux')",
    "(python_full_version == '3.12.*' and platform_machine != 'aarch64' and sys_platform == 'linux') or (python_full_version == '3.12.*' and sys_platform != 'darwin' and sys_platform != 'linux')",
    "python_full_version == '3.11.*' and sys_platform == 'darwin'",
    "python_full_version == '3.11.*' and platform_machine == 'aarch64' and sys_platform == 'linux'",
    "(python_full_version == '3.11.*' and platform_machine != 'aarch64' and sys_platform == 'linux') or (python_full_version == '3.11.*' and sys_platform != 'darwin' and sys_platform != 'linux')",
    "python_full_version < '3.11' and sys_platform == 'darwin'",
    "python_full_version < '3.11' and platform_machine == 'aarch64' and sys_platform == 'linux'",
    "(python_full_version < '3.11' and platform_machine != 'aarch64' and sys_platform == 'linux') or (python_full_version < '3.11' and sys_platform != 'darwin' and sys_platform != 'linux')",
]

[[package]]
name = "adlfs"
version = "2023.10.0"
source = { registry = "https://pypi.org/simple" }
dependencies = [
    { name = "aiohttp" },
    { name = "azure-core" },
    { name = "azure-datalake-store" },
    { name = "azure-identity" },
    { name = "azure-storage-blob" },
    { name = "fsspec" },
]
sdist = { url = "https://files.pythonhosted.org/packages/2f/a2/04c55c9c64bf37287a6a9c772f5128441337da8918d87ebe2bb9f4f5532c/adlfs-2023.10.0.tar.gz", hash = "sha256:f5cf06c5b0074d17d43838d4c434791a98420d9e768b36a1a02c7b3930686543", size = 42812 }
wheels = [
    { url = "https://files.pythonhosted.org/packages/b3/17/4c4a670b25d9b1ca80f72f97c72fd0759a1e5f6cbd5e91fe9ff4c28f6c96/adlfs-2023.10.0-py3-none-any.whl", hash = "sha256:dfdc8cc782bd78262435fb1bc2a8cfdbdd80342bb1b1ae9dfff968de912b0b09", size = 25789 },
]

[[package]]
name = "aiobotocore"
version = "2.5.4"
source = { registry = "https://pypi.org/simple" }
dependencies = [
    { name = "aiohttp" },
    { name = "aioitertools" },
    { name = "botocore" },
    { name = "wrapt" },
]
sdist = { url = "https://files.pythonhosted.org/packages/f1/bc/3c5e5b57f519ec9a2f11cc4904ecbc723a15f1958af6f2df839a953c964a/aiobotocore-2.5.4.tar.gz", hash = "sha256:60341f19eda77e41e1ab11eef171b5a98b5dbdb90804f5334b6f90e560e31fae", size = 98886 }
wheels = [
    { url = "https://files.pythonhosted.org/packages/20/00/01780c5fa93e3feb6d776ac8c7bd05dbe9290165636c13edcbdde6853537/aiobotocore-2.5.4-py3-none-any.whl", hash = "sha256:4b32218728ca3d0be83835b604603a0cd6c329066e884bb78149334267f92440", size = 73398 },
]

[[package]]
name = "aiohappyeyeballs"
version = "2.6.1"
source = { registry = "https://pypi.org/simple" }
sdist = { url = "https://files.pythonhosted.org/packages/26/30/f84a107a9c4331c14b2b586036f40965c128aa4fee4dda5d3d51cb14ad54/aiohappyeyeballs-2.6.1.tar.gz", hash = "sha256:c3f9d0113123803ccadfdf3f0faa505bc78e6a72d1cc4806cbd719826e943558", size = 22760 }
wheels = [
    { url = "https://files.pythonhosted.org/packages/0f/15/5bf3b99495fb160b63f95972b81750f18f7f4e02ad051373b669d17d44f2/aiohappyeyeballs-2.6.1-py3-none-any.whl", hash = "sha256:f349ba8f4b75cb25c99c5c2d84e997e485204d2902a9597802b0371f09331fb8", size = 15265 },
]

[[package]]
name = "aiohttp"
version = "3.11.16"
source = { registry = "https://pypi.org/simple" }
dependencies = [
    { name = "aiohappyeyeballs" },
    { name = "aiosignal" },
    { name = "async-timeout", marker = "python_full_version < '3.11'" },
    { name = "attrs" },
    { name = "frozenlist" },
    { name = "multidict" },
    { name = "propcache" },
    { name = "yarl" },
]
sdist = { url = "https://files.pythonhosted.org/packages/f1/d9/1c4721d143e14af753f2bf5e3b681883e1f24b592c0482df6fa6e33597fa/aiohttp-3.11.16.tar.gz", hash = "sha256:16f8a2c9538c14a557b4d309ed4d0a7c60f0253e8ed7b6c9a2859a7582f8b1b8", size = 7676826 }
wheels = [
    { url = "https://files.pythonhosted.org/packages/b8/21/6bd4cb580a323b64cda3b11fcb3f68deba77568e97806727a858de57349d/aiohttp-3.11.16-cp310-cp310-macosx_10_9_universal2.whl", hash = "sha256:fb46bb0f24813e6cede6cc07b1961d4b04f331f7112a23b5e21f567da4ee50aa", size = 708259 },
    { url = "https://files.pythonhosted.org/packages/96/8c/7b4b9debe90ffc31931b85ee8612a5c83f34d8fdc6d90ee3eb27b43639e4/aiohttp-3.11.16-cp310-cp310-macosx_10_9_x86_64.whl", hash = "sha256:54eb3aead72a5c19fad07219acd882c1643a1027fbcdefac9b502c267242f955", size = 468886 },
    { url = "https://files.pythonhosted.org/packages/13/da/a7fcd68e62acacf0a1930060afd2c970826f989265893082b6fb9eb25cb5/aiohttp-3.11.16-cp310-cp310-macosx_11_0_arm64.whl", hash = "sha256:38bea84ee4fe24ebcc8edeb7b54bf20f06fd53ce4d2cc8b74344c5b9620597fd", size = 455846 },
    { url = "https://files.pythonhosted.org/packages/5d/12/b73d9423253f4c872d276a3771decb0722cb5f962352593bd617445977ba/aiohttp-3.11.16-cp310-cp310-manylinux_2_17_aarch64.manylinux2014_aarch64.whl", hash = "sha256:d0666afbe984f6933fe72cd1f1c3560d8c55880a0bdd728ad774006eb4241ecd", size = 1587183 },
    { url = "https://files.pythonhosted.org/packages/75/d3/291b57d54719d996e6cb8c1db8b13d01bdb24dca90434815ac7e6a70393f/aiohttp-3.11.16-cp310-cp310-manylinux_2_17_ppc64le.manylinux2014_ppc64le.whl", hash = "sha256:7ba92a2d9ace559a0a14b03d87f47e021e4fa7681dc6970ebbc7b447c7d4b7cd", size = 1634937 },
    { url = "https://files.pythonhosted.org/packages/be/85/4229eba92b433173065b0b459ab677ca11ead4a179f76ccfe55d8738b188/aiohttp-3.11.16-cp310-cp310-manylinux_2_17_s390x.manylinux2014_s390x.whl", hash = "sha256:3ad1d59fd7114e6a08c4814983bb498f391c699f3c78712770077518cae63ff7", size = 1667980 },
    { url = "https://files.pythonhosted.org/packages/2b/0d/d2423936962e3c711fafd5bb9172a99e6b07dd63e086515aa957d8a991fd/aiohttp-3.11.16-cp310-cp310-manylinux_2_17_x86_64.manylinux2014_x86_64.whl", hash = "sha256:98b88a2bf26965f2015a771381624dd4b0839034b70d406dc74fd8be4cc053e3", size = 1590365 },
    { url = "https://files.pythonhosted.org/packages/ea/93/04209affc20834982c1ef4214b1afc07743667998a9975d69413e9c1e1c1/aiohttp-3.11.16-cp310-cp310-manylinux_2_5_i686.manylinux1_i686.manylinux_2_17_i686.manylinux2014_i686.whl", hash = "sha256:576f5ca28d1b3276026f7df3ec841ae460e0fc3aac2a47cbf72eabcfc0f102e1", size = 1547614 },
    { url = "https://files.pythonhosted.org/packages/f6/fb/194ad4e4cae98023ae19556e576347f402ce159e80d74cc0713d460c4a39/aiohttp-3.11.16-cp310-cp310-musllinux_1_2_aarch64.whl", hash = "sha256:a2a450bcce4931b295fc0848f384834c3f9b00edfc2150baafb4488c27953de6", size = 1532815 },
    { url = "https://files.pythonhosted.org/packages/33/6d/a4da7adbac90188bf1228c73b6768a607dd279c146721a9ff7dcb75c5ac6/aiohttp-3.11.16-cp310-cp310-musllinux_1_2_armv7l.whl", hash = "sha256:37dcee4906454ae377be5937ab2a66a9a88377b11dd7c072df7a7c142b63c37c", size = 1559005 },
    { url = "https://files.pythonhosted.org/packages/7e/88/2fa9fbfd23fc16cb2cfdd1f290343e085e7e327438041e9c6aa0208a854d/aiohttp-3.11.16-cp310-cp310-musllinux_1_2_i686.whl", hash = "sha256:4d0c970c0d602b1017e2067ff3b7dac41c98fef4f7472ec2ea26fd8a4e8c2149", size = 1535231 },
    { url = "https://files.pythonhosted.org/packages/f5/8f/9623cd2558e3e182d02dcda8b480643e1c48a0550a86e3050210e98dba27/aiohttp-3.11.16-cp310-cp310-musllinux_1_2_ppc64le.whl", hash = "sha256:004511d3413737700835e949433536a2fe95a7d0297edd911a1e9705c5b5ea43", size = 1609985 },
    { url = "https://files.pythonhosted.org/packages/f8/a2/53a8d1bfc67130710f1c8091f623cdefe7f85cd5d09e14637ed2ed6e1a6d/aiohttp-3.11.16-cp310-cp310-musllinux_1_2_s390x.whl", hash = "sha256:c15b2271c44da77ee9d822552201180779e5e942f3a71fb74e026bf6172ff287", size = 1628842 },
    { url = "https://files.pythonhosted.org/packages/49/3a/35fb43d07489573c6c1f8c6a3e6c657196124a63223705b7feeddaea06f1/aiohttp-3.11.16-cp310-cp310-musllinux_1_2_x86_64.whl", hash = "sha256:ad9509ffb2396483ceacb1eee9134724443ee45b92141105a4645857244aecc8", size = 1566929 },
    { url = "https://files.pythonhosted.org/packages/d5/82/bb3f4f2cc7677e790ba4c040db7dd8445c234a810ef893a858e217647d38/aiohttp-3.11.16-cp310-cp310-win32.whl", hash = "sha256:634d96869be6c4dc232fc503e03e40c42d32cfaa51712aee181e922e61d74814", size = 416935 },
    { url = "https://files.pythonhosted.org/packages/df/ad/a64db1c18063569d6dff474c46a7d4de7ab85ff55e2a35839b149b1850ea/aiohttp-3.11.16-cp310-cp310-win_amd64.whl", hash = "sha256:938f756c2b9374bbcc262a37eea521d8a0e6458162f2a9c26329cc87fdf06534", size = 442168 },
    { url = "https://files.pythonhosted.org/packages/b1/98/be30539cd84260d9f3ea1936d50445e25aa6029a4cb9707f3b64cfd710f7/aiohttp-3.11.16-cp311-cp311-macosx_10_9_universal2.whl", hash = "sha256:8cb0688a8d81c63d716e867d59a9ccc389e97ac7037ebef904c2b89334407180", size = 708664 },
    { url = "https://files.pythonhosted.org/packages/e6/27/d51116ce18bdfdea7a2244b55ad38d7b01a4298af55765eed7e8431f013d/aiohttp-3.11.16-cp311-cp311-macosx_10_9_x86_64.whl", hash = "sha256:0ad1fb47da60ae1ddfb316f0ff16d1f3b8e844d1a1e154641928ea0583d486ed", size = 468953 },
    { url = "https://files.pythonhosted.org/packages/34/23/eedf80ec42865ea5355b46265a2433134138eff9a4fea17e1348530fa4ae/aiohttp-3.11.16-cp311-cp311-macosx_11_0_arm64.whl", hash = "sha256:df7db76400bf46ec6a0a73192b14c8295bdb9812053f4fe53f4e789f3ea66bbb", size = 456065 },
    { url = "https://files.pythonhosted.org/packages/36/23/4a5b1ef6cff994936bf96d981dd817b487d9db755457a0d1c2939920d620/aiohttp-3.11.16-cp311-cp311-manylinux_2_17_aarch64.manylinux2014_aarch64.whl", hash = "sha256:cc3a145479a76ad0ed646434d09216d33d08eef0d8c9a11f5ae5cdc37caa3540", size = 1687976 },
    { url = "https://files.pythonhosted.org/packages/d0/5d/c7474b4c3069bb35276d54c82997dff4f7575e4b73f0a7b1b08a39ece1eb/aiohttp-3.11.16-cp311-cp311-manylinux_2_17_ppc64le.manylinux2014_ppc64le.whl", hash = "sha256:d007aa39a52d62373bd23428ba4a2546eed0e7643d7bf2e41ddcefd54519842c", size = 1752711 },
    { url = "https://files.pythonhosted.org/packages/64/4c/ee416987b6729558f2eb1b727c60196580aafdb141e83bd78bb031d1c000/aiohttp-3.11.16-cp311-cp311-manylinux_2_17_s390x.manylinux2014_s390x.whl", hash = "sha256:f6ddd90d9fb4b501c97a4458f1c1720e42432c26cb76d28177c5b5ad4e332601", size = 1791305 },
    { url = "https://files.pythonhosted.org/packages/58/28/3e1e1884070b95f1f69c473a1995852a6f8516670bb1c29d6cb2dbb73e1c/aiohttp-3.11.16-cp311-cp311-manylinux_2_17_x86_64.manylinux2014_x86_64.whl", hash = "sha256:0a2f451849e6b39e5c226803dcacfa9c7133e9825dcefd2f4e837a2ec5a3bb98", size = 1674499 },
    { url = "https://files.pythonhosted.org/packages/ad/55/a032b32fa80a662d25d9eb170ed1e2c2be239304ca114ec66c89dc40f37f/aiohttp-3.11.16-cp311-cp311-manylinux_2_5_i686.manylinux1_i686.manylinux_2_17_i686.manylinux2014_i686.whl", hash = "sha256:8df6612df74409080575dca38a5237282865408016e65636a76a2eb9348c2567", size = 1622313 },
    { url = "https://files.pythonhosted.org/packages/b1/df/ca775605f72abbda4e4746e793c408c84373ca2c6ce7a106a09f853f1e89/aiohttp-3.11.16-cp311-cp311-musllinux_1_2_aarch64.whl", hash = "sha256:78e6e23b954644737e385befa0deb20233e2dfddf95dd11e9db752bdd2a294d3", size = 1658274 },
    { url = "https://files.pythonhosted.org/packages/cc/6c/21c45b66124df5b4b0ab638271ecd8c6402b702977120cb4d5be6408e15d/aiohttp-3.11.16-cp311-cp311-musllinux_1_2_armv7l.whl", hash = "sha256:696ef00e8a1f0cec5e30640e64eca75d8e777933d1438f4facc9c0cdf288a810", size = 1666704 },
    { url = "https://files.pythonhosted.org/packages/1d/e2/7d92adc03e3458edd18a21da2575ab84e58f16b1672ae98529e4eeee45ab/aiohttp-3.11.16-cp311-cp311-musllinux_1_2_i686.whl", hash = "sha256:e3538bc9fe1b902bef51372462e3d7c96fce2b566642512138a480b7adc9d508", size = 1652815 },
    { url = "https://files.pythonhosted.org/packages/3a/52/7549573cd654ad651e3c5786ec3946d8f0ee379023e22deb503ff856b16c/aiohttp-3.11.16-cp311-cp311-musllinux_1_2_ppc64le.whl", hash = "sha256:3ab3367bb7f61ad18793fea2ef71f2d181c528c87948638366bf1de26e239183", size = 1735669 },
    { url = "https://files.pythonhosted.org/packages/d5/54/dcd24a23c7a5a2922123e07a296a5f79ea87ce605f531be068415c326de6/aiohttp-3.11.16-cp311-cp311-musllinux_1_2_s390x.whl", hash = "sha256:56a3443aca82abda0e07be2e1ecb76a050714faf2be84256dae291182ba59049", size = 1760422 },
    { url = "https://files.pythonhosted.org/packages/a7/53/87327fe982fa310944e1450e97bf7b2a28015263771931372a1dfe682c58/aiohttp-3.11.16-cp311-cp311-musllinux_1_2_x86_64.whl", hash = "sha256:61c721764e41af907c9d16b6daa05a458f066015abd35923051be8705108ed17", size = 1694457 },
    { url = "https://files.pythonhosted.org/packages/ce/6d/c5ccf41059267bcf89853d3db9d8d217dacf0a04f4086cb6bf278323011f/aiohttp-3.11.16-cp311-cp311-win32.whl", hash = "sha256:3e061b09f6fa42997cf627307f220315e313ece74907d35776ec4373ed718b86", size = 416817 },
    { url = "https://files.pythonhosted.org/packages/e7/dd/01f6fe028e054ef4f909c9d63e3a2399e77021bb2e1bb51d56ca8b543989/aiohttp-3.11.16-cp311-cp311-win_amd64.whl", hash = "sha256:745f1ed5e2c687baefc3c5e7b4304e91bf3e2f32834d07baaee243e349624b24", size = 442986 },
    { url = "https://files.pythonhosted.org/packages/db/38/100d01cbc60553743baf0fba658cb125f8ad674a8a771f765cdc155a890d/aiohttp-3.11.16-cp312-cp312-macosx_10_13_universal2.whl", hash = "sha256:911a6e91d08bb2c72938bc17f0a2d97864c531536b7832abee6429d5296e5b27", size = 704881 },
    { url = "https://files.pythonhosted.org/packages/21/ed/b4102bb6245e36591209e29f03fe87e7956e54cb604ee12e20f7eb47f994/aiohttp-3.11.16-cp312-cp312-macosx_10_13_x86_64.whl", hash = "sha256:6ac13b71761e49d5f9e4d05d33683bbafef753e876e8e5a7ef26e937dd766713", size = 464564 },
    { url = "https://files.pythonhosted.org/packages/3b/e1/a9ab6c47b62ecee080eeb33acd5352b40ecad08fb2d0779bcc6739271745/aiohttp-3.11.16-cp312-cp312-macosx_11_0_arm64.whl", hash = "sha256:fd36c119c5d6551bce374fcb5c19269638f8d09862445f85a5a48596fd59f4bb", size = 456548 },
    { url = "https://files.pythonhosted.org/packages/80/ad/216c6f71bdff2becce6c8776f0aa32cb0fa5d83008d13b49c3208d2e4016/aiohttp-3.11.16-cp312-cp312-manylinux_2_17_aarch64.manylinux2014_aarch64.whl", hash = "sha256:d489d9778522fbd0f8d6a5c6e48e3514f11be81cb0a5954bdda06f7e1594b321", size = 1691749 },
    { url = "https://files.pythonhosted.org/packages/bd/ea/7df7bcd3f4e734301605f686ffc87993f2d51b7acb6bcc9b980af223f297/aiohttp-3.11.16-cp312-cp312-manylinux_2_17_ppc64le.manylinux2014_ppc64le.whl", hash = "sha256:69a2cbd61788d26f8f1e626e188044834f37f6ae3f937bd9f08b65fc9d7e514e", size = 1736874 },
    { url = "https://files.pythonhosted.org/packages/51/41/c7724b9c87a29b7cfd1202ec6446bae8524a751473d25e2ff438bc9a02bf/aiohttp-3.11.16-cp312-cp312-manylinux_2_17_s390x.manylinux2014_s390x.whl", hash = "sha256:cd464ba806e27ee24a91362ba3621bfc39dbbb8b79f2e1340201615197370f7c", size = 1786885 },
    { url = "https://files.pythonhosted.org/packages/86/b3/f61f8492fa6569fa87927ad35a40c159408862f7e8e70deaaead349e2fba/aiohttp-3.11.16-cp312-cp312-manylinux_2_17_x86_64.manylinux2014_x86_64.whl", hash = "sha256:1ce63ae04719513dd2651202352a2beb9f67f55cb8490c40f056cea3c5c355ce", size = 1698059 },
    { url = "https://files.pythonhosted.org/packages/ce/be/7097cf860a9ce8bbb0e8960704e12869e111abcd3fbd245153373079ccec/aiohttp-3.11.16-cp312-cp312-manylinux_2_5_i686.manylinux1_i686.manylinux_2_17_i686.manylinux2014_i686.whl", hash = "sha256:09b00dd520d88eac9d1768439a59ab3d145065c91a8fab97f900d1b5f802895e", size = 1626527 },
    { url = "https://files.pythonhosted.org/packages/1d/1d/aaa841c340e8c143a8d53a1f644c2a2961c58cfa26e7b398d6bf75cf5d23/aiohttp-3.11.16-cp312-cp312-musllinux_1_2_aarch64.whl", hash = "sha256:7f6428fee52d2bcf96a8aa7b62095b190ee341ab0e6b1bcf50c615d7966fd45b", size = 1644036 },
    { url = "https://files.pythonhosted.org/packages/2c/88/59d870f76e9345e2b149f158074e78db457985c2b4da713038d9da3020a8/aiohttp-3.11.16-cp312-cp312-musllinux_1_2_armv7l.whl", hash = "sha256:13ceac2c5cdcc3f64b9015710221ddf81c900c5febc505dbd8f810e770011540", size = 1685270 },
    { url = "https://files.pythonhosted.org/packages/2b/b1/c6686948d4c79c3745595efc469a9f8a43cab3c7efc0b5991be65d9e8cb8/aiohttp-3.11.16-cp312-cp312-musllinux_1_2_i686.whl", hash = "sha256:fadbb8f1d4140825069db3fedbbb843290fd5f5bc0a5dbd7eaf81d91bf1b003b", size = 1650852 },
    { url = "https://files.pythonhosted.org/packages/fe/94/3e42a6916fd3441721941e0f1b8438e1ce2a4c49af0e28e0d3c950c9b3c9/aiohttp-3.11.16-cp312-cp312-musllinux_1_2_ppc64le.whl", hash = "sha256:6a792ce34b999fbe04a7a71a90c74f10c57ae4c51f65461a411faa70e154154e", size = 1704481 },
    { url = "https://files.pythonhosted.org/packages/b1/6d/6ab5854ff59b27075c7a8c610597d2b6c38945f9a1284ee8758bc3720ff6/aiohttp-3.11.16-cp312-cp312-musllinux_1_2_s390x.whl", hash = "sha256:f4065145bf69de124accdd17ea5f4dc770da0a6a6e440c53f6e0a8c27b3e635c", size = 1735370 },
    { url = "https://files.pythonhosted.org/packages/73/2a/08a68eec3c99a6659067d271d7553e4d490a0828d588e1daa3970dc2b771/aiohttp-3.11.16-cp312-cp312-musllinux_1_2_x86_64.whl", hash = "sha256:fa73e8c2656a3653ae6c307b3f4e878a21f87859a9afab228280ddccd7369d71", size = 1697619 },
    { url = "https://files.pythonhosted.org/packages/61/d5/fea8dbbfb0cd68fbb56f0ae913270a79422d9a41da442a624febf72d2aaf/aiohttp-3.11.16-cp312-cp312-win32.whl", hash = "sha256:f244b8e541f414664889e2c87cac11a07b918cb4b540c36f7ada7bfa76571ea2", size = 411710 },
    { url = "https://files.pythonhosted.org/packages/33/fb/41cde15fbe51365024550bf77b95a4fc84ef41365705c946da0421f0e1e0/aiohttp-3.11.16-cp312-cp312-win_amd64.whl", hash = "sha256:23a15727fbfccab973343b6d1b7181bfb0b4aa7ae280f36fd2f90f5476805682", size = 438012 },
    { url = "https://files.pythonhosted.org/packages/52/52/7c712b2d9fb4d5e5fd6d12f9ab76e52baddfee71e3c8203ca7a7559d7f51/aiohttp-3.11.16-cp313-cp313-macosx_10_13_universal2.whl", hash = "sha256:a3814760a1a700f3cfd2f977249f1032301d0a12c92aba74605cfa6ce9f78489", size = 698005 },
    { url = "https://files.pythonhosted.org/packages/51/3e/61057814f7247666d43ac538abcd6335b022869ade2602dab9bf33f607d2/aiohttp-3.11.16-cp313-cp313-macosx_10_13_x86_64.whl", hash = "sha256:9b751a6306f330801665ae69270a8a3993654a85569b3469662efaad6cf5cc50", size = 461106 },
    { url = "https://files.pythonhosted.org/packages/4f/85/6b79fb0ea6e913d596d5b949edc2402b20803f51b1a59e1bbc5bb7ba7569/aiohttp-3.11.16-cp313-cp313-macosx_11_0_arm64.whl", hash = "sha256:ad497f38a0d6c329cb621774788583ee12321863cd4bd9feee1effd60f2ad133", size = 453394 },
    { url = "https://files.pythonhosted.org/packages/4b/04/e1bb3fcfbd2c26753932c759593a32299aff8625eaa0bf8ff7d9c0c34a36/aiohttp-3.11.16-cp313-cp313-manylinux_2_17_aarch64.manylinux2014_aarch64.whl", hash = "sha256:ca37057625693d097543bd88076ceebeb248291df9d6ca8481349efc0b05dcd0", size = 1666643 },
    { url = "https://files.pythonhosted.org/packages/0e/27/97bc0fdd1f439b8f060beb3ba8fb47b908dc170280090801158381ad7942/aiohttp-3.11.16-cp313-cp313-manylinux_2_17_ppc64le.manylinux2014_ppc64le.whl", hash = "sha256:a5abcbba9f4b463a45c8ca8b7720891200658f6f46894f79517e6cd11f3405ca", size = 1721948 },
    { url = "https://files.pythonhosted.org/packages/2c/4f/bc4c5119e75c05ef15c5670ef1563bbe25d4ed4893b76c57b0184d815e8b/aiohttp-3.11.16-cp313-cp313-manylinux_2_17_s390x.manylinux2014_s390x.whl", hash = "sha256:f420bfe862fb357a6d76f2065447ef6f484bc489292ac91e29bc65d2d7a2c84d", size = 1774454 },
    { url = "https://files.pythonhosted.org/packages/73/5b/54b42b2150bb26fdf795464aa55ceb1a49c85f84e98e6896d211eabc6670/aiohttp-3.11.16-cp313-cp313-manylinux_2_17_x86_64.manylinux2014_x86_64.whl", hash = "sha256:58ede86453a6cf2d6ce40ef0ca15481677a66950e73b0a788917916f7e35a0bb", size = 1677785 },
    { url = "https://files.pythonhosted.org/packages/10/ee/a0fe68916d3f82eae199b8535624cf07a9c0a0958c7a76e56dd21140487a/aiohttp-3.11.16-cp313-cp313-manylinux_2_5_i686.manylinux1_i686.manylinux_2_17_i686.manylinux2014_i686.whl", hash = "sha256:6fdec0213244c39973674ca2a7f5435bf74369e7d4e104d6c7473c81c9bcc8c4", size = 1608456 },
    { url = "https://files.pythonhosted.org/packages/8b/48/83afd779242b7cf7e1ceed2ff624a86d3221e17798061cf9a79e0b246077/aiohttp-3.11.16-cp313-cp313-musllinux_1_2_aarch64.whl", hash = "sha256:72b1b03fb4655c1960403c131740755ec19c5898c82abd3961c364c2afd59fe7", size = 1622424 },
    { url = "https://files.pythonhosted.org/packages/6f/27/452f1d5fca1f516f9f731539b7f5faa9e9d3bf8a3a6c3cd7c4b031f20cbd/aiohttp-3.11.16-cp313-cp313-musllinux_1_2_armv7l.whl", hash = "sha256:780df0d837276276226a1ff803f8d0fa5f8996c479aeef52eb040179f3156cbd", size = 1660943 },
    { url = "https://files.pythonhosted.org/packages/d6/e1/5c7d63143b8d00c83b958b9e78e7048c4a69903c760c1e329bf02bac57a1/aiohttp-3.11.16-cp313-cp313-musllinux_1_2_i686.whl", hash = "sha256:ecdb8173e6c7aa09eee342ac62e193e6904923bd232e76b4157ac0bfa670609f", size = 1622797 },
    { url = "https://files.pythonhosted.org/packages/46/9e/2ac29cca2746ee8e449e73cd2fcb3d454467393ec03a269d50e49af743f1/aiohttp-3.11.16-cp313-cp313-musllinux_1_2_ppc64le.whl", hash = "sha256:a6db7458ab89c7d80bc1f4e930cc9df6edee2200127cfa6f6e080cf619eddfbd", size = 1687162 },
    { url = "https://files.pythonhosted.org/packages/ad/6b/eaa6768e02edebaf37d77f4ffb74dd55f5cbcbb6a0dbf798ccec7b0ac23b/aiohttp-3.11.16-cp313-cp313-musllinux_1_2_s390x.whl", hash = "sha256:2540ddc83cc724b13d1838026f6a5ad178510953302a49e6d647f6e1de82bc34", size = 1718518 },
    { url = "https://files.pythonhosted.org/packages/e5/18/dda87cbad29472a51fa058d6d8257dfce168289adaeb358b86bd93af3b20/aiohttp-3.11.16-cp313-cp313-musllinux_1_2_x86_64.whl", hash = "sha256:3b4e6db8dc4879015b9955778cfb9881897339c8fab7b3676f8433f849425913", size = 1675254 },
    { url = "https://files.pythonhosted.org/packages/32/d9/d2fb08c614df401d92c12fcbc60e6e879608d5e8909ef75c5ad8d4ad8aa7/aiohttp-3.11.16-cp313-cp313-win32.whl", hash = "sha256:493910ceb2764f792db4dc6e8e4b375dae1b08f72e18e8f10f18b34ca17d0979", size = 410698 },
    { url = "https://files.pythonhosted.org/packages/ce/ed/853e36d5a33c24544cfa46585895547de152dfef0b5c79fa675f6e4b7b87/aiohttp-3.11.16-cp313-cp313-win_amd64.whl", hash = "sha256:42864e70a248f5f6a49fdaf417d9bc62d6e4d8ee9695b24c5916cb4bb666c802", size = 436395 },
]

[[package]]
name = "aioitertools"
version = "0.12.0"
source = { registry = "https://pypi.org/simple" }
sdist = { url = "https://files.pythonhosted.org/packages/06/de/38491a84ab323b47c7f86e94d2830e748780525f7a10c8600b67ead7e9ea/aioitertools-0.12.0.tar.gz", hash = "sha256:c2a9055b4fbb7705f561b9d86053e8af5d10cc845d22c32008c43490b2d8dd6b", size = 19369 }
wheels = [
    { url = "https://files.pythonhosted.org/packages/85/13/58b70a580de00893223d61de8fea167877a3aed97d4a5e1405c9159ef925/aioitertools-0.12.0-py3-none-any.whl", hash = "sha256:fc1f5fac3d737354de8831cbba3eb04f79dd649d8f3afb4c5b114925e662a796", size = 24345 },
]

[[package]]
name = "aiosignal"
version = "1.3.2"
source = { registry = "https://pypi.org/simple" }
dependencies = [
    { name = "frozenlist" },
]
sdist = { url = "https://files.pythonhosted.org/packages/ba/b5/6d55e80f6d8a08ce22b982eafa278d823b541c925f11ee774b0b9c43473d/aiosignal-1.3.2.tar.gz", hash = "sha256:a8c255c66fafb1e499c9351d0bf32ff2d8a0321595ebac3b93713656d2436f54", size = 19424 }
wheels = [
    { url = "https://files.pythonhosted.org/packages/ec/6a/bc7e17a3e87a2985d3e8f4da4cd0f481060eb78fb08596c42be62c90a4d9/aiosignal-1.3.2-py2.py3-none-any.whl", hash = "sha256:45cde58e409a301715980c2b01d0c28bdde3770d8290b5eb2173759d9acb31a5", size = 7597 },
]

[[package]]
name = "annotated-types"
version = "0.7.0"
source = { registry = "https://pypi.org/simple" }
sdist = { url = "https://files.pythonhosted.org/packages/ee/67/531ea369ba64dcff5ec9c3402f9f51bf748cec26dde048a2f973a4eea7f5/annotated_types-0.7.0.tar.gz", hash = "sha256:aff07c09a53a08bc8cfccb9c85b05f1aa9a2a6f23728d790723543408344ce89", size = 16081 }
wheels = [
    { url = "https://files.pythonhosted.org/packages/78/b6/6307fbef88d9b5ee7421e68d78a9f162e0da4900bc5f5793f6d3d0e34fb8/annotated_types-0.7.0-py3-none-any.whl", hash = "sha256:1f02e8b43a8fbbc3f3e0d4f0f4bfc8131bcb4eebe8849b8e5c773f3a1c582a53", size = 13643 },
]

[[package]]
name = "antlr4-python3-runtime"
version = "4.9.3"
source = { registry = "https://pypi.org/simple" }
sdist = { url = "https://files.pythonhosted.org/packages/3e/38/7859ff46355f76f8d19459005ca000b6e7012f2f1ca597746cbcd1fbfe5e/antlr4-python3-runtime-4.9.3.tar.gz", hash = "sha256:f224469b4168294902bb1efa80a8bf7855f24c99aef99cbefc1bcd3cce77881b", size = 117034 }

[[package]]
name = "anyio"
version = "4.9.0"
source = { registry = "https://pypi.org/simple" }
dependencies = [
    { name = "exceptiongroup", marker = "python_full_version < '3.11'" },
    { name = "idna" },
    { name = "sniffio" },
    { name = "typing-extensions", marker = "python_full_version < '3.13'" },
]
sdist = { url = "https://files.pythonhosted.org/packages/95/7d/4c1bd541d4dffa1b52bd83fb8527089e097a106fc90b467a7313b105f840/anyio-4.9.0.tar.gz", hash = "sha256:673c0c244e15788651a4ff38710fea9675823028a6f08a5eda409e0c9840a028", size = 190949 }
wheels = [
    { url = "https://files.pythonhosted.org/packages/a1/ee/48ca1a7c89ffec8b6a0c5d02b89c305671d5ffd8d3c94acf8b8c408575bb/anyio-4.9.0-py3-none-any.whl", hash = "sha256:9f76d541cad6e36af7beb62e978876f3b41e3e04f2c1fbf0884604c0a9c4d93c", size = 100916 },
]

[[package]]
name = "appier"
version = "1.34.6"
source = { registry = "https://pypi.org/simple" }
sdist = { url = "https://files.pythonhosted.org/packages/9c/24/19694e37deef8a99048bb99a2f564ae3887db05e651647b4c08016068605/appier-1.34.6.tar.gz", hash = "sha256:2ae4e92d2bb415d3c5b2ffc35ac663d2a86a3f710373516f9cd0b19eb3b31d7d", size = 232534 }
wheels = [
    { url = "https://files.pythonhosted.org/packages/0c/d3/ad88b5b837891b7a2ced52f173b0902973e49dae57b115c9f400a8be0f98/appier-1.34.6-py2.py3-none-any.whl", hash = "sha256:b0cd3d403b2dd52004dec38d3f3c931e423da421118510398b6be43851813f34", size = 300948 },
]

[[package]]
name = "arrow"
version = "1.3.0"
source = { registry = "https://pypi.org/simple" }
dependencies = [
    { name = "python-dateutil" },
    { name = "types-python-dateutil" },
]
sdist = { url = "https://files.pythonhosted.org/packages/2e/00/0f6e8fcdb23ea632c866620cc872729ff43ed91d284c866b515c6342b173/arrow-1.3.0.tar.gz", hash = "sha256:d4540617648cb5f895730f1ad8c82a65f2dad0166f57b75f3ca54759c4d67a85", size = 131960 }
wheels = [
    { url = "https://files.pythonhosted.org/packages/f8/ed/e97229a566617f2ae958a6b13e7cc0f585470eac730a73e9e82c32a3cdd2/arrow-1.3.0-py3-none-any.whl", hash = "sha256:c728b120ebc00eb84e01882a6f5e7927a53960aa990ce7dd2b10f39005a67f80", size = 66419 },
]

[[package]]
name = "asgiref"
version = "3.8.1"
source = { registry = "https://pypi.org/simple" }
dependencies = [
    { name = "typing-extensions", marker = "python_full_version < '3.11'" },
]
sdist = { url = "https://files.pythonhosted.org/packages/29/38/b3395cc9ad1b56d2ddac9970bc8f4141312dbaec28bc7c218b0dfafd0f42/asgiref-3.8.1.tar.gz", hash = "sha256:c343bd80a0bec947a9860adb4c432ffa7db769836c64238fc34bdc3fec84d590", size = 35186 }
wheels = [
    { url = "https://files.pythonhosted.org/packages/39/e3/893e8757be2612e6c266d9bb58ad2e3651524b5b40cf56761e985a28b13e/asgiref-3.8.1-py3-none-any.whl", hash = "sha256:3e1e3ecc849832fe52ccf2cb6686b7a55f82bb1d6aee72a58826471390335e47", size = 23828 },
]

[[package]]
name = "async-timeout"
version = "5.0.1"
source = { registry = "https://pypi.org/simple" }
sdist = { url = "https://files.pythonhosted.org/packages/a5/ae/136395dfbfe00dfc94da3f3e136d0b13f394cba8f4841120e34226265780/async_timeout-5.0.1.tar.gz", hash = "sha256:d9321a7a3d5a6a5e187e824d2fa0793ce379a202935782d555d6e9d2735677d3", size = 9274 }
wheels = [
    { url = "https://files.pythonhosted.org/packages/fe/ba/e2081de779ca30d473f21f5b30e0e737c438205440784c7dfc81efc2b029/async_timeout-5.0.1-py3-none-any.whl", hash = "sha256:39e3809566ff85354557ec2398b55e096c8364bacac9405a7a1fa429e77fe76c", size = 6233 },
]

[[package]]
name = "attrs"
version = "24.3.0"
source = { registry = "https://pypi.org/simple" }
sdist = { url = "https://files.pythonhosted.org/packages/48/c8/6260f8ccc11f0917360fc0da435c5c9c7504e3db174d5a12a1494887b045/attrs-24.3.0.tar.gz", hash = "sha256:8f5c07333d543103541ba7be0e2ce16eeee8130cb0b3f9238ab904ce1e85baff", size = 805984 }
wheels = [
    { url = "https://files.pythonhosted.org/packages/89/aa/ab0f7891a01eeb2d2e338ae8fecbe57fcebea1a24dbb64d45801bfab481d/attrs-24.3.0-py3-none-any.whl", hash = "sha256:ac96cd038792094f438ad1f6ff80837353805ac950cd2aa0e0625ef19850c308", size = 63397 },
]

[[package]]
name = "authzed"
version = "0.13.0"
source = { registry = "https://pypi.org/simple" }
dependencies = [
    { name = "google-api" },
    { name = "google-api-core" },
    { name = "grpcio" },
    { name = "protobuf" },
    { name = "typing-extensions" },
]
sdist = { url = "https://files.pythonhosted.org/packages/ac/6e/3dddc7cee0db151e8f88b7dd3acb351df77794db414986598e3db60b3db2/authzed-0.13.0.tar.gz", hash = "sha256:3fcf21592a167e4d4aad32e22f49537f483f28f8efb49cf6f9f5f31ad25c0073", size = 62267 }
wheels = [
    { url = "https://files.pythonhosted.org/packages/02/ee/d02f8ecb485cbaef147dee2ace2061330f22f0e4996a75cccbd5785130d9/authzed-0.13.0-py3-none-any.whl", hash = "sha256:45b6b261deb7e7b9402dc1b3be113f11bd7a5880fc34adb9b6389b9815a27e8e", size = 86797 },
]

[[package]]
name = "azure-core"
version = "1.32.0"
source = { registry = "https://pypi.org/simple" }
dependencies = [
    { name = "requests" },
    { name = "six" },
    { name = "typing-extensions" },
]
sdist = { url = "https://files.pythonhosted.org/packages/cc/ee/668328306a9e963a5ad9f152cd98c7adad86c822729fd1d2a01613ad1e67/azure_core-1.32.0.tar.gz", hash = "sha256:22b3c35d6b2dae14990f6c1be2912bf23ffe50b220e708a28ab1bb92b1c730e5", size = 279128 }
wheels = [
    { url = "https://files.pythonhosted.org/packages/39/83/325bf5e02504dbd8b4faa98197a44cdf8a325ef259b48326a2b6f17f8383/azure_core-1.32.0-py3-none-any.whl", hash = "sha256:eac191a0efb23bfa83fddf321b27b122b4ec847befa3091fa736a5c32c50d7b4", size = 198855 },
]

[[package]]
name = "azure-datalake-store"
version = "0.0.53"
source = { registry = "https://pypi.org/simple" }
dependencies = [
    { name = "cffi" },
    { name = "msal" },
    { name = "requests" },
]
sdist = { url = "https://files.pythonhosted.org/packages/22/ff/61369d06422b5ac48067215ff404841342651b14a89b46c8d8e1507c8f17/azure-datalake-store-0.0.53.tar.gz", hash = "sha256:05b6de62ee3f2a0a6e6941e6933b792b800c3e7f6ffce2fc324bc19875757393", size = 71430 }
wheels = [
    { url = "https://files.pythonhosted.org/packages/88/2a/75f56b14f115189155cf12e46b366ad1fe3357af5a1a7c09f7446662d617/azure_datalake_store-0.0.53-py2.py3-none-any.whl", hash = "sha256:a30c902a6e360aa47d7f69f086b426729784e71c536f330b691647a51dc42b2b", size = 55308 },
]

[[package]]
name = "azure-identity"
version = "1.21.0"
source = { registry = "https://pypi.org/simple" }
dependencies = [
    { name = "azure-core" },
    { name = "cryptography" },
    { name = "msal" },
    { name = "msal-extensions" },
    { name = "typing-extensions" },
]
sdist = { url = "https://files.pythonhosted.org/packages/b5/a1/f1a683672e7a88ea0e3119f57b6c7843ed52650fdcac8bfa66ed84e86e40/azure_identity-1.21.0.tar.gz", hash = "sha256:ea22ce6e6b0f429bc1b8d9212d5b9f9877bd4c82f1724bfa910760612c07a9a6", size = 266445 }
wheels = [
    { url = "https://files.pythonhosted.org/packages/3d/9f/1f9f3ef4f49729ee207a712a5971a9ca747f2ca47d9cbf13cf6953e3478a/azure_identity-1.21.0-py3-none-any.whl", hash = "sha256:258ea6325537352440f71b35c3dffe9d240eae4a5126c1b7ce5efd5766bd9fd9", size = 189190 },
]

[[package]]
name = "azure-storage-blob"
version = "12.25.1"
source = { registry = "https://pypi.org/simple" }
dependencies = [
    { name = "azure-core" },
    { name = "cryptography" },
    { name = "isodate" },
    { name = "typing-extensions" },
]
sdist = { url = "https://files.pythonhosted.org/packages/8b/f3/f764536c25cc3829d36857167f03933ce9aee2262293179075439f3cd3ad/azure_storage_blob-12.25.1.tar.gz", hash = "sha256:4f294ddc9bc47909ac66b8934bd26b50d2000278b10ad82cc109764fdc6e0e3b", size = 570541 }
wheels = [
    { url = "https://files.pythonhosted.org/packages/57/33/085d9352d416e617993821b9d9488222fbb559bc15c3641d6cbd6d16d236/azure_storage_blob-12.25.1-py3-none-any.whl", hash = "sha256:1f337aab12e918ec3f1b638baada97550673911c4ceed892acc8e4e891b74167", size = 406990 },
]

[[package]]
name = "backports-tarfile"
version = "1.2.0"
source = { registry = "https://pypi.org/simple" }
sdist = { url = "https://files.pythonhosted.org/packages/86/72/cd9b395f25e290e633655a100af28cb253e4393396264a98bd5f5951d50f/backports_tarfile-1.2.0.tar.gz", hash = "sha256:d75e02c268746e1b8144c278978b6e98e85de6ad16f8e4b0844a154557eca991", size = 86406 }
wheels = [
    { url = "https://files.pythonhosted.org/packages/b9/fa/123043af240e49752f1c4bd24da5053b6bd00cad78c2be53c0d1e8b975bc/backports.tarfile-1.2.0-py3-none-any.whl", hash = "sha256:77e284d754527b01fb1e6fa8a1afe577858ebe4e9dad8919e34c862cb399bc34", size = 30181 },
]

[[package]]
name = "binaryornot"
version = "0.4.4"
source = { registry = "https://pypi.org/simple" }
dependencies = [
    { name = "chardet" },
]
sdist = { url = "https://files.pythonhosted.org/packages/a7/fe/7ebfec74d49f97fc55cd38240c7a7d08134002b1e14be8c3897c0dd5e49b/binaryornot-0.4.4.tar.gz", hash = "sha256:359501dfc9d40632edc9fac890e19542db1a287bbcfa58175b66658392018061", size = 371054 }
wheels = [
    { url = "https://files.pythonhosted.org/packages/24/7e/f7b6f453e6481d1e233540262ccbfcf89adcd43606f44a028d7f5fae5eb2/binaryornot-0.4.4-py2.py3-none-any.whl", hash = "sha256:b8b71173c917bddcd2c16070412e369c3ed7f0528926f70cac18a6c97fd563e4", size = 9006 },
]

[[package]]
name = "boto3"
version = "1.28.17"
source = { registry = "https://pypi.org/simple" }
dependencies = [
    { name = "botocore" },
    { name = "jmespath" },
    { name = "s3transfer" },
]
sdist = { url = "https://files.pythonhosted.org/packages/1b/f9/889e0c7d07bc5616d193d63b9600145d2d83f21a09fca40be078ef9323eb/boto3-1.28.17.tar.gz", hash = "sha256:90f7cfb5e1821af95b1fc084bc50e6c47fa3edc99f32de1a2591faa0c546bea7", size = 103328 }
wheels = [
    { url = "https://files.pythonhosted.org/packages/46/a7/487512e3328f2566d72aed3b7059fd8dff18c95d9bcbbe16c5ecc13e6fc5/boto3-1.28.17-py3-none-any.whl", hash = "sha256:bca0526f819e0f19c0f1e6eba3e2d1d6b6a92a45129f98c0d716e5aab6d9444b", size = 135753 },
]

[[package]]
name = "botocore"
version = "1.31.17"
source = { registry = "https://pypi.org/simple" }
dependencies = [
    { name = "jmespath" },
    { name = "python-dateutil" },
    { name = "urllib3" },
]
sdist = { url = "https://files.pythonhosted.org/packages/54/ce/3aced9653aa3b81aeda70574f342cd3014ecc36aff6a20e74c767f92864f/botocore-1.31.17.tar.gz", hash = "sha256:396459065dba4339eb4da4ec8b4e6599728eb89b7caaceea199e26f7d824a41c", size = 11270534 }
wheels = [
    { url = "https://files.pythonhosted.org/packages/3d/e5/32a88f5a95e3d43c2e3ed86fc1ffdb715547a04f95a51d00e1185af63b0c/botocore-1.31.17-py3-none-any.whl", hash = "sha256:6ac34a1d34aa3750e78b77b8596617e2bab938964694d651939dba2cbde2c12b", size = 11066983 },
]

[[package]]
name = "cachetools"
version = "5.5.2"
source = { registry = "https://pypi.org/simple" }
sdist = { url = "https://files.pythonhosted.org/packages/6c/81/3747dad6b14fa2cf53fcf10548cf5aea6913e96fab41a3c198676f8948a5/cachetools-5.5.2.tar.gz", hash = "sha256:1a661caa9175d26759571b2e19580f9d6393969e5dfca11fdb1f947a23e640d4", size = 28380 }
wheels = [
    { url = "https://files.pythonhosted.org/packages/72/76/20fa66124dbe6be5cafeb312ece67de6b61dd91a0247d1ea13db4ebb33c2/cachetools-5.5.2-py3-none-any.whl", hash = "sha256:d26a22bcc62eb95c3beabd9f1ee5e820d3d2704fe2967cbe350e20c8ffcd3f0a", size = 10080 },
]

[[package]]
name = "certifi"
version = "2025.1.31"
source = { registry = "https://pypi.org/simple" }
sdist = { url = "https://files.pythonhosted.org/packages/1c/ab/c9f1e32b7b1bf505bf26f0ef697775960db7932abeb7b516de930ba2705f/certifi-2025.1.31.tar.gz", hash = "sha256:3d5da6925056f6f18f119200434a4780a94263f10d1c21d032a6f6b2baa20651", size = 167577 }
wheels = [
    { url = "https://files.pythonhosted.org/packages/38/fc/bce832fd4fd99766c04d1ee0eead6b0ec6486fb100ae5e74c1d91292b982/certifi-2025.1.31-py3-none-any.whl", hash = "sha256:ca78db4565a652026a4db2bcdf68f2fb589ea80d0be70e03929ed730746b84fe", size = 166393 },
]

[[package]]
name = "cffi"
version = "1.17.1"
source = { registry = "https://pypi.org/simple" }
dependencies = [
    { name = "pycparser" },
]
sdist = { url = "https://files.pythonhosted.org/packages/fc/97/c783634659c2920c3fc70419e3af40972dbaf758daa229a7d6ea6135c90d/cffi-1.17.1.tar.gz", hash = "sha256:1c39c6016c32bc48dd54561950ebd6836e1670f2ae46128f67cf49e789c52824", size = 516621 }
wheels = [
    { url = "https://files.pythonhosted.org/packages/90/07/f44ca684db4e4f08a3fdc6eeb9a0d15dc6883efc7b8c90357fdbf74e186c/cffi-1.17.1-cp310-cp310-macosx_10_9_x86_64.whl", hash = "sha256:df8b1c11f177bc2313ec4b2d46baec87a5f3e71fc8b45dab2ee7cae86d9aba14", size = 182191 },
    { url = "https://files.pythonhosted.org/packages/08/fd/cc2fedbd887223f9f5d170c96e57cbf655df9831a6546c1727ae13fa977a/cffi-1.17.1-cp310-cp310-macosx_11_0_arm64.whl", hash = "sha256:8f2cdc858323644ab277e9bb925ad72ae0e67f69e804f4898c070998d50b1a67", size = 178592 },
    { url = "https://files.pythonhosted.org/packages/de/cc/4635c320081c78d6ffc2cab0a76025b691a91204f4aa317d568ff9280a2d/cffi-1.17.1-cp310-cp310-manylinux_2_12_i686.manylinux2010_i686.manylinux_2_17_i686.manylinux2014_i686.whl", hash = "sha256:edae79245293e15384b51f88b00613ba9f7198016a5948b5dddf4917d4d26382", size = 426024 },
    { url = "https://files.pythonhosted.org/packages/b6/7b/3b2b250f3aab91abe5f8a51ada1b717935fdaec53f790ad4100fe2ec64d1/cffi-1.17.1-cp310-cp310-manylinux_2_17_aarch64.manylinux2014_aarch64.whl", hash = "sha256:45398b671ac6d70e67da8e4224a065cec6a93541bb7aebe1b198a61b58c7b702", size = 448188 },
    { url = "https://files.pythonhosted.org/packages/d3/48/1b9283ebbf0ec065148d8de05d647a986c5f22586b18120020452fff8f5d/cffi-1.17.1-cp310-cp310-manylinux_2_17_ppc64le.manylinux2014_ppc64le.whl", hash = "sha256:ad9413ccdeda48c5afdae7e4fa2192157e991ff761e7ab8fdd8926f40b160cc3", size = 455571 },
    { url = "https://files.pythonhosted.org/packages/40/87/3b8452525437b40f39ca7ff70276679772ee7e8b394934ff60e63b7b090c/cffi-1.17.1-cp310-cp310-manylinux_2_17_s390x.manylinux2014_s390x.whl", hash = "sha256:5da5719280082ac6bd9aa7becb3938dc9f9cbd57fac7d2871717b1feb0902ab6", size = 436687 },
    { url = "https://files.pythonhosted.org/packages/8d/fb/4da72871d177d63649ac449aec2e8a29efe0274035880c7af59101ca2232/cffi-1.17.1-cp310-cp310-manylinux_2_17_x86_64.manylinux2014_x86_64.whl", hash = "sha256:2bb1a08b8008b281856e5971307cc386a8e9c5b625ac297e853d36da6efe9c17", size = 446211 },
    { url = "https://files.pythonhosted.org/packages/ab/a0/62f00bcb411332106c02b663b26f3545a9ef136f80d5df746c05878f8c4b/cffi-1.17.1-cp310-cp310-musllinux_1_1_aarch64.whl", hash = "sha256:045d61c734659cc045141be4bae381a41d89b741f795af1dd018bfb532fd0df8", size = 461325 },
    { url = "https://files.pythonhosted.org/packages/36/83/76127035ed2e7e27b0787604d99da630ac3123bfb02d8e80c633f218a11d/cffi-1.17.1-cp310-cp310-musllinux_1_1_i686.whl", hash = "sha256:6883e737d7d9e4899a8a695e00ec36bd4e5e4f18fabe0aca0efe0a4b44cdb13e", size = 438784 },
    { url = "https://files.pythonhosted.org/packages/21/81/a6cd025db2f08ac88b901b745c163d884641909641f9b826e8cb87645942/cffi-1.17.1-cp310-cp310-musllinux_1_1_x86_64.whl", hash = "sha256:6b8b4a92e1c65048ff98cfe1f735ef8f1ceb72e3d5f0c25fdb12087a23da22be", size = 461564 },
    { url = "https://files.pythonhosted.org/packages/f8/fe/4d41c2f200c4a457933dbd98d3cf4e911870877bd94d9656cc0fcb390681/cffi-1.17.1-cp310-cp310-win32.whl", hash = "sha256:c9c3d058ebabb74db66e431095118094d06abf53284d9c81f27300d0e0d8bc7c", size = 171804 },
    { url = "https://files.pythonhosted.org/packages/d1/b6/0b0f5ab93b0df4acc49cae758c81fe4e5ef26c3ae2e10cc69249dfd8b3ab/cffi-1.17.1-cp310-cp310-win_amd64.whl", hash = "sha256:0f048dcf80db46f0098ccac01132761580d28e28bc0f78ae0d58048063317e15", size = 181299 },
    { url = "https://files.pythonhosted.org/packages/6b/f4/927e3a8899e52a27fa57a48607ff7dc91a9ebe97399b357b85a0c7892e00/cffi-1.17.1-cp311-cp311-macosx_10_9_x86_64.whl", hash = "sha256:a45e3c6913c5b87b3ff120dcdc03f6131fa0065027d0ed7ee6190736a74cd401", size = 182264 },
    { url = "https://files.pythonhosted.org/packages/6c/f5/6c3a8efe5f503175aaddcbea6ad0d2c96dad6f5abb205750d1b3df44ef29/cffi-1.17.1-cp311-cp311-macosx_11_0_arm64.whl", hash = "sha256:30c5e0cb5ae493c04c8b42916e52ca38079f1b235c2f8ae5f4527b963c401caf", size = 178651 },
    { url = "https://files.pythonhosted.org/packages/94/dd/a3f0118e688d1b1a57553da23b16bdade96d2f9bcda4d32e7d2838047ff7/cffi-1.17.1-cp311-cp311-manylinux_2_12_i686.manylinux2010_i686.manylinux_2_17_i686.manylinux2014_i686.whl", hash = "sha256:f75c7ab1f9e4aca5414ed4d8e5c0e303a34f4421f8a0d47a4d019ceff0ab6af4", size = 445259 },
    { url = "https://files.pythonhosted.org/packages/2e/ea/70ce63780f096e16ce8588efe039d3c4f91deb1dc01e9c73a287939c79a6/cffi-1.17.1-cp311-cp311-manylinux_2_17_aarch64.manylinux2014_aarch64.whl", hash = "sha256:a1ed2dd2972641495a3ec98445e09766f077aee98a1c896dcb4ad0d303628e41", size = 469200 },
    { url = "https://files.pythonhosted.org/packages/1c/a0/a4fa9f4f781bda074c3ddd57a572b060fa0df7655d2a4247bbe277200146/cffi-1.17.1-cp311-cp311-manylinux_2_17_ppc64le.manylinux2014_ppc64le.whl", hash = "sha256:46bf43160c1a35f7ec506d254e5c890f3c03648a4dbac12d624e4490a7046cd1", size = 477235 },
    { url = "https://files.pythonhosted.org/packages/62/12/ce8710b5b8affbcdd5c6e367217c242524ad17a02fe5beec3ee339f69f85/cffi-1.17.1-cp311-cp311-manylinux_2_17_s390x.manylinux2014_s390x.whl", hash = "sha256:a24ed04c8ffd54b0729c07cee15a81d964e6fee0e3d4d342a27b020d22959dc6", size = 459721 },
    { url = "https://files.pythonhosted.org/packages/ff/6b/d45873c5e0242196f042d555526f92aa9e0c32355a1be1ff8c27f077fd37/cffi-1.17.1-cp311-cp311-manylinux_2_17_x86_64.manylinux2014_x86_64.whl", hash = "sha256:610faea79c43e44c71e1ec53a554553fa22321b65fae24889706c0a84d4ad86d", size = 467242 },
    { url = "https://files.pythonhosted.org/packages/1a/52/d9a0e523a572fbccf2955f5abe883cfa8bcc570d7faeee06336fbd50c9fc/cffi-1.17.1-cp311-cp311-musllinux_1_1_aarch64.whl", hash = "sha256:a9b15d491f3ad5d692e11f6b71f7857e7835eb677955c00cc0aefcd0669adaf6", size = 477999 },
    { url = "https://files.pythonhosted.org/packages/44/74/f2a2460684a1a2d00ca799ad880d54652841a780c4c97b87754f660c7603/cffi-1.17.1-cp311-cp311-musllinux_1_1_i686.whl", hash = "sha256:de2ea4b5833625383e464549fec1bc395c1bdeeb5f25c4a3a82b5a8c756ec22f", size = 454242 },
    { url = "https://files.pythonhosted.org/packages/f8/4a/34599cac7dfcd888ff54e801afe06a19c17787dfd94495ab0c8d35fe99fb/cffi-1.17.1-cp311-cp311-musllinux_1_1_x86_64.whl", hash = "sha256:fc48c783f9c87e60831201f2cce7f3b2e4846bf4d8728eabe54d60700b318a0b", size = 478604 },
    { url = "https://files.pythonhosted.org/packages/34/33/e1b8a1ba29025adbdcda5fb3a36f94c03d771c1b7b12f726ff7fef2ebe36/cffi-1.17.1-cp311-cp311-win32.whl", hash = "sha256:85a950a4ac9c359340d5963966e3e0a94a676bd6245a4b55bc43949eee26a655", size = 171727 },
    { url = "https://files.pythonhosted.org/packages/3d/97/50228be003bb2802627d28ec0627837ac0bf35c90cf769812056f235b2d1/cffi-1.17.1-cp311-cp311-win_amd64.whl", hash = "sha256:caaf0640ef5f5517f49bc275eca1406b0ffa6aa184892812030f04c2abf589a0", size = 181400 },
    { url = "https://files.pythonhosted.org/packages/5a/84/e94227139ee5fb4d600a7a4927f322e1d4aea6fdc50bd3fca8493caba23f/cffi-1.17.1-cp312-cp312-macosx_10_9_x86_64.whl", hash = "sha256:805b4371bf7197c329fcb3ead37e710d1bca9da5d583f5073b799d5c5bd1eee4", size = 183178 },
    { url = "https://files.pythonhosted.org/packages/da/ee/fb72c2b48656111c4ef27f0f91da355e130a923473bf5ee75c5643d00cca/cffi-1.17.1-cp312-cp312-macosx_11_0_arm64.whl", hash = "sha256:733e99bc2df47476e3848417c5a4540522f234dfd4ef3ab7fafdf555b082ec0c", size = 178840 },
    { url = "https://files.pythonhosted.org/packages/cc/b6/db007700f67d151abadf508cbfd6a1884f57eab90b1bb985c4c8c02b0f28/cffi-1.17.1-cp312-cp312-manylinux_2_12_i686.manylinux2010_i686.manylinux_2_17_i686.manylinux2014_i686.whl", hash = "sha256:1257bdabf294dceb59f5e70c64a3e2f462c30c7ad68092d01bbbfb1c16b1ba36", size = 454803 },
    { url = "https://files.pythonhosted.org/packages/1a/df/f8d151540d8c200eb1c6fba8cd0dfd40904f1b0682ea705c36e6c2e97ab3/cffi-1.17.1-cp312-cp312-manylinux_2_17_aarch64.manylinux2014_aarch64.whl", hash = "sha256:da95af8214998d77a98cc14e3a3bd00aa191526343078b530ceb0bd710fb48a5", size = 478850 },
    { url = "https://files.pythonhosted.org/packages/28/c0/b31116332a547fd2677ae5b78a2ef662dfc8023d67f41b2a83f7c2aa78b1/cffi-1.17.1-cp312-cp312-manylinux_2_17_ppc64le.manylinux2014_ppc64le.whl", hash = "sha256:d63afe322132c194cf832bfec0dc69a99fb9bb6bbd550f161a49e9e855cc78ff", size = 485729 },
    { url = "https://files.pythonhosted.org/packages/91/2b/9a1ddfa5c7f13cab007a2c9cc295b70fbbda7cb10a286aa6810338e60ea1/cffi-1.17.1-cp312-cp312-manylinux_2_17_s390x.manylinux2014_s390x.whl", hash = "sha256:f79fc4fc25f1c8698ff97788206bb3c2598949bfe0fef03d299eb1b5356ada99", size = 471256 },
    { url = "https://files.pythonhosted.org/packages/b2/d5/da47df7004cb17e4955df6a43d14b3b4ae77737dff8bf7f8f333196717bf/cffi-1.17.1-cp312-cp312-manylinux_2_17_x86_64.manylinux2014_x86_64.whl", hash = "sha256:b62ce867176a75d03a665bad002af8e6d54644fad99a3c70905c543130e39d93", size = 479424 },
    { url = "https://files.pythonhosted.org/packages/0b/ac/2a28bcf513e93a219c8a4e8e125534f4f6db03e3179ba1c45e949b76212c/cffi-1.17.1-cp312-cp312-musllinux_1_1_aarch64.whl", hash = "sha256:386c8bf53c502fff58903061338ce4f4950cbdcb23e2902d86c0f722b786bbe3", size = 484568 },
    { url = "https://files.pythonhosted.org/packages/d4/38/ca8a4f639065f14ae0f1d9751e70447a261f1a30fa7547a828ae08142465/cffi-1.17.1-cp312-cp312-musllinux_1_1_x86_64.whl", hash = "sha256:4ceb10419a9adf4460ea14cfd6bc43d08701f0835e979bf821052f1805850fe8", size = 488736 },
    { url = "https://files.pythonhosted.org/packages/86/c5/28b2d6f799ec0bdecf44dced2ec5ed43e0eb63097b0f58c293583b406582/cffi-1.17.1-cp312-cp312-win32.whl", hash = "sha256:a08d7e755f8ed21095a310a693525137cfe756ce62d066e53f502a83dc550f65", size = 172448 },
    { url = "https://files.pythonhosted.org/packages/50/b9/db34c4755a7bd1cb2d1603ac3863f22bcecbd1ba29e5ee841a4bc510b294/cffi-1.17.1-cp312-cp312-win_amd64.whl", hash = "sha256:51392eae71afec0d0c8fb1a53b204dbb3bcabcb3c9b807eedf3e1e6ccf2de903", size = 181976 },
    { url = "https://files.pythonhosted.org/packages/8d/f8/dd6c246b148639254dad4d6803eb6a54e8c85c6e11ec9df2cffa87571dbe/cffi-1.17.1-cp313-cp313-macosx_10_13_x86_64.whl", hash = "sha256:f3a2b4222ce6b60e2e8b337bb9596923045681d71e5a082783484d845390938e", size = 182989 },
    { url = "https://files.pythonhosted.org/packages/8b/f1/672d303ddf17c24fc83afd712316fda78dc6fce1cd53011b839483e1ecc8/cffi-1.17.1-cp313-cp313-macosx_11_0_arm64.whl", hash = "sha256:0984a4925a435b1da406122d4d7968dd861c1385afe3b45ba82b750f229811e2", size = 178802 },
    { url = "https://files.pythonhosted.org/packages/0e/2d/eab2e858a91fdff70533cab61dcff4a1f55ec60425832ddfdc9cd36bc8af/cffi-1.17.1-cp313-cp313-manylinux_2_12_i686.manylinux2010_i686.manylinux_2_17_i686.manylinux2014_i686.whl", hash = "sha256:d01b12eeeb4427d3110de311e1774046ad344f5b1a7403101878976ecd7a10f3", size = 454792 },
    { url = "https://files.pythonhosted.org/packages/75/b2/fbaec7c4455c604e29388d55599b99ebcc250a60050610fadde58932b7ee/cffi-1.17.1-cp313-cp313-manylinux_2_17_aarch64.manylinux2014_aarch64.whl", hash = "sha256:706510fe141c86a69c8ddc029c7910003a17353970cff3b904ff0686a5927683", size = 478893 },
    { url = "https://files.pythonhosted.org/packages/4f/b7/6e4a2162178bf1935c336d4da8a9352cccab4d3a5d7914065490f08c0690/cffi-1.17.1-cp313-cp313-manylinux_2_17_ppc64le.manylinux2014_ppc64le.whl", hash = "sha256:de55b766c7aa2e2a3092c51e0483d700341182f08e67c63630d5b6f200bb28e5", size = 485810 },
    { url = "https://files.pythonhosted.org/packages/c7/8a/1d0e4a9c26e54746dc08c2c6c037889124d4f59dffd853a659fa545f1b40/cffi-1.17.1-cp313-cp313-manylinux_2_17_s390x.manylinux2014_s390x.whl", hash = "sha256:c59d6e989d07460165cc5ad3c61f9fd8f1b4796eacbd81cee78957842b834af4", size = 471200 },
    { url = "https://files.pythonhosted.org/packages/26/9f/1aab65a6c0db35f43c4d1b4f580e8df53914310afc10ae0397d29d697af4/cffi-1.17.1-cp313-cp313-manylinux_2_17_x86_64.manylinux2014_x86_64.whl", hash = "sha256:dd398dbc6773384a17fe0d3e7eeb8d1a21c2200473ee6806bb5e6a8e62bb73dd", size = 479447 },
    { url = "https://files.pythonhosted.org/packages/5f/e4/fb8b3dd8dc0e98edf1135ff067ae070bb32ef9d509d6cb0f538cd6f7483f/cffi-1.17.1-cp313-cp313-musllinux_1_1_aarch64.whl", hash = "sha256:3edc8d958eb099c634dace3c7e16560ae474aa3803a5df240542b305d14e14ed", size = 484358 },
    { url = "https://files.pythonhosted.org/packages/f1/47/d7145bf2dc04684935d57d67dff9d6d795b2ba2796806bb109864be3a151/cffi-1.17.1-cp313-cp313-musllinux_1_1_x86_64.whl", hash = "sha256:72e72408cad3d5419375fc87d289076ee319835bdfa2caad331e377589aebba9", size = 488469 },
    { url = "https://files.pythonhosted.org/packages/bf/ee/f94057fa6426481d663b88637a9a10e859e492c73d0384514a17d78ee205/cffi-1.17.1-cp313-cp313-win32.whl", hash = "sha256:e03eab0a8677fa80d646b5ddece1cbeaf556c313dcfac435ba11f107ba117b5d", size = 172475 },
    { url = "https://files.pythonhosted.org/packages/7c/fc/6a8cb64e5f0324877d503c854da15d76c1e50eb722e320b15345c4d0c6de/cffi-1.17.1-cp313-cp313-win_amd64.whl", hash = "sha256:f6a16c31041f09ead72d69f583767292f750d24913dadacf5756b966aacb3f1a", size = 182009 },
]

[[package]]
name = "cfgv"
version = "3.4.0"
source = { registry = "https://pypi.org/simple" }
sdist = { url = "https://files.pythonhosted.org/packages/11/74/539e56497d9bd1d484fd863dd69cbbfa653cd2aa27abfe35653494d85e94/cfgv-3.4.0.tar.gz", hash = "sha256:e52591d4c5f5dead8e0f673fb16db7949d2cfb3f7da4582893288f0ded8fe560", size = 7114 }
wheels = [
    { url = "https://files.pythonhosted.org/packages/c5/55/51844dd50c4fc7a33b653bfaba4c2456f06955289ca770a5dbd5fd267374/cfgv-3.4.0-py2.py3-none-any.whl", hash = "sha256:b7265b1f29fd3316bfcd2b330d63d024f2bfd8bcb8b0272f8e19a504856c48f9", size = 7249 },
]

[[package]]
name = "chardet"
version = "5.2.0"
source = { registry = "https://pypi.org/simple" }
sdist = { url = "https://files.pythonhosted.org/packages/f3/0d/f7b6ab21ec75897ed80c17d79b15951a719226b9fababf1e40ea74d69079/chardet-5.2.0.tar.gz", hash = "sha256:1b3b6ff479a8c414bc3fa2c0852995695c4a026dcd6d0633b2dd092ca39c1cf7", size = 2069618 }
wheels = [
    { url = "https://files.pythonhosted.org/packages/38/6f/f5fbc992a329ee4e0f288c1fe0e2ad9485ed064cac731ed2fe47dcc38cbf/chardet-5.2.0-py3-none-any.whl", hash = "sha256:e1cf59446890a00105fe7b7912492ea04b6e6f06d4b742b2c788469e34c82970", size = 199385 },
]

[[package]]
name = "charset-normalizer"
version = "3.4.1"
source = { registry = "https://pypi.org/simple" }
sdist = { url = "https://files.pythonhosted.org/packages/16/b0/572805e227f01586461c80e0fd25d65a2115599cc9dad142fee4b747c357/charset_normalizer-3.4.1.tar.gz", hash = "sha256:44251f18cd68a75b56585dd00dae26183e102cd5e0f9f1466e6df5da2ed64ea3", size = 123188 }
wheels = [
    { url = "https://files.pythonhosted.org/packages/0d/58/5580c1716040bc89206c77d8f74418caf82ce519aae06450393ca73475d1/charset_normalizer-3.4.1-cp310-cp310-macosx_10_9_universal2.whl", hash = "sha256:91b36a978b5ae0ee86c394f5a54d6ef44db1de0815eb43de826d41d21e4af3de", size = 198013 },
    { url = "https://files.pythonhosted.org/packages/d0/11/00341177ae71c6f5159a08168bcb98c6e6d196d372c94511f9f6c9afe0c6/charset_normalizer-3.4.1-cp310-cp310-manylinux_2_17_aarch64.manylinux2014_aarch64.whl", hash = "sha256:7461baadb4dc00fd9e0acbe254e3d7d2112e7f92ced2adc96e54ef6501c5f176", size = 141285 },
    { url = "https://files.pythonhosted.org/packages/01/09/11d684ea5819e5a8f5100fb0b38cf8d02b514746607934134d31233e02c8/charset_normalizer-3.4.1-cp310-cp310-manylinux_2_17_ppc64le.manylinux2014_ppc64le.whl", hash = "sha256:e218488cd232553829be0664c2292d3af2eeeb94b32bea483cf79ac6a694e037", size = 151449 },
    { url = "https://files.pythonhosted.org/packages/08/06/9f5a12939db324d905dc1f70591ae7d7898d030d7662f0d426e2286f68c9/charset_normalizer-3.4.1-cp310-cp310-manylinux_2_17_s390x.manylinux2014_s390x.whl", hash = "sha256:80ed5e856eb7f30115aaf94e4a08114ccc8813e6ed1b5efa74f9f82e8509858f", size = 143892 },
    { url = "https://files.pythonhosted.org/packages/93/62/5e89cdfe04584cb7f4d36003ffa2936681b03ecc0754f8e969c2becb7e24/charset_normalizer-3.4.1-cp310-cp310-manylinux_2_17_x86_64.manylinux2014_x86_64.whl", hash = "sha256:b010a7a4fd316c3c484d482922d13044979e78d1861f0e0650423144c616a46a", size = 146123 },
    { url = "https://files.pythonhosted.org/packages/a9/ac/ab729a15c516da2ab70a05f8722ecfccc3f04ed7a18e45c75bbbaa347d61/charset_normalizer-3.4.1-cp310-cp310-manylinux_2_5_i686.manylinux1_i686.manylinux_2_17_i686.manylinux2014_i686.whl", hash = "sha256:4532bff1b8421fd0a320463030c7520f56a79c9024a4e88f01c537316019005a", size = 147943 },
    { url = "https://files.pythonhosted.org/packages/03/d2/3f392f23f042615689456e9a274640c1d2e5dd1d52de36ab8f7955f8f050/charset_normalizer-3.4.1-cp310-cp310-musllinux_1_2_aarch64.whl", hash = "sha256:d973f03c0cb71c5ed99037b870f2be986c3c05e63622c017ea9816881d2dd247", size = 142063 },
    { url = "https://files.pythonhosted.org/packages/f2/e3/e20aae5e1039a2cd9b08d9205f52142329f887f8cf70da3650326670bddf/charset_normalizer-3.4.1-cp310-cp310-musllinux_1_2_i686.whl", hash = "sha256:3a3bd0dcd373514dcec91c411ddb9632c0d7d92aed7093b8c3bbb6d69ca74408", size = 150578 },
    { url = "https://files.pythonhosted.org/packages/8d/af/779ad72a4da0aed925e1139d458adc486e61076d7ecdcc09e610ea8678db/charset_normalizer-3.4.1-cp310-cp310-musllinux_1_2_ppc64le.whl", hash = "sha256:d9c3cdf5390dcd29aa8056d13e8e99526cda0305acc038b96b30352aff5ff2bb", size = 153629 },
    { url = "https://files.pythonhosted.org/packages/c2/b6/7aa450b278e7aa92cf7732140bfd8be21f5f29d5bf334ae987c945276639/charset_normalizer-3.4.1-cp310-cp310-musllinux_1_2_s390x.whl", hash = "sha256:2bdfe3ac2e1bbe5b59a1a63721eb3b95fc9b6817ae4a46debbb4e11f6232428d", size = 150778 },
    { url = "https://files.pythonhosted.org/packages/39/f4/d9f4f712d0951dcbfd42920d3db81b00dd23b6ab520419626f4023334056/charset_normalizer-3.4.1-cp310-cp310-musllinux_1_2_x86_64.whl", hash = "sha256:eab677309cdb30d047996b36d34caeda1dc91149e4fdca0b1a039b3f79d9a807", size = 146453 },
    { url = "https://files.pythonhosted.org/packages/49/2b/999d0314e4ee0cff3cb83e6bc9aeddd397eeed693edb4facb901eb8fbb69/charset_normalizer-3.4.1-cp310-cp310-win32.whl", hash = "sha256:c0429126cf75e16c4f0ad00ee0eae4242dc652290f940152ca8c75c3a4b6ee8f", size = 95479 },
    { url = "https://files.pythonhosted.org/packages/2d/ce/3cbed41cff67e455a386fb5e5dd8906cdda2ed92fbc6297921f2e4419309/charset_normalizer-3.4.1-cp310-cp310-win_amd64.whl", hash = "sha256:9f0b8b1c6d84c8034a44893aba5e767bf9c7a211e313a9605d9c617d7083829f", size = 102790 },
    { url = "https://files.pythonhosted.org/packages/72/80/41ef5d5a7935d2d3a773e3eaebf0a9350542f2cab4eac59a7a4741fbbbbe/charset_normalizer-3.4.1-cp311-cp311-macosx_10_9_universal2.whl", hash = "sha256:8bfa33f4f2672964266e940dd22a195989ba31669bd84629f05fab3ef4e2d125", size = 194995 },
    { url = "https://files.pythonhosted.org/packages/7a/28/0b9fefa7b8b080ec492110af6d88aa3dea91c464b17d53474b6e9ba5d2c5/charset_normalizer-3.4.1-cp311-cp311-manylinux_2_17_aarch64.manylinux2014_aarch64.whl", hash = "sha256:28bf57629c75e810b6ae989f03c0828d64d6b26a5e205535585f96093e405ed1", size = 139471 },
    { url = "https://files.pythonhosted.org/packages/71/64/d24ab1a997efb06402e3fc07317e94da358e2585165930d9d59ad45fcae2/charset_normalizer-3.4.1-cp311-cp311-manylinux_2_17_ppc64le.manylinux2014_ppc64le.whl", hash = "sha256:f08ff5e948271dc7e18a35641d2f11a4cd8dfd5634f55228b691e62b37125eb3", size = 149831 },
    { url = "https://files.pythonhosted.org/packages/37/ed/be39e5258e198655240db5e19e0b11379163ad7070962d6b0c87ed2c4d39/charset_normalizer-3.4.1-cp311-cp311-manylinux_2_17_s390x.manylinux2014_s390x.whl", hash = "sha256:234ac59ea147c59ee4da87a0c0f098e9c8d169f4dc2a159ef720f1a61bbe27cd", size = 142335 },
    { url = "https://files.pythonhosted.org/packages/88/83/489e9504711fa05d8dde1574996408026bdbdbd938f23be67deebb5eca92/charset_normalizer-3.4.1-cp311-cp311-manylinux_2_17_x86_64.manylinux2014_x86_64.whl", hash = "sha256:fd4ec41f914fa74ad1b8304bbc634b3de73d2a0889bd32076342a573e0779e00", size = 143862 },
    { url = "https://files.pythonhosted.org/packages/c6/c7/32da20821cf387b759ad24627a9aca289d2822de929b8a41b6241767b461/charset_normalizer-3.4.1-cp311-cp311-manylinux_2_5_i686.manylinux1_i686.manylinux_2_17_i686.manylinux2014_i686.whl", hash = "sha256:eea6ee1db730b3483adf394ea72f808b6e18cf3cb6454b4d86e04fa8c4327a12", size = 145673 },
    { url = "https://files.pythonhosted.org/packages/68/85/f4288e96039abdd5aeb5c546fa20a37b50da71b5cf01e75e87f16cd43304/charset_normalizer-3.4.1-cp311-cp311-musllinux_1_2_aarch64.whl", hash = "sha256:c96836c97b1238e9c9e3fe90844c947d5afbf4f4c92762679acfe19927d81d77", size = 140211 },
    { url = "https://files.pythonhosted.org/packages/28/a3/a42e70d03cbdabc18997baf4f0227c73591a08041c149e710045c281f97b/charset_normalizer-3.4.1-cp311-cp311-musllinux_1_2_i686.whl", hash = "sha256:4d86f7aff21ee58f26dcf5ae81a9addbd914115cdebcbb2217e4f0ed8982e146", size = 148039 },
    { url = "https://files.pythonhosted.org/packages/85/e4/65699e8ab3014ecbe6f5c71d1a55d810fb716bbfd74f6283d5c2aa87febf/charset_normalizer-3.4.1-cp311-cp311-musllinux_1_2_ppc64le.whl", hash = "sha256:09b5e6733cbd160dcc09589227187e242a30a49ca5cefa5a7edd3f9d19ed53fd", size = 151939 },
    { url = "https://files.pythonhosted.org/packages/b1/82/8e9fe624cc5374193de6860aba3ea8070f584c8565ee77c168ec13274bd2/charset_normalizer-3.4.1-cp311-cp311-musllinux_1_2_s390x.whl", hash = "sha256:5777ee0881f9499ed0f71cc82cf873d9a0ca8af166dfa0af8ec4e675b7df48e6", size = 149075 },
    { url = "https://files.pythonhosted.org/packages/3d/7b/82865ba54c765560c8433f65e8acb9217cb839a9e32b42af4aa8e945870f/charset_normalizer-3.4.1-cp311-cp311-musllinux_1_2_x86_64.whl", hash = "sha256:237bdbe6159cff53b4f24f397d43c6336c6b0b42affbe857970cefbb620911c8", size = 144340 },
    { url = "https://files.pythonhosted.org/packages/b5/b6/9674a4b7d4d99a0d2df9b215da766ee682718f88055751e1e5e753c82db0/charset_normalizer-3.4.1-cp311-cp311-win32.whl", hash = "sha256:8417cb1f36cc0bc7eaba8ccb0e04d55f0ee52df06df3ad55259b9a323555fc8b", size = 95205 },
    { url = "https://files.pythonhosted.org/packages/1e/ab/45b180e175de4402dcf7547e4fb617283bae54ce35c27930a6f35b6bef15/charset_normalizer-3.4.1-cp311-cp311-win_amd64.whl", hash = "sha256:d7f50a1f8c450f3925cb367d011448c39239bb3eb4117c36a6d354794de4ce76", size = 102441 },
    { url = "https://files.pythonhosted.org/packages/0a/9a/dd1e1cdceb841925b7798369a09279bd1cf183cef0f9ddf15a3a6502ee45/charset_normalizer-3.4.1-cp312-cp312-macosx_10_13_universal2.whl", hash = "sha256:73d94b58ec7fecbc7366247d3b0b10a21681004153238750bb67bd9012414545", size = 196105 },
    { url = "https://files.pythonhosted.org/packages/d3/8c/90bfabf8c4809ecb648f39794cf2a84ff2e7d2a6cf159fe68d9a26160467/charset_normalizer-3.4.1-cp312-cp312-manylinux_2_17_aarch64.manylinux2014_aarch64.whl", hash = "sha256:dad3e487649f498dd991eeb901125411559b22e8d7ab25d3aeb1af367df5efd7", size = 140404 },
    { url = "https://files.pythonhosted.org/packages/ad/8f/e410d57c721945ea3b4f1a04b74f70ce8fa800d393d72899f0a40526401f/charset_normalizer-3.4.1-cp312-cp312-manylinux_2_17_ppc64le.manylinux2014_ppc64le.whl", hash = "sha256:c30197aa96e8eed02200a83fba2657b4c3acd0f0aa4bdc9f6c1af8e8962e0757", size = 150423 },
    { url = "https://files.pythonhosted.org/packages/f0/b8/e6825e25deb691ff98cf5c9072ee0605dc2acfca98af70c2d1b1bc75190d/charset_normalizer-3.4.1-cp312-cp312-manylinux_2_17_s390x.manylinux2014_s390x.whl", hash = "sha256:2369eea1ee4a7610a860d88f268eb39b95cb588acd7235e02fd5a5601773d4fa", size = 143184 },
    { url = "https://files.pythonhosted.org/packages/3e/a2/513f6cbe752421f16d969e32f3583762bfd583848b763913ddab8d9bfd4f/charset_normalizer-3.4.1-cp312-cp312-manylinux_2_17_x86_64.manylinux2014_x86_64.whl", hash = "sha256:bc2722592d8998c870fa4e290c2eec2c1569b87fe58618e67d38b4665dfa680d", size = 145268 },
    { url = "https://files.pythonhosted.org/packages/74/94/8a5277664f27c3c438546f3eb53b33f5b19568eb7424736bdc440a88a31f/charset_normalizer-3.4.1-cp312-cp312-manylinux_2_5_i686.manylinux1_i686.manylinux_2_17_i686.manylinux2014_i686.whl", hash = "sha256:ffc9202a29ab3920fa812879e95a9e78b2465fd10be7fcbd042899695d75e616", size = 147601 },
    { url = "https://files.pythonhosted.org/packages/7c/5f/6d352c51ee763623a98e31194823518e09bfa48be2a7e8383cf691bbb3d0/charset_normalizer-3.4.1-cp312-cp312-musllinux_1_2_aarch64.whl", hash = "sha256:804a4d582ba6e5b747c625bf1255e6b1507465494a40a2130978bda7b932c90b", size = 141098 },
    { url = "https://files.pythonhosted.org/packages/78/d4/f5704cb629ba5ab16d1d3d741396aec6dc3ca2b67757c45b0599bb010478/charset_normalizer-3.4.1-cp312-cp312-musllinux_1_2_i686.whl", hash = "sha256:0f55e69f030f7163dffe9fd0752b32f070566451afe180f99dbeeb81f511ad8d", size = 149520 },
    { url = "https://files.pythonhosted.org/packages/c5/96/64120b1d02b81785f222b976c0fb79a35875457fa9bb40827678e54d1bc8/charset_normalizer-3.4.1-cp312-cp312-musllinux_1_2_ppc64le.whl", hash = "sha256:c4c3e6da02df6fa1410a7680bd3f63d4f710232d3139089536310d027950696a", size = 152852 },
    { url = "https://files.pythonhosted.org/packages/84/c9/98e3732278a99f47d487fd3468bc60b882920cef29d1fa6ca460a1fdf4e6/charset_normalizer-3.4.1-cp312-cp312-musllinux_1_2_s390x.whl", hash = "sha256:5df196eb874dae23dcfb968c83d4f8fdccb333330fe1fc278ac5ceeb101003a9", size = 150488 },
    { url = "https://files.pythonhosted.org/packages/13/0e/9c8d4cb99c98c1007cc11eda969ebfe837bbbd0acdb4736d228ccaabcd22/charset_normalizer-3.4.1-cp312-cp312-musllinux_1_2_x86_64.whl", hash = "sha256:e358e64305fe12299a08e08978f51fc21fac060dcfcddd95453eabe5b93ed0e1", size = 146192 },
    { url = "https://files.pythonhosted.org/packages/b2/21/2b6b5b860781a0b49427309cb8670785aa543fb2178de875b87b9cc97746/charset_normalizer-3.4.1-cp312-cp312-win32.whl", hash = "sha256:9b23ca7ef998bc739bf6ffc077c2116917eabcc901f88da1b9856b210ef63f35", size = 95550 },
    { url = "https://files.pythonhosted.org/packages/21/5b/1b390b03b1d16c7e382b561c5329f83cc06623916aab983e8ab9239c7d5c/charset_normalizer-3.4.1-cp312-cp312-win_amd64.whl", hash = "sha256:6ff8a4a60c227ad87030d76e99cd1698345d4491638dfa6673027c48b3cd395f", size = 102785 },
    { url = "https://files.pythonhosted.org/packages/38/94/ce8e6f63d18049672c76d07d119304e1e2d7c6098f0841b51c666e9f44a0/charset_normalizer-3.4.1-cp313-cp313-macosx_10_13_universal2.whl", hash = "sha256:aabfa34badd18f1da5ec1bc2715cadc8dca465868a4e73a0173466b688f29dda", size = 195698 },
    { url = "https://files.pythonhosted.org/packages/24/2e/dfdd9770664aae179a96561cc6952ff08f9a8cd09a908f259a9dfa063568/charset_normalizer-3.4.1-cp313-cp313-manylinux_2_17_aarch64.manylinux2014_aarch64.whl", hash = "sha256:22e14b5d70560b8dd51ec22863f370d1e595ac3d024cb8ad7d308b4cd95f8313", size = 140162 },
    { url = "https://files.pythonhosted.org/packages/24/4e/f646b9093cff8fc86f2d60af2de4dc17c759de9d554f130b140ea4738ca6/charset_normalizer-3.4.1-cp313-cp313-manylinux_2_17_ppc64le.manylinux2014_ppc64le.whl", hash = "sha256:8436c508b408b82d87dc5f62496973a1805cd46727c34440b0d29d8a2f50a6c9", size = 150263 },
    { url = "https://files.pythonhosted.org/packages/5e/67/2937f8d548c3ef6e2f9aab0f6e21001056f692d43282b165e7c56023e6dd/charset_normalizer-3.4.1-cp313-cp313-manylinux_2_17_s390x.manylinux2014_s390x.whl", hash = "sha256:2d074908e1aecee37a7635990b2c6d504cd4766c7bc9fc86d63f9c09af3fa11b", size = 142966 },
    { url = "https://files.pythonhosted.org/packages/52/ed/b7f4f07de100bdb95c1756d3a4d17b90c1a3c53715c1a476f8738058e0fa/charset_normalizer-3.4.1-cp313-cp313-manylinux_2_17_x86_64.manylinux2014_x86_64.whl", hash = "sha256:955f8851919303c92343d2f66165294848d57e9bba6cf6e3625485a70a038d11", size = 144992 },
    { url = "https://files.pythonhosted.org/packages/96/2c/d49710a6dbcd3776265f4c923bb73ebe83933dfbaa841c5da850fe0fd20b/charset_normalizer-3.4.1-cp313-cp313-manylinux_2_5_i686.manylinux1_i686.manylinux_2_17_i686.manylinux2014_i686.whl", hash = "sha256:44ecbf16649486d4aebafeaa7ec4c9fed8b88101f4dd612dcaf65d5e815f837f", size = 147162 },
    { url = "https://files.pythonhosted.org/packages/b4/41/35ff1f9a6bd380303dea55e44c4933b4cc3c4850988927d4082ada230273/charset_normalizer-3.4.1-cp313-cp313-musllinux_1_2_aarch64.whl", hash = "sha256:0924e81d3d5e70f8126529951dac65c1010cdf117bb75eb02dd12339b57749dd", size = 140972 },
    { url = "https://files.pythonhosted.org/packages/fb/43/c6a0b685fe6910d08ba971f62cd9c3e862a85770395ba5d9cad4fede33ab/charset_normalizer-3.4.1-cp313-cp313-musllinux_1_2_i686.whl", hash = "sha256:2967f74ad52c3b98de4c3b32e1a44e32975e008a9cd2a8cc8966d6a5218c5cb2", size = 149095 },
    { url = "https://files.pythonhosted.org/packages/4c/ff/a9a504662452e2d2878512115638966e75633519ec11f25fca3d2049a94a/charset_normalizer-3.4.1-cp313-cp313-musllinux_1_2_ppc64le.whl", hash = "sha256:c75cb2a3e389853835e84a2d8fb2b81a10645b503eca9bcb98df6b5a43eb8886", size = 152668 },
    { url = "https://files.pythonhosted.org/packages/6c/71/189996b6d9a4b932564701628af5cee6716733e9165af1d5e1b285c530ed/charset_normalizer-3.4.1-cp313-cp313-musllinux_1_2_s390x.whl", hash = "sha256:09b26ae6b1abf0d27570633b2b078a2a20419c99d66fb2823173d73f188ce601", size = 150073 },
    { url = "https://files.pythonhosted.org/packages/e4/93/946a86ce20790e11312c87c75ba68d5f6ad2208cfb52b2d6a2c32840d922/charset_normalizer-3.4.1-cp313-cp313-musllinux_1_2_x86_64.whl", hash = "sha256:fa88b843d6e211393a37219e6a1c1df99d35e8fd90446f1118f4216e307e48cd", size = 145732 },
    { url = "https://files.pythonhosted.org/packages/cd/e5/131d2fb1b0dddafc37be4f3a2fa79aa4c037368be9423061dccadfd90091/charset_normalizer-3.4.1-cp313-cp313-win32.whl", hash = "sha256:eb8178fe3dba6450a3e024e95ac49ed3400e506fd4e9e5c32d30adda88cbd407", size = 95391 },
    { url = "https://files.pythonhosted.org/packages/27/f2/4f9a69cc7712b9b5ad8fdb87039fd89abba997ad5cbe690d1835d40405b0/charset_normalizer-3.4.1-cp313-cp313-win_amd64.whl", hash = "sha256:b1ac5992a838106edb89654e0aebfc24f5848ae2547d22c2c3f66454daa11971", size = 102702 },
    { url = "https://files.pythonhosted.org/packages/0e/f6/65ecc6878a89bb1c23a086ea335ad4bf21a588990c3f535a227b9eea9108/charset_normalizer-3.4.1-py3-none-any.whl", hash = "sha256:d98b1668f06378c6dbefec3b92299716b931cd4e6061f3c875a71ced1780ab85", size = 49767 },
]

[[package]]
name = "click"
version = "8.1.8"
source = { registry = "https://pypi.org/simple" }
dependencies = [
    { name = "colorama", marker = "sys_platform == 'win32'" },
]
sdist = { url = "https://files.pythonhosted.org/packages/b9/2e/0090cbf739cee7d23781ad4b89a9894a41538e4fcf4c31dcdd705b78eb8b/click-8.1.8.tar.gz", hash = "sha256:ed53c9d8990d83c2a27deae68e4ee337473f6330c040a31d4225c9574d16096a", size = 226593 }
wheels = [
    { url = "https://files.pythonhosted.org/packages/7e/d4/7ebdbd03970677812aac39c869717059dbb71a4cfc033ca6e5221787892c/click-8.1.8-py3-none-any.whl", hash = "sha256:63c132bbbed01578a06712a2d1f497bb62d9c1c0d329b7903a866228027263b2", size = 98188 },
]

[[package]]
name = "cloudpickle"
version = "3.1.1"
source = { registry = "https://pypi.org/simple" }
sdist = { url = "https://files.pythonhosted.org/packages/52/39/069100b84d7418bc358d81669d5748efb14b9cceacd2f9c75f550424132f/cloudpickle-3.1.1.tar.gz", hash = "sha256:b216fa8ae4019d5482a8ac3c95d8f6346115d8835911fd4aefd1a445e4242c64", size = 22113 }
wheels = [
    { url = "https://files.pythonhosted.org/packages/7e/e8/64c37fadfc2816a7701fa8a6ed8d87327c7d54eacfbfb6edab14a2f2be75/cloudpickle-3.1.1-py3-none-any.whl", hash = "sha256:c8c5a44295039331ee9dad40ba100a9c7297b6f988e50e87ccdf3765a668350e", size = 20992 },
]

[[package]]
name = "colorama"
version = "0.4.6"
source = { registry = "https://pypi.org/simple" }
sdist = { url = "https://files.pythonhosted.org/packages/d8/53/6f443c9a4a8358a93a6792e2acffb9d9d5cb0a5cfd8802644b7b1c9a02e4/colorama-0.4.6.tar.gz", hash = "sha256:08695f5cb7ed6e0531a20572697297273c47b8cae5a63ffc6d6ed5c201be6e44", size = 27697 }
wheels = [
    { url = "https://files.pythonhosted.org/packages/d1/d6/3965ed04c63042e047cb6a3e6ed1a63a35087b6a609aa3a15ed8ac56c221/colorama-0.4.6-py2.py3-none-any.whl", hash = "sha256:4f1d9991f5acc0ca119f9d443620b77f9d6b33703e51011c16baf57afb285fc6", size = 25335 },
]

[[package]]
name = "confluent-kafka"
version = "2.3.0"
source = { registry = "https://pypi.org/simple" }
sdist = { url = "https://files.pythonhosted.org/packages/82/f5/2dd545316e143f1707f8f9abfbb770bcd2a0046a32922ca146852dd5e266/confluent-kafka-2.3.0.tar.gz", hash = "sha256:4069e7b56e0baf9db18c053a605213f0ab2d8f23715dca7b3bd97108df446ced", size = 134602 }
wheels = [
    { url = "https://files.pythonhosted.org/packages/96/4e/1040a8797d84f85ce0b47a9b7e337ba9646e6a2d5f38f5665114d5b8840c/confluent_kafka-2.3.0-cp310-cp310-macosx_10_9_x86_64.whl", hash = "sha256:5df845755cd3ebb9165ca00fd1d3a7d514c61e84d9fcbe7babb91193fe9b369c", size = 3352070 },
    { url = "https://files.pythonhosted.org/packages/da/da/6e6bfd5e2cf1588094e3b378308fe602d64b4baa5bed6ff4b429734facb4/confluent_kafka-2.3.0-cp310-cp310-macosx_11_0_arm64.whl", hash = "sha256:9ab2217875b731bd390582952e0f9cbe3e7b34774490f01afca70728f0d8b469", size = 2868405 },
    { url = "https://files.pythonhosted.org/packages/a8/62/29fac53969231809bdf59eed204e28369e14c99561859ce89d079fbde38e/confluent_kafka-2.3.0-cp310-cp310-manylinux_2_17_x86_64.manylinux2014_x86_64.whl", hash = "sha256:62046e8a75c7a6883a0f1f4a635573fd7e1665eeacace65e7f6d59cbaa94697d", size = 4021998 },
    { url = "https://files.pythonhosted.org/packages/b6/a3/ee62e1fbe154fb2ef7f3535e45adbd460cb4a0645e07a245b1f59e995e40/confluent_kafka-2.3.0-cp310-cp310-manylinux_2_28_aarch64.whl", hash = "sha256:1eba38061e9ed1c0a369c129bf01d07499286cc3cb295398b88a7037c14371fb", size = 14108376 },
    { url = "https://files.pythonhosted.org/packages/94/1d/89e5485fe8bde8a74977cdf87eb629fc086389e54ae3d8f23d213158e040/confluent_kafka-2.3.0-cp310-cp310-win_amd64.whl", hash = "sha256:a6abece28598fa2b59d2b9399fcec03440aaa73fd207fdad048a6030d7e897e1", size = 3444630 },
    { url = "https://files.pythonhosted.org/packages/25/7d/d8ef2b94cf076a1f5427de51389d710550290e62b385abdd983cc57b3691/confluent_kafka-2.3.0-cp311-cp311-macosx_10_9_x86_64.whl", hash = "sha256:d55fbdcd75586dd17fe3fe64f4b4efa1c93ce9dd09c275de46f75772826e8860", size = 3352088 },
    { url = "https://files.pythonhosted.org/packages/57/77/b43fbc947b3ef9e26a85e742af488bf05cf19c5934525f8a552c492afa5c/confluent_kafka-2.3.0-cp311-cp311-macosx_11_0_arm64.whl", hash = "sha256:ec17b26d6155feeaded4a435ba949095aea9699afb65309d8f22e55722f53c48", size = 2868409 },
    { url = "https://files.pythonhosted.org/packages/7b/7a/67ee8dedaa6941841a2425bc140a401ad21ad4fb011280771865db7d460e/confluent_kafka-2.3.0-cp311-cp311-manylinux_2_17_x86_64.manylinux2014_x86_64.whl", hash = "sha256:e9b42bf1b75fdd9aa20c77b27f166f6289440ac649f70622a0117a8e7aa6169d", size = 4029404 },
    { url = "https://files.pythonhosted.org/packages/3a/5b/a6daa455fdaa39c966f5efb0bcdef761308926b5c4fecde3b812a0cb628e/confluent_kafka-2.3.0-cp311-cp311-manylinux_2_28_aarch64.whl", hash = "sha256:7f9f4099aaf2c5daae828d2f356e4277d0ef0485ec883dbe395f0c0e054450d0", size = 14116300 },
    { url = "https://files.pythonhosted.org/packages/fc/6c/f064ee299604127ca83fdb31bd31c8864ea420fca012405837500f6d4420/confluent_kafka-2.3.0-cp311-cp311-win_amd64.whl", hash = "sha256:1c6b29d57df99dabd45e67fd0aa46f17f195b057734ad84cf9cfdc2542855c10", size = 3444634 },
    { url = "https://files.pythonhosted.org/packages/1c/f0/7252358fb1b15be4b41241842b90238d16077fcd98b0e49215631c6fdee0/confluent_kafka-2.3.0-cp312-cp312-macosx_10_9_x86_64.whl", hash = "sha256:6b46ce75bda0c092da103dbd55cb0ba429c73c232e70b476b19a0ab247ec9057", size = 3352296 },
    { url = "https://files.pythonhosted.org/packages/ca/3d/c38853eb9b1b04128ad54771dc425ee08c2f3f2d327571b583247e666efc/confluent_kafka-2.3.0-cp312-cp312-macosx_11_0_arm64.whl", hash = "sha256:af60af786a7b8cbeafea51a9416664b96b0f5ef6243172b0bc59e5f75e8bd86a", size = 2868148 },
    { url = "https://files.pythonhosted.org/packages/c3/37/bfc66b4ee67cd10d7c30bfd4ea3611085d3c683e29f1087d93f3f591c626/confluent_kafka-2.3.0-cp312-cp312-manylinux_2_17_x86_64.manylinux2014_x86_64.whl", hash = "sha256:e08b601e09a584c6a4a8c323a71e92fca31a8826ed33b5b95b26783b7a996026", size = 4036354 },
    { url = "https://files.pythonhosted.org/packages/14/b8/9179afff00df6a5716d8f71730c7de4391832113d53444db42e5fbabc873/confluent_kafka-2.3.0-cp312-cp312-manylinux_2_28_aarch64.whl", hash = "sha256:7fd1ab257d4fa0e2a98529e4eb2102cf8352ad6b3d22110d6cf0bb1f598893d9", size = 14123225 },
    { url = "https://files.pythonhosted.org/packages/60/e4/e234db242139e81019b3d33355f6022f1e9d3fa03ecc2b62ebc1c00a8dbf/confluent_kafka-2.3.0-cp312-cp312-win_amd64.whl", hash = "sha256:1ccf6483d86535627cad7b94982ea95d9fa9ae04ddb552e097c1211ffcde5ea7", size = 3445257 },
]

[[package]]
name = "cookiecutter"
version = "2.6.0"
source = { registry = "https://pypi.org/simple" }
dependencies = [
    { name = "arrow" },
    { name = "binaryornot" },
    { name = "click" },
    { name = "jinja2" },
    { name = "python-slugify" },
    { name = "pyyaml" },
    { name = "requests" },
    { name = "rich" },
]
sdist = { url = "https://files.pythonhosted.org/packages/52/17/9f2cd228eb949a91915acd38d3eecdc9d8893dde353b603f0db7e9f6be55/cookiecutter-2.6.0.tar.gz", hash = "sha256:db21f8169ea4f4fdc2408d48ca44859349de2647fbe494a9d6c3edfc0542c21c", size = 158767 }
wheels = [
    { url = "https://files.pythonhosted.org/packages/b6/d9/0137658a353168ffa9d0fc14b812d3834772040858ddd1cb6eeaf09f7a44/cookiecutter-2.6.0-py3-none-any.whl", hash = "sha256:a54a8e37995e4ed963b3e82831072d1ad4b005af736bb17b99c2cbd9d41b6e2d", size = 39177 },
]

[[package]]
name = "croniter"
version = "3.0.4"
source = { registry = "https://pypi.org/simple" }
dependencies = [
    { name = "python-dateutil" },
    { name = "pytz" },
]
sdist = { url = "https://files.pythonhosted.org/packages/07/ea/98665cd116af6d3c4e79c8dc91bbd9a13746cb3c7d72efbfdef5b720c43b/croniter-3.0.4.tar.gz", hash = "sha256:f9dcd4bdb6c97abedb6f09d6ed3495b13ede4d4544503fa580b6372a56a0c520", size = 54500 }
wheels = [
    { url = "https://files.pythonhosted.org/packages/63/f5/135d0e57e5bdd2f978388d77ee818f1ac5ac584eb48034362770001f4cad/croniter-3.0.4-py2.py3-none-any.whl", hash = "sha256:96e14cdd5dcb479dd48d7db14b53d8434b188dfb9210448bef6f65663524a6f0", size = 23220 },
]

[[package]]
name = "cryptography"
version = "43.0.3"
source = { registry = "https://pypi.org/simple" }
dependencies = [
    { name = "cffi", marker = "platform_python_implementation != 'PyPy'" },
]
sdist = { url = "https://files.pythonhosted.org/packages/0d/05/07b55d1fa21ac18c3a8c79f764e2514e6f6a9698f1be44994f5adf0d29db/cryptography-43.0.3.tar.gz", hash = "sha256:315b9001266a492a6ff443b61238f956b214dbec9910a081ba5b6646a055a805", size = 686989 }
wheels = [
    { url = "https://files.pythonhosted.org/packages/1f/f3/01fdf26701a26f4b4dbc337a26883ad5bccaa6f1bbbdd29cd89e22f18a1c/cryptography-43.0.3-cp37-abi3-macosx_10_9_universal2.whl", hash = "sha256:bf7a1932ac4176486eab36a19ed4c0492da5d97123f1406cf15e41b05e787d2e", size = 6225303 },
    { url = "https://files.pythonhosted.org/packages/a3/01/4896f3d1b392025d4fcbecf40fdea92d3df8662123f6835d0af828d148fd/cryptography-43.0.3-cp37-abi3-manylinux_2_17_aarch64.manylinux2014_aarch64.whl", hash = "sha256:63efa177ff54aec6e1c0aefaa1a241232dcd37413835a9b674b6e3f0ae2bfd3e", size = 3760905 },
    { url = "https://files.pythonhosted.org/packages/0a/be/f9a1f673f0ed4b7f6c643164e513dbad28dd4f2dcdf5715004f172ef24b6/cryptography-43.0.3-cp37-abi3-manylinux_2_17_x86_64.manylinux2014_x86_64.whl", hash = "sha256:7e1ce50266f4f70bf41a2c6dc4358afadae90e2a1e5342d3c08883df1675374f", size = 3977271 },
    { url = "https://files.pythonhosted.org/packages/4e/49/80c3a7b5514d1b416d7350830e8c422a4d667b6d9b16a9392ebfd4a5388a/cryptography-43.0.3-cp37-abi3-manylinux_2_28_aarch64.whl", hash = "sha256:443c4a81bb10daed9a8f334365fe52542771f25aedaf889fd323a853ce7377d6", size = 3746606 },
    { url = "https://files.pythonhosted.org/packages/0e/16/a28ddf78ac6e7e3f25ebcef69ab15c2c6be5ff9743dd0709a69a4f968472/cryptography-43.0.3-cp37-abi3-manylinux_2_28_x86_64.whl", hash = "sha256:74f57f24754fe349223792466a709f8e0c093205ff0dca557af51072ff47ab18", size = 3986484 },
    { url = "https://files.pythonhosted.org/packages/01/f5/69ae8da70c19864a32b0315049866c4d411cce423ec169993d0434218762/cryptography-43.0.3-cp37-abi3-musllinux_1_2_aarch64.whl", hash = "sha256:9762ea51a8fc2a88b70cf2995e5675b38d93bf36bd67d91721c309df184f49bd", size = 3852131 },
    { url = "https://files.pythonhosted.org/packages/fd/db/e74911d95c040f9afd3612b1f732e52b3e517cb80de8bf183be0b7d413c6/cryptography-43.0.3-cp37-abi3-musllinux_1_2_x86_64.whl", hash = "sha256:81ef806b1fef6b06dcebad789f988d3b37ccaee225695cf3e07648eee0fc6b73", size = 4075647 },
    { url = "https://files.pythonhosted.org/packages/56/48/7b6b190f1462818b324e674fa20d1d5ef3e24f2328675b9b16189cbf0b3c/cryptography-43.0.3-cp37-abi3-win32.whl", hash = "sha256:cbeb489927bd7af4aa98d4b261af9a5bc025bd87f0e3547e11584be9e9427be2", size = 2623873 },
    { url = "https://files.pythonhosted.org/packages/eb/b1/0ebff61a004f7f89e7b65ca95f2f2375679d43d0290672f7713ee3162aff/cryptography-43.0.3-cp37-abi3-win_amd64.whl", hash = "sha256:f46304d6f0c6ab8e52770addfa2fc41e6629495548862279641972b6215451cd", size = 3068039 },
    { url = "https://files.pythonhosted.org/packages/30/d5/c8b32c047e2e81dd172138f772e81d852c51f0f2ad2ae8a24f1122e9e9a7/cryptography-43.0.3-cp39-abi3-macosx_10_9_universal2.whl", hash = "sha256:8ac43ae87929a5982f5948ceda07001ee5e83227fd69cf55b109144938d96984", size = 6222984 },
    { url = "https://files.pythonhosted.org/packages/2f/78/55356eb9075d0be6e81b59f45c7b48df87f76a20e73893872170471f3ee8/cryptography-43.0.3-cp39-abi3-manylinux_2_17_aarch64.manylinux2014_aarch64.whl", hash = "sha256:846da004a5804145a5f441b8530b4bf35afbf7da70f82409f151695b127213d5", size = 3762968 },
    { url = "https://files.pythonhosted.org/packages/2a/2c/488776a3dc843f95f86d2f957ca0fc3407d0242b50bede7fad1e339be03f/cryptography-43.0.3-cp39-abi3-manylinux_2_17_x86_64.manylinux2014_x86_64.whl", hash = "sha256:0f996e7268af62598f2fc1204afa98a3b5712313a55c4c9d434aef49cadc91d4", size = 3977754 },
    { url = "https://files.pythonhosted.org/packages/7c/04/2345ca92f7a22f601a9c62961741ef7dd0127c39f7310dffa0041c80f16f/cryptography-43.0.3-cp39-abi3-manylinux_2_28_aarch64.whl", hash = "sha256:f7b178f11ed3664fd0e995a47ed2b5ff0a12d893e41dd0494f406d1cf555cab7", size = 3749458 },
    { url = "https://files.pythonhosted.org/packages/ac/25/e715fa0bc24ac2114ed69da33adf451a38abb6f3f24ec207908112e9ba53/cryptography-43.0.3-cp39-abi3-manylinux_2_28_x86_64.whl", hash = "sha256:c2e6fc39c4ab499049df3bdf567f768a723a5e8464816e8f009f121a5a9f4405", size = 3988220 },
    { url = "https://files.pythonhosted.org/packages/21/ce/b9c9ff56c7164d8e2edfb6c9305045fbc0df4508ccfdb13ee66eb8c95b0e/cryptography-43.0.3-cp39-abi3-musllinux_1_2_aarch64.whl", hash = "sha256:e1be4655c7ef6e1bbe6b5d0403526601323420bcf414598955968c9ef3eb7d16", size = 3853898 },
    { url = "https://files.pythonhosted.org/packages/2a/33/b3682992ab2e9476b9c81fff22f02c8b0a1e6e1d49ee1750a67d85fd7ed2/cryptography-43.0.3-cp39-abi3-musllinux_1_2_x86_64.whl", hash = "sha256:df6b6c6d742395dd77a23ea3728ab62f98379eff8fb61be2744d4679ab678f73", size = 4076592 },
    { url = "https://files.pythonhosted.org/packages/81/1e/ffcc41b3cebd64ca90b28fd58141c5f68c83d48563c88333ab660e002cd3/cryptography-43.0.3-cp39-abi3-win32.whl", hash = "sha256:d56e96520b1020449bbace2b78b603442e7e378a9b3bd68de65c782db1507995", size = 2623145 },
    { url = "https://files.pythonhosted.org/packages/87/5c/3dab83cc4aba1f4b0e733e3f0c3e7d4386440d660ba5b1e3ff995feb734d/cryptography-43.0.3-cp39-abi3-win_amd64.whl", hash = "sha256:0c580952eef9bf68c4747774cde7ec1d85a6e61de97281f2dba83c7d2c806362", size = 3068026 },
    { url = "https://files.pythonhosted.org/packages/6f/db/d8b8a039483f25fc3b70c90bc8f3e1d4497a99358d610c5067bf3bd4f0af/cryptography-43.0.3-pp310-pypy310_pp73-macosx_10_9_x86_64.whl", hash = "sha256:d03b5621a135bffecad2c73e9f4deb1a0f977b9a8ffe6f8e002bf6c9d07b918c", size = 3144545 },
    { url = "https://files.pythonhosted.org/packages/93/90/116edd5f8ec23b2dc879f7a42443e073cdad22950d3c8ee834e3b8124543/cryptography-43.0.3-pp310-pypy310_pp73-manylinux_2_28_aarch64.whl", hash = "sha256:a2a431ee15799d6db9fe80c82b055bae5a752bef645bba795e8e52687c69efe3", size = 3679828 },
    { url = "https://files.pythonhosted.org/packages/d8/32/1e1d78b316aa22c0ba6493cc271c1c309969e5aa5c22c830a1d7ce3471e6/cryptography-43.0.3-pp310-pypy310_pp73-manylinux_2_28_x86_64.whl", hash = "sha256:281c945d0e28c92ca5e5930664c1cefd85efe80e5c0d2bc58dd63383fda29f83", size = 3908132 },
    { url = "https://files.pythonhosted.org/packages/91/bb/cd2c13be3332e7af3cdf16154147952d39075b9f61ea5e6b5241bf4bf436/cryptography-43.0.3-pp310-pypy310_pp73-win_amd64.whl", hash = "sha256:f18c716be16bc1fea8e95def49edf46b82fccaa88587a45f8dc0ff6ab5d8e0a7", size = 2988811 },
]

[[package]]
name = "dataclasses-json"
version = "0.5.9"
source = { registry = "https://pypi.org/simple" }
dependencies = [
    { name = "marshmallow" },
    { name = "marshmallow-enum" },
    { name = "typing-inspect" },
]
sdist = { url = "https://files.pythonhosted.org/packages/86/c2/db1972ba8fda56d1c3317d8cca1c06af4b5df7e3c94345048d10cf4c7bf4/dataclasses-json-0.5.9.tar.gz", hash = "sha256:e9ac87b73edc0141aafbce02b44e93553c3123ad574958f0fe52a534b6707e8e", size = 43145 }
wheels = [
    { url = "https://files.pythonhosted.org/packages/eb/04/2851f9fe4b01b5b752c16e41d581f6b9d0ca82e388d7bd58357d758fc6ce/dataclasses_json-0.5.9-py3-none-any.whl", hash = "sha256:1280542631df1c375b7bc92e5b86d39e06c44760d7e3571a537b3b8acabf2f0c", size = 26306 },
]

[[package]]
name = "decorator"
version = "5.2.1"
source = { registry = "https://pypi.org/simple" }
sdist = { url = "https://files.pythonhosted.org/packages/43/fa/6d96a0978d19e17b68d634497769987b16c8f4cd0a7a05048bec693caa6b/decorator-5.2.1.tar.gz", hash = "sha256:65f266143752f734b0a7cc83c46f4618af75b8c5911b00ccb61d0ac9b6da0360", size = 56711 }
wheels = [
    { url = "https://files.pythonhosted.org/packages/4e/8c/f3147f5c4b73e7550fe5f9352eaa956ae838d5c51eb58e7a25b9f3e2643b/decorator-5.2.1-py3-none-any.whl", hash = "sha256:d316bb415a2d9e2d2b3abcc4084c6502fc09240e292cd76a76afc106a1c8e04a", size = 9190 },
]

[[package]]
name = "deprecated"
version = "1.2.18"
source = { registry = "https://pypi.org/simple" }
dependencies = [
    { name = "wrapt" },
]
sdist = { url = "https://files.pythonhosted.org/packages/98/97/06afe62762c9a8a86af0cfb7bfdab22a43ad17138b07af5b1a58442690a2/deprecated-1.2.18.tar.gz", hash = "sha256:422b6f6d859da6f2ef57857761bfb392480502a64c3028ca9bbe86085d72115d", size = 2928744 }
wheels = [
    { url = "https://files.pythonhosted.org/packages/6e/c6/ac0b6c1e2d138f1002bcf799d330bd6d85084fece321e662a14223794041/Deprecated-1.2.18-py2.py3-none-any.whl", hash = "sha256:bd5011788200372a32418f888e326a09ff80d0214bd961147cfed01b5c018eec", size = 9998 },
]

[[package]]
name = "diskcache"
version = "5.6.3"
source = { registry = "https://pypi.org/simple" }
sdist = { url = "https://files.pythonhosted.org/packages/3f/21/1c1ffc1a039ddcc459db43cc108658f32c57d271d7289a2794e401d0fdb6/diskcache-5.6.3.tar.gz", hash = "sha256:2c3a3fa2743d8535d832ec61c2054a1641f41775aa7c556758a109941e33e4fc", size = 67916 }
wheels = [
    { url = "https://files.pythonhosted.org/packages/3f/27/4570e78fc0bf5ea0ca45eb1de3818a23787af9b390c0b0a0033a1b8236f9/diskcache-5.6.3-py3-none-any.whl", hash = "sha256:5e31b2d5fbad117cc363ebaf6b689474db18a1f6438bc82358b024abd4c2ca19", size = 45550 },
]

[[package]]
name = "distlib"
version = "0.3.9"
source = { registry = "https://pypi.org/simple" }
sdist = { url = "https://files.pythonhosted.org/packages/0d/dd/1bec4c5ddb504ca60fc29472f3d27e8d4da1257a854e1d96742f15c1d02d/distlib-0.3.9.tar.gz", hash = "sha256:a60f20dea646b8a33f3e7772f74dc0b2d0772d2837ee1342a00645c81edf9403", size = 613923 }
wheels = [
    { url = "https://files.pythonhosted.org/packages/91/a1/cf2472db20f7ce4a6be1253a81cfdf85ad9c7885ffbed7047fb72c24cf87/distlib-0.3.9-py2.py3-none-any.whl", hash = "sha256:47f8c22fd27c27e25a65601af709b38e4f0a45ea4fc2e710f65755fa8caaaf87", size = 468973 },
]

[[package]]
name = "dnspython"
version = "2.7.0"
source = { registry = "https://pypi.org/simple" }
sdist = { url = "https://files.pythonhosted.org/packages/b5/4a/263763cb2ba3816dd94b08ad3a33d5fdae34ecb856678773cc40a3605829/dnspython-2.7.0.tar.gz", hash = "sha256:ce9c432eda0dc91cf618a5cedf1a4e142651196bbcd2c80e89ed5a907e5cfaf1", size = 345197 }
wheels = [
    { url = "https://files.pythonhosted.org/packages/68/1b/e0a87d256e40e8c888847551b20a017a6b98139178505dc7ffb96f04e954/dnspython-2.7.0-py3-none-any.whl", hash = "sha256:b4c34b7d10b51bcc3a5071e7b8dee77939f1e878477eeecc965e9835f63c6c86", size = 313632 },
]

[[package]]
name = "docker"
version = "6.1.3"
source = { registry = "https://pypi.org/simple" }
dependencies = [
    { name = "packaging" },
    { name = "pywin32", marker = "sys_platform == 'win32'" },
    { name = "requests" },
    { name = "urllib3" },
    { name = "websocket-client" },
]
sdist = { url = "https://files.pythonhosted.org/packages/f0/73/f7c9a14e88e769f38cb7fb45aa88dfd795faa8e18aea11bababf6e068d5e/docker-6.1.3.tar.gz", hash = "sha256:aa6d17830045ba5ef0168d5eaa34d37beeb113948c413affe1d5991fc11f9a20", size = 259301 }
wheels = [
    { url = "https://files.pythonhosted.org/packages/db/be/3032490fa33b36ddc8c4b1da3252c6f974e7133f1a50de00c6b85cca203a/docker-6.1.3-py3-none-any.whl", hash = "sha256:aecd2277b8bf8e506e484f6ab7aec39abe0038e29fa4a6d3ba86c3fe01844ed9", size = 148096 },
]

[[package]]
name = "docstring-parser"
version = "0.16"
source = { registry = "https://pypi.org/simple" }
sdist = { url = "https://files.pythonhosted.org/packages/08/12/9c22a58c0b1e29271051222d8906257616da84135af9ed167c9e28f85cb3/docstring_parser-0.16.tar.gz", hash = "sha256:538beabd0af1e2db0146b6bd3caa526c35a34d61af9fd2887f3a8a27a739aa6e", size = 26565 }
wheels = [
    { url = "https://files.pythonhosted.org/packages/d5/7c/e9fcff7623954d86bdc17782036cbf715ecab1bec4847c008557affe1ca8/docstring_parser-0.16-py3-none-any.whl", hash = "sha256:bf0a1387354d3691d102edef7ec124f219ef639982d096e26e3b60aeffa90637", size = 36533 },
]

[[package]]
name = "durationpy"
version = "0.9"
source = { registry = "https://pypi.org/simple" }
sdist = { url = "https://files.pythonhosted.org/packages/31/e9/f49c4e7fccb77fa5c43c2480e09a857a78b41e7331a75e128ed5df45c56b/durationpy-0.9.tar.gz", hash = "sha256:fd3feb0a69a0057d582ef643c355c40d2fa1c942191f914d12203b1a01ac722a", size = 3186 }
wheels = [
    { url = "https://files.pythonhosted.org/packages/4c/a3/ac312faeceffd2d8f86bc6dcb5c401188ba5a01bc88e69bed97578a0dfcd/durationpy-0.9-py3-none-any.whl", hash = "sha256:e65359a7af5cedad07fb77a2dd3f390f8eb0b74cb845589fa6c057086834dd38", size = 3461 },
]

[[package]]
name = "exceptiongroup"
version = "1.2.2"
source = { registry = "https://pypi.org/simple" }
sdist = { url = "https://files.pythonhosted.org/packages/09/35/2495c4ac46b980e4ca1f6ad6db102322ef3ad2410b79fdde159a4b0f3b92/exceptiongroup-1.2.2.tar.gz", hash = "sha256:47c2edf7c6738fafb49fd34290706d1a1a2f4d1c6df275526b62cbb4aa5393cc", size = 28883 }
wheels = [
    { url = "https://files.pythonhosted.org/packages/02/cc/b7e31358aac6ed1ef2bb790a9746ac2c69bcb3c8588b41616914eb106eaf/exceptiongroup-1.2.2-py3-none-any.whl", hash = "sha256:3111b9d131c238bec2f8f516e123e14ba243563fb135d3fe885990585aa7795b", size = 16453 },
]

[[package]]
name = "fastapi"
version = "0.115.2"
source = { registry = "https://pypi.org/simple" }
dependencies = [
    { name = "pydantic" },
    { name = "starlette" },
    { name = "typing-extensions" },
]
sdist = { url = "https://files.pythonhosted.org/packages/22/fa/19e3c7c9b31ac291987c82e959f36f88840bea183fa3dc3bb654669f19c1/fastapi-0.115.2.tar.gz", hash = "sha256:3995739e0b09fa12f984bce8fa9ae197b35d433750d3d312422d846e283697ee", size = 299968 }
wheels = [
    { url = "https://files.pythonhosted.org/packages/c9/14/bbe7776356ef01f830f8085ca3ac2aea59c73727b6ffaa757abeb7d2900b/fastapi-0.115.2-py3-none-any.whl", hash = "sha256:61704c71286579cc5a598763905928f24ee98bfcc07aabe84cfefb98812bbc86", size = 94650 },
]

[[package]]
name = "filelock"
version = "3.18.0"
source = { registry = "https://pypi.org/simple" }
sdist = { url = "https://files.pythonhosted.org/packages/0a/10/c23352565a6544bdc5353e0b15fc1c563352101f30e24bf500207a54df9a/filelock-3.18.0.tar.gz", hash = "sha256:adbc88eabb99d2fec8c9c1b229b171f18afa655400173ddc653d5d01501fb9f2", size = 18075 }
wheels = [
    { url = "https://files.pythonhosted.org/packages/4d/36/2a115987e2d8c300a974597416d9de88f2444426de9571f4b59b2cca3acc/filelock-3.18.0-py3-none-any.whl", hash = "sha256:c401f4f8377c4464e6db25fff06205fd89bdd83b65eb0488ed1b160f780e21de", size = 16215 },
]

[[package]]
name = "flyteidl"
version = "1.15.1"
source = { registry = "https://pypi.org/simple" }
dependencies = [
    { name = "googleapis-common-protos" },
    { name = "protobuf" },
    { name = "protoc-gen-openapiv2" },
]
sdist = { url = "https://files.pythonhosted.org/packages/e2/22/3fc44174691db5fb83ae06e79c94876c823b4c868e53c9c50901bedc6f42/flyteidl-1.15.1.tar.gz", hash = "sha256:6b5df2a7ff6dbb3a6d483c3d17a446487139347ebc0fd6919788fd64b1562854", size = 128835 }
wheels = [
    { url = "https://files.pythonhosted.org/packages/84/85/5771a57ac834ab510310b483fea98403ab75439c0c29ae3e0fdbbbe5d546/flyteidl-1.15.1-py3-none-any.whl", hash = "sha256:f1a37876b820d36e3fc324011adbb35d6e20a9a8a4afa41e01babc5a19d6a1c9", size = 220009 },
]

[[package]]
name = "flytekit"
version = "1.10.2"
source = { registry = "https://pypi.org/simple" }
dependencies = [
    { name = "adlfs" },
    { name = "click" },
    { name = "cloudpickle" },
    { name = "cookiecutter" },
    { name = "croniter" },
    { name = "dataclasses-json" },
    { name = "diskcache" },
    { name = "docker" },
    { name = "docstring-parser" },
    { name = "flyteidl" },
    { name = "fsspec" },
    { name = "gcsfs" },
    { name = "googleapis-common-protos" },
    { name = "grpcio" },
    { name = "grpcio-status" },
    { name = "importlib-metadata" },
    { name = "joblib" },
    { name = "jsonpickle" },
    { name = "keyring" },
    { name = "kubernetes" },
    { name = "marshmallow-enum" },
    { name = "marshmallow-jsonschema" },
    { name = "mashumaro" },
    { name = "numpy" },
    { name = "pandas" },
    { name = "protobuf" },
    { name = "pyarrow" },
    { name = "python-json-logger" },
    { name = "pytimeparse" },
    { name = "pyyaml" },
    { name = "requests" },
    { name = "rich" },
    { name = "rich-click" },
    { name = "s3fs" },
    { name = "statsd" },
    { name = "typing-extensions" },
    { name = "urllib3" },
]
sdist = { url = "https://files.pythonhosted.org/packages/7d/7d/2e96026851be88b6c9f134c83d4731efd73f8d853ea3bb3e06b933d620df/flytekit-1.10.2.tar.gz", hash = "sha256:ed83f26bcae45acbd9a65f2d1f72dbcd5f9d259d0a74d99cc8c811cdc3264898", size = 412365 }
wheels = [
    { url = "https://files.pythonhosted.org/packages/d2/65/51cc1c89fa5a4f322203dc0541efcd614979927ce86a163bf21a3470510b/flytekit-1.10.2-py3-none-any.whl", hash = "sha256:a0b1ce4849e134392242526fed89b2f8b76d18eb64040f401a267beb6ba5d5c5", size = 501114 },
]

[[package]]
name = "freezegun"
version = "1.5.1"
source = { registry = "https://pypi.org/simple" }
dependencies = [
    { name = "python-dateutil" },
]
sdist = { url = "https://files.pythonhosted.org/packages/2c/ef/722b8d71ddf4d48f25f6d78aa2533d505bf3eec000a7cacb8ccc8de61f2f/freezegun-1.5.1.tar.gz", hash = "sha256:b29dedfcda6d5e8e083ce71b2b542753ad48cfec44037b3fc79702e2980a89e9", size = 33697 }
wheels = [
    { url = "https://files.pythonhosted.org/packages/51/0b/0d7fee5919bccc1fdc1c2a7528b98f65c6f69b223a3fd8f809918c142c36/freezegun-1.5.1-py3-none-any.whl", hash = "sha256:bf111d7138a8abe55ab48a71755673dbaa4ab87f4cff5634a4442dfec34c15f1", size = 17569 },
]

[[package]]
name = "frozenlist"
version = "1.5.0"
source = { registry = "https://pypi.org/simple" }
sdist = { url = "https://files.pythonhosted.org/packages/8f/ed/0f4cec13a93c02c47ec32d81d11c0c1efbadf4a471e3f3ce7cad366cbbd3/frozenlist-1.5.0.tar.gz", hash = "sha256:81d5af29e61b9c8348e876d442253723928dce6433e0e76cd925cd83f1b4b817", size = 39930 }
wheels = [
    { url = "https://files.pythonhosted.org/packages/54/79/29d44c4af36b2b240725dce566b20f63f9b36ef267aaaa64ee7466f4f2f8/frozenlist-1.5.0-cp310-cp310-macosx_10_9_universal2.whl", hash = "sha256:5b6a66c18b5b9dd261ca98dffcb826a525334b2f29e7caa54e182255c5f6a65a", size = 94451 },
    { url = "https://files.pythonhosted.org/packages/47/47/0c999aeace6ead8a44441b4f4173e2261b18219e4ad1fe9a479871ca02fc/frozenlist-1.5.0-cp310-cp310-macosx_10_9_x86_64.whl", hash = "sha256:d1b3eb7b05ea246510b43a7e53ed1653e55c2121019a97e60cad7efb881a97bb", size = 54301 },
    { url = "https://files.pythonhosted.org/packages/8d/60/107a38c1e54176d12e06e9d4b5d755b677d71d1219217cee063911b1384f/frozenlist-1.5.0-cp310-cp310-macosx_11_0_arm64.whl", hash = "sha256:15538c0cbf0e4fa11d1e3a71f823524b0c46299aed6e10ebb4c2089abd8c3bec", size = 52213 },
    { url = "https://files.pythonhosted.org/packages/17/62/594a6829ac5679c25755362a9dc93486a8a45241394564309641425d3ff6/frozenlist-1.5.0-cp310-cp310-manylinux_2_17_aarch64.manylinux2014_aarch64.whl", hash = "sha256:e79225373c317ff1e35f210dd5f1344ff31066ba8067c307ab60254cd3a78ad5", size = 240946 },
    { url = "https://files.pythonhosted.org/packages/7e/75/6c8419d8f92c80dd0ee3f63bdde2702ce6398b0ac8410ff459f9b6f2f9cb/frozenlist-1.5.0-cp310-cp310-manylinux_2_17_ppc64le.manylinux2014_ppc64le.whl", hash = "sha256:9272fa73ca71266702c4c3e2d4a28553ea03418e591e377a03b8e3659d94fa76", size = 264608 },
    { url = "https://files.pythonhosted.org/packages/88/3e/82a6f0b84bc6fb7e0be240e52863c6d4ab6098cd62e4f5b972cd31e002e8/frozenlist-1.5.0-cp310-cp310-manylinux_2_17_s390x.manylinux2014_s390x.whl", hash = "sha256:498524025a5b8ba81695761d78c8dd7382ac0b052f34e66939c42df860b8ff17", size = 261361 },
    { url = "https://files.pythonhosted.org/packages/fd/85/14e5f9ccac1b64ff2f10c927b3ffdf88772aea875882406f9ba0cec8ad84/frozenlist-1.5.0-cp310-cp310-manylinux_2_5_i686.manylinux1_i686.manylinux_2_17_i686.manylinux2014_i686.whl", hash = "sha256:92b5278ed9d50fe610185ecd23c55d8b307d75ca18e94c0e7de328089ac5dcba", size = 231649 },
    { url = "https://files.pythonhosted.org/packages/ee/59/928322800306f6529d1852323014ee9008551e9bb027cc38d276cbc0b0e7/frozenlist-1.5.0-cp310-cp310-manylinux_2_5_x86_64.manylinux1_x86_64.manylinux_2_17_x86_64.manylinux2014_x86_64.whl", hash = "sha256:7f3c8c1dacd037df16e85227bac13cca58c30da836c6f936ba1df0c05d046d8d", size = 241853 },
    { url = "https://files.pythonhosted.org/packages/7d/bd/e01fa4f146a6f6c18c5d34cab8abdc4013774a26c4ff851128cd1bd3008e/frozenlist-1.5.0-cp310-cp310-musllinux_1_2_aarch64.whl", hash = "sha256:f2ac49a9bedb996086057b75bf93538240538c6d9b38e57c82d51f75a73409d2", size = 243652 },
    { url = "https://files.pythonhosted.org/packages/a5/bd/e4771fd18a8ec6757033f0fa903e447aecc3fbba54e3630397b61596acf0/frozenlist-1.5.0-cp310-cp310-musllinux_1_2_i686.whl", hash = "sha256:e66cc454f97053b79c2ab09c17fbe3c825ea6b4de20baf1be28919460dd7877f", size = 241734 },
    { url = "https://files.pythonhosted.org/packages/21/13/c83821fa5544af4f60c5d3a65d054af3213c26b14d3f5f48e43e5fb48556/frozenlist-1.5.0-cp310-cp310-musllinux_1_2_ppc64le.whl", hash = "sha256:5a3ba5f9a0dfed20337d3e966dc359784c9f96503674c2faf015f7fe8e96798c", size = 260959 },
    { url = "https://files.pythonhosted.org/packages/71/f3/1f91c9a9bf7ed0e8edcf52698d23f3c211d8d00291a53c9f115ceb977ab1/frozenlist-1.5.0-cp310-cp310-musllinux_1_2_s390x.whl", hash = "sha256:6321899477db90bdeb9299ac3627a6a53c7399c8cd58d25da094007402b039ab", size = 262706 },
    { url = "https://files.pythonhosted.org/packages/4c/22/4a256fdf5d9bcb3ae32622c796ee5ff9451b3a13a68cfe3f68e2c95588ce/frozenlist-1.5.0-cp310-cp310-musllinux_1_2_x86_64.whl", hash = "sha256:76e4753701248476e6286f2ef492af900ea67d9706a0155335a40ea21bf3b2f5", size = 250401 },
    { url = "https://files.pythonhosted.org/packages/af/89/c48ebe1f7991bd2be6d5f4ed202d94960c01b3017a03d6954dd5fa9ea1e8/frozenlist-1.5.0-cp310-cp310-win32.whl", hash = "sha256:977701c081c0241d0955c9586ffdd9ce44f7a7795df39b9151cd9a6fd0ce4cfb", size = 45498 },
    { url = "https://files.pythonhosted.org/packages/28/2f/cc27d5f43e023d21fe5c19538e08894db3d7e081cbf582ad5ed366c24446/frozenlist-1.5.0-cp310-cp310-win_amd64.whl", hash = "sha256:189f03b53e64144f90990d29a27ec4f7997d91ed3d01b51fa39d2dbe77540fd4", size = 51622 },
    { url = "https://files.pythonhosted.org/packages/79/43/0bed28bf5eb1c9e4301003b74453b8e7aa85fb293b31dde352aac528dafc/frozenlist-1.5.0-cp311-cp311-macosx_10_9_universal2.whl", hash = "sha256:fd74520371c3c4175142d02a976aee0b4cb4a7cc912a60586ffd8d5929979b30", size = 94987 },
    { url = "https://files.pythonhosted.org/packages/bb/bf/b74e38f09a246e8abbe1e90eb65787ed745ccab6eaa58b9c9308e052323d/frozenlist-1.5.0-cp311-cp311-macosx_10_9_x86_64.whl", hash = "sha256:2f3f7a0fbc219fb4455264cae4d9f01ad41ae6ee8524500f381de64ffaa077d5", size = 54584 },
    { url = "https://files.pythonhosted.org/packages/2c/31/ab01375682f14f7613a1ade30149f684c84f9b8823a4391ed950c8285656/frozenlist-1.5.0-cp311-cp311-macosx_11_0_arm64.whl", hash = "sha256:f47c9c9028f55a04ac254346e92977bf0f166c483c74b4232bee19a6697e4778", size = 52499 },
    { url = "https://files.pythonhosted.org/packages/98/a8/d0ac0b9276e1404f58fec3ab6e90a4f76b778a49373ccaf6a563f100dfbc/frozenlist-1.5.0-cp311-cp311-manylinux_2_17_aarch64.manylinux2014_aarch64.whl", hash = "sha256:0996c66760924da6e88922756d99b47512a71cfd45215f3570bf1e0b694c206a", size = 276357 },
    { url = "https://files.pythonhosted.org/packages/ad/c9/c7761084fa822f07dac38ac29f841d4587570dd211e2262544aa0b791d21/frozenlist-1.5.0-cp311-cp311-manylinux_2_17_ppc64le.manylinux2014_ppc64le.whl", hash = "sha256:a2fe128eb4edeabe11896cb6af88fca5346059f6c8d807e3b910069f39157869", size = 287516 },
    { url = "https://files.pythonhosted.org/packages/a1/ff/cd7479e703c39df7bdab431798cef89dc75010d8aa0ca2514c5b9321db27/frozenlist-1.5.0-cp311-cp311-manylinux_2_17_s390x.manylinux2014_s390x.whl", hash = "sha256:1a8ea951bbb6cacd492e3948b8da8c502a3f814f5d20935aae74b5df2b19cf3d", size = 283131 },
    { url = "https://files.pythonhosted.org/packages/59/a0/370941beb47d237eca4fbf27e4e91389fd68699e6f4b0ebcc95da463835b/frozenlist-1.5.0-cp311-cp311-manylinux_2_5_i686.manylinux1_i686.manylinux_2_17_i686.manylinux2014_i686.whl", hash = "sha256:de537c11e4aa01d37db0d403b57bd6f0546e71a82347a97c6a9f0dcc532b3a45", size = 261320 },
    { url = "https://files.pythonhosted.org/packages/b8/5f/c10123e8d64867bc9b4f2f510a32042a306ff5fcd7e2e09e5ae5100ee333/frozenlist-1.5.0-cp311-cp311-manylinux_2_5_x86_64.manylinux1_x86_64.manylinux_2_17_x86_64.manylinux2014_x86_64.whl", hash = "sha256:9c2623347b933fcb9095841f1cc5d4ff0b278addd743e0e966cb3d460278840d", size = 274877 },
    { url = "https://files.pythonhosted.org/packages/fa/79/38c505601ae29d4348f21706c5d89755ceded02a745016ba2f58bd5f1ea6/frozenlist-1.5.0-cp311-cp311-musllinux_1_2_aarch64.whl", hash = "sha256:cee6798eaf8b1416ef6909b06f7dc04b60755206bddc599f52232606e18179d3", size = 269592 },
    { url = "https://files.pythonhosted.org/packages/19/e2/39f3a53191b8204ba9f0bb574b926b73dd2efba2a2b9d2d730517e8f7622/frozenlist-1.5.0-cp311-cp311-musllinux_1_2_i686.whl", hash = "sha256:f5f9da7f5dbc00a604fe74aa02ae7c98bcede8a3b8b9666f9f86fc13993bc71a", size = 265934 },
    { url = "https://files.pythonhosted.org/packages/d5/c9/3075eb7f7f3a91f1a6b00284af4de0a65a9ae47084930916f5528144c9dd/frozenlist-1.5.0-cp311-cp311-musllinux_1_2_ppc64le.whl", hash = "sha256:90646abbc7a5d5c7c19461d2e3eeb76eb0b204919e6ece342feb6032c9325ae9", size = 283859 },
    { url = "https://files.pythonhosted.org/packages/05/f5/549f44d314c29408b962fa2b0e69a1a67c59379fb143b92a0a065ffd1f0f/frozenlist-1.5.0-cp311-cp311-musllinux_1_2_s390x.whl", hash = "sha256:bdac3c7d9b705d253b2ce370fde941836a5f8b3c5c2b8fd70940a3ea3af7f4f2", size = 287560 },
    { url = "https://files.pythonhosted.org/packages/9d/f8/cb09b3c24a3eac02c4c07a9558e11e9e244fb02bf62c85ac2106d1eb0c0b/frozenlist-1.5.0-cp311-cp311-musllinux_1_2_x86_64.whl", hash = "sha256:03d33c2ddbc1816237a67f66336616416e2bbb6beb306e5f890f2eb22b959cdf", size = 277150 },
    { url = "https://files.pythonhosted.org/packages/37/48/38c2db3f54d1501e692d6fe058f45b6ad1b358d82cd19436efab80cfc965/frozenlist-1.5.0-cp311-cp311-win32.whl", hash = "sha256:237f6b23ee0f44066219dae14c70ae38a63f0440ce6750f868ee08775073f942", size = 45244 },
    { url = "https://files.pythonhosted.org/packages/ca/8c/2ddffeb8b60a4bce3b196c32fcc30d8830d4615e7b492ec2071da801b8ad/frozenlist-1.5.0-cp311-cp311-win_amd64.whl", hash = "sha256:0cc974cc93d32c42e7b0f6cf242a6bd941c57c61b618e78b6c0a96cb72788c1d", size = 51634 },
    { url = "https://files.pythonhosted.org/packages/79/73/fa6d1a96ab7fd6e6d1c3500700963eab46813847f01ef0ccbaa726181dd5/frozenlist-1.5.0-cp312-cp312-macosx_10_13_universal2.whl", hash = "sha256:31115ba75889723431aa9a4e77d5f398f5cf976eea3bdf61749731f62d4a4a21", size = 94026 },
    { url = "https://files.pythonhosted.org/packages/ab/04/ea8bf62c8868b8eada363f20ff1b647cf2e93377a7b284d36062d21d81d1/frozenlist-1.5.0-cp312-cp312-macosx_10_13_x86_64.whl", hash = "sha256:7437601c4d89d070eac8323f121fcf25f88674627505334654fd027b091db09d", size = 54150 },
    { url = "https://files.pythonhosted.org/packages/d0/9a/8e479b482a6f2070b26bda572c5e6889bb3ba48977e81beea35b5ae13ece/frozenlist-1.5.0-cp312-cp312-macosx_11_0_arm64.whl", hash = "sha256:7948140d9f8ece1745be806f2bfdf390127cf1a763b925c4a805c603df5e697e", size = 51927 },
    { url = "https://files.pythonhosted.org/packages/e3/12/2aad87deb08a4e7ccfb33600871bbe8f0e08cb6d8224371387f3303654d7/frozenlist-1.5.0-cp312-cp312-manylinux_2_17_aarch64.manylinux2014_aarch64.whl", hash = "sha256:feeb64bc9bcc6b45c6311c9e9b99406660a9c05ca8a5b30d14a78555088b0b3a", size = 282647 },
    { url = "https://files.pythonhosted.org/packages/77/f2/07f06b05d8a427ea0060a9cef6e63405ea9e0d761846b95ef3fb3be57111/frozenlist-1.5.0-cp312-cp312-manylinux_2_17_ppc64le.manylinux2014_ppc64le.whl", hash = "sha256:683173d371daad49cffb8309779e886e59c2f369430ad28fe715f66d08d4ab1a", size = 289052 },
    { url = "https://files.pythonhosted.org/packages/bd/9f/8bf45a2f1cd4aa401acd271b077989c9267ae8463e7c8b1eb0d3f561b65e/frozenlist-1.5.0-cp312-cp312-manylinux_2_17_s390x.manylinux2014_s390x.whl", hash = "sha256:7d57d8f702221405a9d9b40f9da8ac2e4a1a8b5285aac6100f3393675f0a85ee", size = 291719 },
    { url = "https://files.pythonhosted.org/packages/41/d1/1f20fd05a6c42d3868709b7604c9f15538a29e4f734c694c6bcfc3d3b935/frozenlist-1.5.0-cp312-cp312-manylinux_2_5_i686.manylinux1_i686.manylinux_2_17_i686.manylinux2014_i686.whl", hash = "sha256:30c72000fbcc35b129cb09956836c7d7abf78ab5416595e4857d1cae8d6251a6", size = 267433 },
    { url = "https://files.pythonhosted.org/packages/af/f2/64b73a9bb86f5a89fb55450e97cd5c1f84a862d4ff90d9fd1a73ab0f64a5/frozenlist-1.5.0-cp312-cp312-manylinux_2_5_x86_64.manylinux1_x86_64.manylinux_2_17_x86_64.manylinux2014_x86_64.whl", hash = "sha256:000a77d6034fbad9b6bb880f7ec073027908f1b40254b5d6f26210d2dab1240e", size = 283591 },
    { url = "https://files.pythonhosted.org/packages/29/e2/ffbb1fae55a791fd6c2938dd9ea779509c977435ba3940b9f2e8dc9d5316/frozenlist-1.5.0-cp312-cp312-musllinux_1_2_aarch64.whl", hash = "sha256:5d7f5a50342475962eb18b740f3beecc685a15b52c91f7d975257e13e029eca9", size = 273249 },
    { url = "https://files.pythonhosted.org/packages/2e/6e/008136a30798bb63618a114b9321b5971172a5abddff44a100c7edc5ad4f/frozenlist-1.5.0-cp312-cp312-musllinux_1_2_i686.whl", hash = "sha256:87f724d055eb4785d9be84e9ebf0f24e392ddfad00b3fe036e43f489fafc9039", size = 271075 },
    { url = "https://files.pythonhosted.org/packages/ae/f0/4e71e54a026b06724cec9b6c54f0b13a4e9e298cc8db0f82ec70e151f5ce/frozenlist-1.5.0-cp312-cp312-musllinux_1_2_ppc64le.whl", hash = "sha256:6e9080bb2fb195a046e5177f10d9d82b8a204c0736a97a153c2466127de87784", size = 285398 },
    { url = "https://files.pythonhosted.org/packages/4d/36/70ec246851478b1c0b59f11ef8ade9c482ff447c1363c2bd5fad45098b12/frozenlist-1.5.0-cp312-cp312-musllinux_1_2_s390x.whl", hash = "sha256:9b93d7aaa36c966fa42efcaf716e6b3900438632a626fb09c049f6a2f09fc631", size = 294445 },
    { url = "https://files.pythonhosted.org/packages/37/e0/47f87544055b3349b633a03c4d94b405956cf2437f4ab46d0928b74b7526/frozenlist-1.5.0-cp312-cp312-musllinux_1_2_x86_64.whl", hash = "sha256:52ef692a4bc60a6dd57f507429636c2af8b6046db8b31b18dac02cbc8f507f7f", size = 280569 },
    { url = "https://files.pythonhosted.org/packages/f9/7c/490133c160fb6b84ed374c266f42800e33b50c3bbab1652764e6e1fc498a/frozenlist-1.5.0-cp312-cp312-win32.whl", hash = "sha256:29d94c256679247b33a3dc96cce0f93cbc69c23bf75ff715919332fdbb6a32b8", size = 44721 },
    { url = "https://files.pythonhosted.org/packages/b1/56/4e45136ffc6bdbfa68c29ca56ef53783ef4c2fd395f7cbf99a2624aa9aaa/frozenlist-1.5.0-cp312-cp312-win_amd64.whl", hash = "sha256:8969190d709e7c48ea386db202d708eb94bdb29207a1f269bab1196ce0dcca1f", size = 51329 },
    { url = "https://files.pythonhosted.org/packages/da/3b/915f0bca8a7ea04483622e84a9bd90033bab54bdf485479556c74fd5eaf5/frozenlist-1.5.0-cp313-cp313-macosx_10_13_universal2.whl", hash = "sha256:7a1a048f9215c90973402e26c01d1cff8a209e1f1b53f72b95c13db61b00f953", size = 91538 },
    { url = "https://files.pythonhosted.org/packages/c7/d1/a7c98aad7e44afe5306a2b068434a5830f1470675f0e715abb86eb15f15b/frozenlist-1.5.0-cp313-cp313-macosx_10_13_x86_64.whl", hash = "sha256:dd47a5181ce5fcb463b5d9e17ecfdb02b678cca31280639255ce9d0e5aa67af0", size = 52849 },
    { url = "https://files.pythonhosted.org/packages/3a/c8/76f23bf9ab15d5f760eb48701909645f686f9c64fbb8982674c241fbef14/frozenlist-1.5.0-cp313-cp313-macosx_11_0_arm64.whl", hash = "sha256:1431d60b36d15cda188ea222033eec8e0eab488f39a272461f2e6d9e1a8e63c2", size = 50583 },
    { url = "https://files.pythonhosted.org/packages/1f/22/462a3dd093d11df623179d7754a3b3269de3b42de2808cddef50ee0f4f48/frozenlist-1.5.0-cp313-cp313-manylinux_2_17_aarch64.manylinux2014_aarch64.whl", hash = "sha256:6482a5851f5d72767fbd0e507e80737f9c8646ae7fd303def99bfe813f76cf7f", size = 265636 },
    { url = "https://files.pythonhosted.org/packages/80/cf/e075e407fc2ae7328155a1cd7e22f932773c8073c1fc78016607d19cc3e5/frozenlist-1.5.0-cp313-cp313-manylinux_2_17_ppc64le.manylinux2014_ppc64le.whl", hash = "sha256:44c49271a937625619e862baacbd037a7ef86dd1ee215afc298a417ff3270608", size = 270214 },
    { url = "https://files.pythonhosted.org/packages/a1/58/0642d061d5de779f39c50cbb00df49682832923f3d2ebfb0fedf02d05f7f/frozenlist-1.5.0-cp313-cp313-manylinux_2_17_s390x.manylinux2014_s390x.whl", hash = "sha256:12f78f98c2f1c2429d42e6a485f433722b0061d5c0b0139efa64f396efb5886b", size = 273905 },
    { url = "https://files.pythonhosted.org/packages/ab/66/3fe0f5f8f2add5b4ab7aa4e199f767fd3b55da26e3ca4ce2cc36698e50c4/frozenlist-1.5.0-cp313-cp313-manylinux_2_5_i686.manylinux1_i686.manylinux_2_17_i686.manylinux2014_i686.whl", hash = "sha256:ce3aa154c452d2467487765e3adc730a8c153af77ad84096bc19ce19a2400840", size = 250542 },
    { url = "https://files.pythonhosted.org/packages/f6/b8/260791bde9198c87a465224e0e2bb62c4e716f5d198fc3a1dacc4895dbd1/frozenlist-1.5.0-cp313-cp313-manylinux_2_5_x86_64.manylinux1_x86_64.manylinux_2_17_x86_64.manylinux2014_x86_64.whl", hash = "sha256:9b7dc0c4338e6b8b091e8faf0db3168a37101943e687f373dce00959583f7439", size = 267026 },
    { url = "https://files.pythonhosted.org/packages/2e/a4/3d24f88c527f08f8d44ade24eaee83b2627793fa62fa07cbb7ff7a2f7d42/frozenlist-1.5.0-cp313-cp313-musllinux_1_2_aarch64.whl", hash = "sha256:45e0896250900b5aa25180f9aec243e84e92ac84bd4a74d9ad4138ef3f5c97de", size = 257690 },
    { url = "https://files.pythonhosted.org/packages/de/9a/d311d660420b2beeff3459b6626f2ab4fb236d07afbdac034a4371fe696e/frozenlist-1.5.0-cp313-cp313-musllinux_1_2_i686.whl", hash = "sha256:561eb1c9579d495fddb6da8959fd2a1fca2c6d060d4113f5844b433fc02f2641", size = 253893 },
    { url = "https://files.pythonhosted.org/packages/c6/23/e491aadc25b56eabd0f18c53bb19f3cdc6de30b2129ee0bc39cd387cd560/frozenlist-1.5.0-cp313-cp313-musllinux_1_2_ppc64le.whl", hash = "sha256:df6e2f325bfee1f49f81aaac97d2aa757c7646534a06f8f577ce184afe2f0a9e", size = 267006 },
    { url = "https://files.pythonhosted.org/packages/08/c4/ab918ce636a35fb974d13d666dcbe03969592aeca6c3ab3835acff01f79c/frozenlist-1.5.0-cp313-cp313-musllinux_1_2_s390x.whl", hash = "sha256:140228863501b44b809fb39ec56b5d4071f4d0aa6d216c19cbb08b8c5a7eadb9", size = 276157 },
    { url = "https://files.pythonhosted.org/packages/c0/29/3b7a0bbbbe5a34833ba26f686aabfe982924adbdcafdc294a7a129c31688/frozenlist-1.5.0-cp313-cp313-musllinux_1_2_x86_64.whl", hash = "sha256:7707a25d6a77f5d27ea7dc7d1fc608aa0a478193823f88511ef5e6b8a48f9d03", size = 264642 },
    { url = "https://files.pythonhosted.org/packages/ab/42/0595b3dbffc2e82d7fe658c12d5a5bafcd7516c6bf2d1d1feb5387caa9c1/frozenlist-1.5.0-cp313-cp313-win32.whl", hash = "sha256:31a9ac2b38ab9b5a8933b693db4939764ad3f299fcaa931a3e605bc3460e693c", size = 44914 },
    { url = "https://files.pythonhosted.org/packages/17/c4/b7db1206a3fea44bf3b838ca61deb6f74424a8a5db1dd53ecb21da669be6/frozenlist-1.5.0-cp313-cp313-win_amd64.whl", hash = "sha256:11aabdd62b8b9c4b84081a3c246506d1cddd2dd93ff0ad53ede5defec7886b28", size = 51167 },
    { url = "https://files.pythonhosted.org/packages/c6/c8/a5be5b7550c10858fcf9b0ea054baccab474da77d37f1e828ce043a3a5d4/frozenlist-1.5.0-py3-none-any.whl", hash = "sha256:d994863bba198a4a518b467bb971c56e1db3f180a25c6cf7bb1949c267f748c3", size = 11901 },
]

[[package]]
name = "fsspec"
version = "2023.9.2"
source = { registry = "https://pypi.org/simple" }
sdist = { url = "https://files.pythonhosted.org/packages/bd/c1/b9dbe600903f9ac2401e42f38cb376130485a6d0db611f60ab05fa8d21fc/fsspec-2023.9.2.tar.gz", hash = "sha256:80bfb8c70cc27b2178cc62a935ecf242fc6e8c3fb801f9c571fc01b1e715ba7d", size = 161575 }
wheels = [
    { url = "https://files.pythonhosted.org/packages/fe/d3/e1aa96437d944fbb9cc95d0316e25583886e9cd9e6adc07baad943524eda/fsspec-2023.9.2-py3-none-any.whl", hash = "sha256:603dbc52c75b84da501b9b2ec8c11e1f61c25984c4a0dda1f129ef391fbfc9b4", size = 173396 },
]

[[package]]
name = "gcsfs"
version = "2023.9.2"
source = { registry = "https://pypi.org/simple" }
dependencies = [
    { name = "aiohttp" },
    { name = "decorator" },
    { name = "fsspec" },
    { name = "google-auth" },
    { name = "google-auth-oauthlib" },
    { name = "google-cloud-storage" },
    { name = "requests" },
]
sdist = { url = "https://files.pythonhosted.org/packages/5c/de/d74d144a68ec41c99f41a35bb54cb25907883029d7c2e75eb6780321274a/gcsfs-2023.9.2.tar.gz", hash = "sha256:7ca430816fa99b3df428506b557f08dbafab563a048393747507d0809fa4576b", size = 77070 }
wheels = [
    { url = "https://files.pythonhosted.org/packages/5e/36/30df95bf7ea5dc8538276c51f5c4a8a88d3dad397b848084dcc3c2ab31ae/gcsfs-2023.9.2-py2.py3-none-any.whl", hash = "sha256:b3e61d07b0ecf3e04627b0cc0df30ee728bc49e31d42de180815601041e62c1b", size = 33990 },
]

[[package]]
name = "geti-fastapi-tools"
version = "1.0.0"
source = { editable = "../../../libs/fastapi_tools" }
dependencies = [
    { name = "fastapi" },
    { name = "geti-types" },
    { name = "pyjwt" },
]

[package.metadata]
requires-dist = [
    { name = "bson", marker = "extra == 'bson'", specifier = ">=0.5.8" },
    { name = "fastapi", specifier = "~=0.115" },
    { name = "geti-types", editable = "../../../libs/types" },
    { name = "pyjwt", specifier = "~=2.10" },
]
provides-extras = ["bson"]

[package.metadata.requires-dev]
dev = [
    { name = "geti-fastapi-tools", extras = ["bson"] },
    { name = "mypy", specifier = "~=1.15" },
    { name = "pre-commit", specifier = "~=4.1" },
    { name = "pytest", specifier = "~=8.3" },
    { name = "ruff", specifier = "~=0.11" },
    { name = "types-pyyaml", specifier = "~=6.0" },
]

[[package]]
name = "geti-feature-tools"
version = "1.0.0"
source = { editable = "../../../libs/feature_tools" }

[package.metadata]

[package.metadata.requires-dev]
dev = [
    { name = "mypy", specifier = "~=1.15" },
    { name = "pre-commit", specifier = "~=4.1" },
    { name = "pytest", specifier = "~=8.3" },
    { name = "ruff", specifier = "~=0.11" },
]

[[package]]
name = "geti-k8s-tools"
version = "1.0.1"
source = { editable = "../../../libs/k8s_tools" }
dependencies = [
    { name = "kubernetes-asyncio" },
]

[package.metadata]
requires-dist = [{ name = "kubernetes-asyncio", specifier = "==29.0.0" }]

[package.metadata.requires-dev]
dev = [
    { name = "mypy", specifier = "~=1.15" },
    { name = "pre-commit", specifier = "~=4.1" },
    { name = "pytest", specifier = "~=8.3" },
    { name = "ruff", specifier = "~=0.11" },
]

[[package]]
name = "geti-kafka-tools"
version = "1.0.1"
source = { editable = "../../../libs/kafka_tools" }
dependencies = [
    { name = "confluent-kafka" },
]

[package.metadata]
requires-dist = [{ name = "confluent-kafka", specifier = "~=2.3" }]

[package.metadata.requires-dev]
dev = [
    { name = "mypy", specifier = "~=1.15" },
    { name = "pre-commit", specifier = "~=4.1" },
    { name = "pytest", specifier = "~=8.3" },
    { name = "ruff", specifier = "~=0.11" },
]

[[package]]
name = "geti-spicedb-tools"
version = "1.0.1"
source = { editable = "../../../libs/spicedb_tools" }
dependencies = [
    { name = "authzed" },
    { name = "cryptography" },
]

[package.metadata]
requires-dist = [
    { name = "authzed", specifier = "~=0.13.0" },
    { name = "cryptography", specifier = "~=43.0" },
]

[package.metadata.requires-dev]
dev = [
    { name = "mypy", specifier = "~=1.15" },
    { name = "pre-commit", specifier = "~=4.1" },
    { name = "pytest", specifier = "~=8.3" },
    { name = "ruff", specifier = "~=0.11" },
]

[[package]]
name = "geti-telemetry-tools"
version = "1.0.3"
source = { editable = "../../../libs/telemetry_tools" }

[package.optional-dependencies]
fastapi = [
    { name = "fastapi" },
    { name = "opentelemetry-instrumentation-fastapi" },
]
grpc = [
    { name = "grpcio" },
    { name = "opentelemetry-instrumentation-grpc", extra = ["instruments"] },
]
kafka = [
    { name = "confluent-kafka" },
    { name = "opentelemetry-instrumentation-confluent-kafka" },
]
logger = [
    { name = "opentelemetry-instrumentation-logging" },
]
telemetry = [
    { name = "opentelemetry-api" },
    { name = "opentelemetry-exporter-otlp-proto-grpc" },
    { name = "opentelemetry-exporter-otlp-proto-http" },
    { name = "opentelemetry-sdk" },
]

[package.metadata]
requires-dist = [
    { name = "confluent-kafka", marker = "extra == 'kafka'", specifier = ">=1.8.2,<=2.3.0" },
    { name = "fastapi", marker = "extra == 'fastapi'", specifier = "~=0.115" },
    { name = "grpcio", marker = "extra == 'grpc'", specifier = ">=1.51.1,<2.0" },
    { name = "opentelemetry-api", marker = "extra == 'telemetry'", specifier = "==1.24.0" },
    { name = "opentelemetry-exporter-otlp-proto-grpc", marker = "extra == 'telemetry'", specifier = "==1.24.0" },
    { name = "opentelemetry-exporter-otlp-proto-http", marker = "extra == 'telemetry'", specifier = "==1.24.0" },
    { name = "opentelemetry-instrumentation-confluent-kafka", marker = "extra == 'kafka'", specifier = "==0.45b0" },
    { name = "opentelemetry-instrumentation-fastapi", marker = "extra == 'fastapi'", specifier = "==0.45b0" },
    { name = "opentelemetry-instrumentation-grpc", extras = ["instruments"], marker = "extra == 'grpc'", specifier = "==0.45b0" },
    { name = "opentelemetry-instrumentation-logging", marker = "extra == 'logger'", specifier = "==0.45b0" },
    { name = "opentelemetry-propagator-b3", marker = "extra == 'b3'", specifier = "==1.21.0" },
    { name = "opentelemetry-propagator-jaeger", marker = "extra == 'jaeger'", specifier = "==1.21.0" },
    { name = "opentelemetry-sdk", marker = "extra == 'telemetry'", specifier = "==1.24.0" },
]
provides-extras = ["b3", "fastapi", "grpc", "jaeger", "kafka", "logger", "telemetry"]

[package.metadata.requires-dev]
dev = [
    { name = "confluent-kafka", specifier = "~=2.3" },
    { name = "geti-telemetry-tools", extras = ["b3", "fastapi", "grpc", "jaeger", "kafka", "logger", "telemetry"] },
    { name = "httpx", specifier = "~=0.23" },
    { name = "mypy", specifier = "~=1.15" },
    { name = "pre-commit", specifier = "~=4.1" },
    { name = "pytest", specifier = "~=8.3" },
    { name = "pytest-freezegun" },
    { name = "ruff", specifier = "~=0.11" },
    { name = "testfixtures" },
]

[[package]]
name = "geti-types"
version = "1.0.2"
source = { editable = "../../../libs/types" }

[package.metadata]
requires-dist = [{ name = "bson", marker = "extra == 'bson'", specifier = "~=0.5" }]
provides-extras = ["bson"]

[package.metadata.requires-dev]
dev = [
    { name = "geti-types", extras = ["bson"] },
    { name = "mypy", specifier = "~=1.15" },
    { name = "pre-commit", specifier = "~=4.1" },
    { name = "pytest", specifier = "~=8.3" },
    { name = "ruff", specifier = "~=0.11" },
]

[[package]]
name = "google-api"
version = "0.1.12"
source = { registry = "https://pypi.org/simple" }
dependencies = [
    { name = "appier" },
]
sdist = { url = "https://files.pythonhosted.org/packages/85/2d/a6064ce3da7b8aede497559f445707a9cc53c8f7858d6237b6033db0782c/google_api-0.1.12.tar.gz", hash = "sha256:5611c87cdfc6b72927a5e2ea9299ddd6f3a206e29a342b86d3ff3ecc351c30a3", size = 3730 }
wheels = [
    { url = "https://files.pythonhosted.org/packages/4d/99/d3237a3286f463158cad1deea9bda706cc401e67302e12c17507edba940e/google_api-0.1.12-py2.py3-none-any.whl", hash = "sha256:618f9f2076482a128c408867b5398b291938fe8e653ed7f8ed58fce5042f0c75", size = 7978 },
]

[[package]]
name = "google-api-core"
version = "2.24.2"
source = { registry = "https://pypi.org/simple" }
dependencies = [
    { name = "google-auth" },
    { name = "googleapis-common-protos" },
    { name = "proto-plus" },
    { name = "protobuf" },
    { name = "requests" },
]
sdist = { url = "https://files.pythonhosted.org/packages/09/5c/085bcb872556934bb119e5e09de54daa07873f6866b8f0303c49e72287f7/google_api_core-2.24.2.tar.gz", hash = "sha256:81718493daf06d96d6bc76a91c23874dbf2fac0adbbf542831b805ee6e974696", size = 163516 }
wheels = [
    { url = "https://files.pythonhosted.org/packages/46/95/f472d85adab6e538da2025dfca9e976a0d125cc0af2301f190e77b76e51c/google_api_core-2.24.2-py3-none-any.whl", hash = "sha256:810a63ac95f3c441b7c0e43d344e372887f62ce9071ba972eacf32672e072de9", size = 160061 },
]

[[package]]
name = "google-auth"
version = "2.38.0"
source = { registry = "https://pypi.org/simple" }
dependencies = [
    { name = "cachetools" },
    { name = "pyasn1-modules" },
    { name = "rsa" },
]
sdist = { url = "https://files.pythonhosted.org/packages/c6/eb/d504ba1daf190af6b204a9d4714d457462b486043744901a6eeea711f913/google_auth-2.38.0.tar.gz", hash = "sha256:8285113607d3b80a3f1543b75962447ba8a09fe85783432a784fdeef6ac094c4", size = 270866 }
wheels = [
    { url = "https://files.pythonhosted.org/packages/9d/47/603554949a37bca5b7f894d51896a9c534b9eab808e2520a748e081669d0/google_auth-2.38.0-py2.py3-none-any.whl", hash = "sha256:e7dae6694313f434a2727bf2906f27ad259bae090d7aa896590d86feec3d9d4a", size = 210770 },
]

[[package]]
name = "google-auth-oauthlib"
version = "1.2.1"
source = { registry = "https://pypi.org/simple" }
dependencies = [
    { name = "google-auth" },
    { name = "requests-oauthlib" },
]
sdist = { url = "https://files.pythonhosted.org/packages/cc/0f/1772edb8d75ecf6280f1c7f51cbcebe274e8b17878b382f63738fd96cee5/google_auth_oauthlib-1.2.1.tar.gz", hash = "sha256:afd0cad092a2eaa53cd8e8298557d6de1034c6cb4a740500b5357b648af97263", size = 24970 }
wheels = [
    { url = "https://files.pythonhosted.org/packages/1a/8e/22a28dfbd218033e4eeaf3a0533b2b54852b6530da0c0fe934f0cc494b29/google_auth_oauthlib-1.2.1-py2.py3-none-any.whl", hash = "sha256:2d58a27262d55aa1b87678c3ba7142a080098cbc2024f903c62355deb235d91f", size = 24930 },
]

[[package]]
name = "google-cloud-core"
version = "2.4.3"
source = { registry = "https://pypi.org/simple" }
dependencies = [
    { name = "google-api-core" },
    { name = "google-auth" },
]
sdist = { url = "https://files.pythonhosted.org/packages/d6/b8/2b53838d2acd6ec6168fd284a990c76695e84c65deee79c9f3a4276f6b4f/google_cloud_core-2.4.3.tar.gz", hash = "sha256:1fab62d7102844b278fe6dead3af32408b1df3eb06f5c7e8634cbd40edc4da53", size = 35861 }
wheels = [
    { url = "https://files.pythonhosted.org/packages/40/86/bda7241a8da2d28a754aad2ba0f6776e35b67e37c36ae0c45d49370f1014/google_cloud_core-2.4.3-py2.py3-none-any.whl", hash = "sha256:5130f9f4c14b4fafdff75c79448f9495cfade0d8775facf1b09c3bf67e027f6e", size = 29348 },
]

[[package]]
name = "google-cloud-storage"
version = "3.1.0"
source = { registry = "https://pypi.org/simple" }
dependencies = [
    { name = "google-api-core" },
    { name = "google-auth" },
    { name = "google-cloud-core" },
    { name = "google-crc32c" },
    { name = "google-resumable-media" },
    { name = "requests" },
]
sdist = { url = "https://files.pythonhosted.org/packages/f3/08/52143124415a889bbab60a8ecede1e31ea0e8d992ca078317886f26dc3be/google_cloud_storage-3.1.0.tar.gz", hash = "sha256:944273179897c7c8a07ee15f2e6466a02da0c7c4b9ecceac2a26017cb2972049", size = 7666527 }
wheels = [
    { url = "https://files.pythonhosted.org/packages/13/b8/c99c965659f45efa73080477c49ffddf7b9aecb00806be8422560bb5b824/google_cloud_storage-3.1.0-py2.py3-none-any.whl", hash = "sha256:eaf36966b68660a9633f03b067e4a10ce09f1377cae3ff9f2c699f69a81c66c6", size = 174861 },
]

[[package]]
name = "google-crc32c"
version = "1.7.1"
source = { registry = "https://pypi.org/simple" }
sdist = { url = "https://files.pythonhosted.org/packages/19/ae/87802e6d9f9d69adfaedfcfd599266bf386a54d0be058b532d04c794f76d/google_crc32c-1.7.1.tar.gz", hash = "sha256:2bff2305f98846f3e825dbeec9ee406f89da7962accdb29356e4eadc251bd472", size = 14495 }
wheels = [
    { url = "https://files.pythonhosted.org/packages/eb/69/b1b05cf415df0d86691d6a8b4b7e60ab3a6fb6efb783ee5cd3ed1382bfd3/google_crc32c-1.7.1-cp310-cp310-macosx_12_0_arm64.whl", hash = "sha256:b07d48faf8292b4db7c3d64ab86f950c2e94e93a11fd47271c28ba458e4a0d76", size = 30467 },
    { url = "https://files.pythonhosted.org/packages/44/3d/92f8928ecd671bd5b071756596971c79d252d09b835cdca5a44177fa87aa/google_crc32c-1.7.1-cp310-cp310-macosx_12_0_x86_64.whl", hash = "sha256:7cc81b3a2fbd932a4313eb53cc7d9dde424088ca3a0337160f35d91826880c1d", size = 30311 },
    { url = "https://files.pythonhosted.org/packages/33/42/c2d15a73df79d45ed6b430b9e801d0bd8e28ac139a9012d7d58af50a385d/google_crc32c-1.7.1-cp310-cp310-manylinux_2_12_x86_64.manylinux2010_x86_64.whl", hash = "sha256:1c67ca0a1f5b56162951a9dae987988679a7db682d6f97ce0f6381ebf0fbea4c", size = 37889 },
    { url = "https://files.pythonhosted.org/packages/57/ea/ac59c86a3c694afd117bb669bde32aaf17d0de4305d01d706495f09cbf19/google_crc32c-1.7.1-cp310-cp310-manylinux_2_17_aarch64.manylinux2014_aarch64.whl", hash = "sha256:fc5319db92daa516b653600794d5b9f9439a9a121f3e162f94b0e1891c7933cb", size = 33028 },
    { url = "https://files.pythonhosted.org/packages/60/44/87e77e8476767a4a93f6cf271157c6d948eacec63688c093580af13b04be/google_crc32c-1.7.1-cp310-cp310-manylinux_2_17_x86_64.manylinux2014_x86_64.whl", hash = "sha256:dcdf5a64adb747610140572ed18d011896e3b9ae5195f2514b7ff678c80f1603", size = 38026 },
    { url = "https://files.pythonhosted.org/packages/c8/bf/21ac7bb305cd7c1a6de9c52f71db0868e104a5b573a4977cd9d0ff830f82/google_crc32c-1.7.1-cp310-cp310-win_amd64.whl", hash = "sha256:754561c6c66e89d55754106739e22fdaa93fafa8da7221b29c8b8e8270c6ec8a", size = 33476 },
    { url = "https://files.pythonhosted.org/packages/f7/94/220139ea87822b6fdfdab4fb9ba81b3fff7ea2c82e2af34adc726085bffc/google_crc32c-1.7.1-cp311-cp311-macosx_12_0_arm64.whl", hash = "sha256:6fbab4b935989e2c3610371963ba1b86afb09537fd0c633049be82afe153ac06", size = 30468 },
    { url = "https://files.pythonhosted.org/packages/94/97/789b23bdeeb9d15dc2904660463ad539d0318286d7633fe2760c10ed0c1c/google_crc32c-1.7.1-cp311-cp311-macosx_12_0_x86_64.whl", hash = "sha256:ed66cbe1ed9cbaaad9392b5259b3eba4a9e565420d734e6238813c428c3336c9", size = 30313 },
    { url = "https://files.pythonhosted.org/packages/81/b8/976a2b843610c211e7ccb3e248996a61e87dbb2c09b1499847e295080aec/google_crc32c-1.7.1-cp311-cp311-manylinux_2_17_aarch64.manylinux2014_aarch64.whl", hash = "sha256:ee6547b657621b6cbed3562ea7826c3e11cab01cd33b74e1f677690652883e77", size = 33048 },
    { url = "https://files.pythonhosted.org/packages/c9/16/a3842c2cf591093b111d4a5e2bfb478ac6692d02f1b386d2a33283a19dc9/google_crc32c-1.7.1-cp311-cp311-manylinux_2_17_x86_64.manylinux2014_x86_64.whl", hash = "sha256:d68e17bad8f7dd9a49181a1f5a8f4b251c6dbc8cc96fb79f1d321dfd57d66f53", size = 32669 },
    { url = "https://files.pythonhosted.org/packages/04/17/ed9aba495916fcf5fe4ecb2267ceb851fc5f273c4e4625ae453350cfd564/google_crc32c-1.7.1-cp311-cp311-win_amd64.whl", hash = "sha256:6335de12921f06e1f774d0dd1fbea6bf610abe0887a1638f64d694013138be5d", size = 33476 },
    { url = "https://files.pythonhosted.org/packages/dd/b7/787e2453cf8639c94b3d06c9d61f512234a82e1d12d13d18584bd3049904/google_crc32c-1.7.1-cp312-cp312-macosx_12_0_arm64.whl", hash = "sha256:2d73a68a653c57281401871dd4aeebbb6af3191dcac751a76ce430df4d403194", size = 30470 },
    { url = "https://files.pythonhosted.org/packages/ed/b4/6042c2b0cbac3ec3a69bb4c49b28d2f517b7a0f4a0232603c42c58e22b44/google_crc32c-1.7.1-cp312-cp312-macosx_12_0_x86_64.whl", hash = "sha256:22beacf83baaf59f9d3ab2bbb4db0fb018da8e5aebdce07ef9f09fce8220285e", size = 30315 },
    { url = "https://files.pythonhosted.org/packages/29/ad/01e7a61a5d059bc57b702d9ff6a18b2585ad97f720bd0a0dbe215df1ab0e/google_crc32c-1.7.1-cp312-cp312-manylinux_2_17_aarch64.manylinux2014_aarch64.whl", hash = "sha256:19eafa0e4af11b0a4eb3974483d55d2d77ad1911e6cf6f832e1574f6781fd337", size = 33180 },
    { url = "https://files.pythonhosted.org/packages/3b/a5/7279055cf004561894ed3a7bfdf5bf90a53f28fadd01af7cd166e88ddf16/google_crc32c-1.7.1-cp312-cp312-manylinux_2_17_x86_64.manylinux2014_x86_64.whl", hash = "sha256:b6d86616faaea68101195c6bdc40c494e4d76f41e07a37ffdef270879c15fb65", size = 32794 },
    { url = "https://files.pythonhosted.org/packages/0f/d6/77060dbd140c624e42ae3ece3df53b9d811000729a5c821b9fd671ceaac6/google_crc32c-1.7.1-cp312-cp312-win_amd64.whl", hash = "sha256:b7491bdc0c7564fcf48c0179d2048ab2f7c7ba36b84ccd3a3e1c3f7a72d3bba6", size = 33477 },
    { url = "https://files.pythonhosted.org/packages/8b/72/b8d785e9184ba6297a8620c8a37cf6e39b81a8ca01bb0796d7cbb28b3386/google_crc32c-1.7.1-cp313-cp313-macosx_12_0_arm64.whl", hash = "sha256:df8b38bdaf1629d62d51be8bdd04888f37c451564c2042d36e5812da9eff3c35", size = 30467 },
    { url = "https://files.pythonhosted.org/packages/34/25/5f18076968212067c4e8ea95bf3b69669f9fc698476e5f5eb97d5b37999f/google_crc32c-1.7.1-cp313-cp313-macosx_12_0_x86_64.whl", hash = "sha256:e42e20a83a29aa2709a0cf271c7f8aefaa23b7ab52e53b322585297bb94d4638", size = 30309 },
    { url = "https://files.pythonhosted.org/packages/92/83/9228fe65bf70e93e419f38bdf6c5ca5083fc6d32886ee79b450ceefd1dbd/google_crc32c-1.7.1-cp313-cp313-manylinux_2_17_aarch64.manylinux2014_aarch64.whl", hash = "sha256:905a385140bf492ac300026717af339790921f411c0dfd9aa5a9e69a08ed32eb", size = 33133 },
    { url = "https://files.pythonhosted.org/packages/c3/ca/1ea2fd13ff9f8955b85e7956872fdb7050c4ace8a2306a6d177edb9cf7fe/google_crc32c-1.7.1-cp313-cp313-manylinux_2_17_x86_64.manylinux2014_x86_64.whl", hash = "sha256:6b211ddaf20f7ebeec5c333448582c224a7c90a9d98826fbab82c0ddc11348e6", size = 32773 },
    { url = "https://files.pythonhosted.org/packages/89/32/a22a281806e3ef21b72db16f948cad22ec68e4bdd384139291e00ff82fe2/google_crc32c-1.7.1-cp313-cp313-win_amd64.whl", hash = "sha256:0f99eaa09a9a7e642a61e06742856eec8b19fc0037832e03f941fe7cf0c8e4db", size = 33475 },
    { url = "https://files.pythonhosted.org/packages/b8/c5/002975aff514e57fc084ba155697a049b3f9b52225ec3bc0f542871dd524/google_crc32c-1.7.1-cp313-cp313t-manylinux_2_17_aarch64.manylinux2014_aarch64.whl", hash = "sha256:32d1da0d74ec5634a05f53ef7df18fc646666a25efaaca9fc7dcfd4caf1d98c3", size = 33243 },
    { url = "https://files.pythonhosted.org/packages/61/cb/c585282a03a0cea70fcaa1bf55d5d702d0f2351094d663ec3be1c6c67c52/google_crc32c-1.7.1-cp313-cp313t-manylinux_2_17_x86_64.manylinux2014_x86_64.whl", hash = "sha256:e10554d4abc5238823112c2ad7e4560f96c7bf3820b202660373d769d9e6e4c9", size = 32870 },
    { url = "https://files.pythonhosted.org/packages/0b/43/31e57ce04530794917dfe25243860ec141de9fadf4aa9783dffe7dac7c39/google_crc32c-1.7.1-pp310-pypy310_pp73-manylinux_2_17_aarch64.manylinux2014_aarch64.whl", hash = "sha256:a8e9afc74168b0b2232fb32dd202c93e46b7d5e4bf03e66ba5dc273bb3559589", size = 28242 },
    { url = "https://files.pythonhosted.org/packages/eb/f3/8b84cd4e0ad111e63e30eb89453f8dd308e3ad36f42305cf8c202461cdf0/google_crc32c-1.7.1-pp310-pypy310_pp73-manylinux_2_17_x86_64.manylinux2014_x86_64.whl", hash = "sha256:fa8136cc14dd27f34a3221c0f16fd42d8a40e4778273e61a3c19aedaa44daf6b", size = 28049 },
    { url = "https://files.pythonhosted.org/packages/16/1b/1693372bf423ada422f80fd88260dbfd140754adb15cbc4d7e9a68b1cb8e/google_crc32c-1.7.1-pp311-pypy311_pp73-manylinux_2_17_aarch64.manylinux2014_aarch64.whl", hash = "sha256:85fef7fae11494e747c9fd1359a527e5970fc9603c90764843caabd3a16a0a48", size = 28241 },
    { url = "https://files.pythonhosted.org/packages/fd/3c/2a19a60a473de48717b4efb19398c3f914795b64a96cf3fbe82588044f78/google_crc32c-1.7.1-pp311-pypy311_pp73-manylinux_2_17_x86_64.manylinux2014_x86_64.whl", hash = "sha256:6efb97eb4369d52593ad6f75e7e10d053cf00c48983f7a973105bc70b0ac4d82", size = 28048 },
]

[[package]]
name = "google-resumable-media"
version = "2.7.2"
source = { registry = "https://pypi.org/simple" }
dependencies = [
    { name = "google-crc32c" },
]
sdist = { url = "https://files.pythonhosted.org/packages/58/5a/0efdc02665dca14e0837b62c8a1a93132c264bd02054a15abb2218afe0ae/google_resumable_media-2.7.2.tar.gz", hash = "sha256:5280aed4629f2b60b847b0d42f9857fd4935c11af266744df33d8074cae92fe0", size = 2163099 }
wheels = [
    { url = "https://files.pythonhosted.org/packages/82/35/b8d3baf8c46695858cb9d8835a53baa1eeb9906ddaf2f728a5f5b640fd1e/google_resumable_media-2.7.2-py2.py3-none-any.whl", hash = "sha256:3ce7551e9fe6d99e9a126101d2536612bb73486721951e9562fee0f90c6ababa", size = 81251 },
]

[[package]]
name = "googleapis-common-protos"
version = "1.69.2"
source = { registry = "https://pypi.org/simple" }
dependencies = [
    { name = "protobuf" },
]
sdist = { url = "https://files.pythonhosted.org/packages/1b/d7/ee9d56af4e6dbe958562b5020f46263c8a4628e7952070241fc0e9b182ae/googleapis_common_protos-1.69.2.tar.gz", hash = "sha256:3e1b904a27a33c821b4b749fd31d334c0c9c30e6113023d495e48979a3dc9c5f", size = 144496 }
wheels = [
    { url = "https://files.pythonhosted.org/packages/f9/53/d35476d547a286506f0a6a634ccf1e5d288fffd53d48f0bd5fef61d68684/googleapis_common_protos-1.69.2-py3-none-any.whl", hash = "sha256:0b30452ff9c7a27d80bfc5718954063e8ab53dd3697093d3bc99581f5fd24212", size = 293215 },
]

[[package]]
name = "grpc-interfaces"
version = "1.0.0"
source = { editable = "../../../libs/grpc_interfaces" }
dependencies = [
    { name = "grpcio" },
]

[package.optional-dependencies]
job-submission = [
    { name = "geti-types" },
    { name = "readerwriterlock" },
]

[package.metadata]
requires-dist = [
    { name = "geti-types", marker = "extra == 'job-submission'", editable = "../../../libs/types" },
    { name = "google-api-python-client", marker = "extra == 'account-service'", specifier = "==2.90.0" },
    { name = "grpc-interfaces", extras = ["account-service", "credit-system", "job-submission", "job-update", "model-registration"], marker = "extra == 'all'" },
    { name = "grpcio", specifier = "~=1.62" },
    { name = "protobuf", marker = "extra == 'model-registration'", specifier = "~=4.24" },
    { name = "pydantic", marker = "extra == 'account-service'", specifier = "==2.6.1" },
    { name = "readerwriterlock", marker = "extra == 'job-submission'", specifier = "~=1.0" },
]
provides-extras = ["account-service", "credit-system", "job-submission", "job-update", "model-registration", "all"]

[package.metadata.requires-dev]
dev = [
    { name = "grpc-interfaces", extras = ["all"] },
    { name = "grpcio-tools" },
    { name = "mypy", specifier = "~=1.15" },
    { name = "mypy-protobuf" },
    { name = "pre-commit", specifier = "~=4.1" },
    { name = "pytest", specifier = "~=8.3" },
    { name = "ruff", specifier = "~=0.11" },
]

[[package]]
name = "grpc-stubs"
version = "1.53.0.5"
source = { registry = "https://pypi.org/simple" }
dependencies = [
    { name = "grpcio" },
]
sdist = { url = "https://files.pythonhosted.org/packages/55/8d/14c6b8c2fa5d82ffe96aed53b1c38e2a9fb6a57c5836966545f3080e5adc/grpc-stubs-1.53.0.5.tar.gz", hash = "sha256:3e1b642775cbc3e0c6332cfcedfccb022176db87e518757bef3a1241397be406", size = 14259 }
wheels = [
    { url = "https://files.pythonhosted.org/packages/e0/86/147d2ccaf9b4b81407734b9abc1152aff39836e8e05be3bf069f9374c021/grpc_stubs-1.53.0.5-py3-none-any.whl", hash = "sha256:04183fb65a1b166a1febb9627e3d9647d3926ccc2dfe049fe7b6af243428dbe1", size = 16497 },
]

[[package]]
name = "grpcio"
version = "1.62.0"
source = { registry = "https://pypi.org/simple" }
sdist = { url = "https://files.pythonhosted.org/packages/50/4e/7ed8c24c93c8d000b9ea2927f555ae3b03cfabe035d65eda0db848cb20b6/grpcio-1.62.0.tar.gz", hash = "sha256:748496af9238ac78dcd98cce65421f1adce28c3979393e3609683fcd7f3880d7", size = 26315723 }
wheels = [
    { url = "https://files.pythonhosted.org/packages/a0/96/693008345ac95ff4c6cf239692e62c325a1eee1c7cab0ab40a0ac92a082b/grpcio-1.62.0-cp310-cp310-linux_armv7l.whl", hash = "sha256:136ffd79791b1eddda8d827b607a6285474ff8a1a5735c4947b58c481e5e4271", size = 4766482 },
    { url = "https://files.pythonhosted.org/packages/4c/41/8cc2f752939d3c31cdea354a7b76a050e5bfa2723fbf25aced7c3333881d/grpcio-1.62.0-cp310-cp310-macosx_12_0_universal2.whl", hash = "sha256:d6a56ba703be6b6267bf19423d888600c3f574ac7c2cc5e6220af90662a4d6b0", size = 9991496 },
    { url = "https://files.pythonhosted.org/packages/17/4f/d37d7c35282df7f78070c80880009b930356506795507406408b1b1b1852/grpcio-1.62.0-cp310-cp310-manylinux_2_17_aarch64.whl", hash = "sha256:4cd356211579043fce9f52acc861e519316fff93980a212c8109cca8f47366b6", size = 5290967 },
    { url = "https://files.pythonhosted.org/packages/e0/86/ec97d4e4783489fc520bf9746df51e1143190cf278342b53ae043a14606c/grpcio-1.62.0-cp310-cp310-manylinux_2_17_i686.manylinux2014_i686.whl", hash = "sha256:e803e9b58d8f9b4ff0ea991611a8d51b31c68d2e24572cd1fe85e99e8cc1b4f8", size = 5829284 },
    { url = "https://files.pythonhosted.org/packages/9c/0a/9d6ade3d7d70c4abdd4e1aa725324f53a08970f45c4ca7fa748993e60bfd/grpcio-1.62.0-cp310-cp310-manylinux_2_17_x86_64.manylinux2014_x86_64.whl", hash = "sha256:f4c04fe33039b35b97c02d2901a164bbbb2f21fb9c4e2a45a959f0b044c3512c", size = 5548429 },
    { url = "https://files.pythonhosted.org/packages/53/11/49c264a344183fc13dc317b8d24036f6cb0808c21c8875058164be357803/grpcio-1.62.0-cp310-cp310-musllinux_1_1_i686.whl", hash = "sha256:95370c71b8c9062f9ea033a0867c4c73d6f0ff35113ebd2618171ec1f1e903e0", size = 6114657 },
    { url = "https://files.pythonhosted.org/packages/5d/8e/e7ed9066a6c8ed3b2ff6627d985f311abd323062816b135b1dfb5b62fc2d/grpcio-1.62.0-cp310-cp310-musllinux_1_1_x86_64.whl", hash = "sha256:c912688acc05e4ff012c8891803659d6a8a8b5106f0f66e0aed3fb7e77898fa6", size = 5778825 },
    { url = "https://files.pythonhosted.org/packages/dc/2b/a65e2754e7f354cff1a71c7b8622913bbe00482cb66995398ab720004f02/grpcio-1.62.0-cp310-cp310-win32.whl", hash = "sha256:821a44bd63d0f04e33cf4ddf33c14cae176346486b0df08b41a6132b976de5fc", size = 3190246 },
    { url = "https://files.pythonhosted.org/packages/ae/b0/78da845455a601a69a359ca2eafc341bc9670ede132d9aa65d9849cf2ac0/grpcio-1.62.0-cp310-cp310-win_amd64.whl", hash = "sha256:81531632f93fece32b2762247c4c169021177e58e725494f9a746ca62c83acaa", size = 3793871 },
    { url = "https://files.pythonhosted.org/packages/a5/f1/53b8c8779996020fc9a8b034a35eb15dd77a4fe1727b28a51f3b87f95db1/grpcio-1.62.0-cp311-cp311-linux_armv7l.whl", hash = "sha256:3fa15850a6aba230eed06b236287c50d65a98f05054a0f01ccedf8e1cc89d57f", size = 4775086 },
    { url = "https://files.pythonhosted.org/packages/d3/8a/4e997c40be25c54b4c46140175052c996a9ca99ae7f563dce29112e5dbcf/grpcio-1.62.0-cp311-cp311-macosx_10_10_universal2.whl", hash = "sha256:36df33080cd7897623feff57831eb83c98b84640b016ce443305977fac7566fb", size = 10019291 },
    { url = "https://files.pythonhosted.org/packages/56/25/8782b7f02a68b41d6e8f4b61c0fe75aab031ab1b4c9c64c547b6fb7ab607/grpcio-1.62.0-cp311-cp311-manylinux_2_17_aarch64.whl", hash = "sha256:7a195531828b46ea9c4623c47e1dc45650fc7206f8a71825898dd4c9004b0928", size = 5294852 },
    { url = "https://files.pythonhosted.org/packages/a2/9b/9514fabcf3b1491f3c371d88f791284041b923af0b2890c6e2d57a35de7c/grpcio-1.62.0-cp311-cp311-manylinux_2_17_i686.manylinux2014_i686.whl", hash = "sha256:ab140a3542bbcea37162bdfc12ce0d47a3cda3f2d91b752a124cc9fe6776a9e2", size = 5830526 },
    { url = "https://files.pythonhosted.org/packages/7e/61/79618621c56244d4778811f98737af8be4af1c0b034261c270cdfbda0762/grpcio-1.62.0-cp311-cp311-manylinux_2_17_x86_64.manylinux2014_x86_64.whl", hash = "sha256:7f9d6c3223914abb51ac564dc9c3782d23ca445d2864321b9059d62d47144021", size = 5546395 },
    { url = "https://files.pythonhosted.org/packages/2e/5a/89ee99fbf70291bbde08017f0eaa9f5471fb8edd3f706c5b5d03b55e8b9d/grpcio-1.62.0-cp311-cp311-musllinux_1_1_i686.whl", hash = "sha256:fbe0c20ce9a1cff75cfb828b21f08d0a1ca527b67f2443174af6626798a754a4", size = 6117077 },
    { url = "https://files.pythonhosted.org/packages/e0/20/16a7ec498f6fd21556b9a2ddd5e1cd54752c9a6ad6caf442866f141b2bed/grpcio-1.62.0-cp311-cp311-musllinux_1_1_x86_64.whl", hash = "sha256:38f69de9c28c1e7a8fd24e4af4264726637b72f27c2099eaea6e513e7142b47e", size = 5778643 },
    { url = "https://files.pythonhosted.org/packages/d6/67/95e7b417559ad96b574e2512d35a9897d19919e7fdf2d21316daacbfaf65/grpcio-1.62.0-cp311-cp311-win32.whl", hash = "sha256:ce1aafdf8d3f58cb67664f42a617af0e34555fe955450d42c19e4a6ad41c84bd", size = 3186797 },
    { url = "https://files.pythonhosted.org/packages/02/2b/f1a3b06576a33f3a5b7b2f53cafaf3c2f11a1886c1ae7056ae17e82e4573/grpcio-1.62.0-cp311-cp311-win_amd64.whl", hash = "sha256:eef1d16ac26c5325e7d39f5452ea98d6988c700c427c52cbc7ce3201e6d93334", size = 3788336 },
    { url = "https://files.pythonhosted.org/packages/ab/e9/bc6a2ea6e9210ace80ded35b7a9acb3a24f39661220b9dd269068709fb11/grpcio-1.62.0-cp312-cp312-linux_armv7l.whl", hash = "sha256:8aab8f90b2a41208c0a071ec39a6e5dbba16fd827455aaa070fec241624ccef8", size = 4732996 },
    { url = "https://files.pythonhosted.org/packages/9f/3f/42d6fe38b22118e6b1e78ce320c96b852a5d96975b720128b1c078fd3bb4/grpcio-1.62.0-cp312-cp312-macosx_10_10_universal2.whl", hash = "sha256:62aa1659d8b6aad7329ede5d5b077e3d71bf488d85795db517118c390358d5f6", size = 9978302 },
    { url = "https://files.pythonhosted.org/packages/59/6b/ed99d45b5022d5fca9dc9838b52b70c43cf82af1bf11f959b21f1b2b58d6/grpcio-1.62.0-cp312-cp312-manylinux_2_17_aarch64.whl", hash = "sha256:0d7ae7fc7dbbf2d78d6323641ded767d9ec6d121aaf931ec4a5c50797b886532", size = 5234000 },
    { url = "https://files.pythonhosted.org/packages/ae/59/07cb90d41d39634d195010601c2392c60df58ff5617d118b266d6d3a971b/grpcio-1.62.0-cp312-cp312-manylinux_2_17_i686.manylinux2014_i686.whl", hash = "sha256:f359d635ee9428f0294bea062bb60c478a8ddc44b0b6f8e1f42997e5dc12e2ee", size = 5766377 },
    { url = "https://files.pythonhosted.org/packages/1c/a3/f2e21d4f078b6c0456a9ba6a34f67311e15da3835283b8ffa116602e298d/grpcio-1.62.0-cp312-cp312-manylinux_2_17_x86_64.manylinux2014_x86_64.whl", hash = "sha256:77d48e5b1f8f4204889f1acf30bb57c30378e17c8d20df5acbe8029e985f735c", size = 5491729 },
    { url = "https://files.pythonhosted.org/packages/1e/3c/ff3f331282f26268e73cfd1c0565bc69d4c76c69b0beb535d89d53a48ea5/grpcio-1.62.0-cp312-cp312-musllinux_1_1_i686.whl", hash = "sha256:662d3df5314ecde3184cf87ddd2c3a66095b3acbb2d57a8cada571747af03873", size = 6062600 },
    { url = "https://files.pythonhosted.org/packages/87/38/17be8baf0450d5c4f4f8b3e1f7850e6c2f2971e418ff7181a969859702ad/grpcio-1.62.0-cp312-cp312-musllinux_1_1_x86_64.whl", hash = "sha256:92cdb616be44c8ac23a57cce0243af0137a10aa82234f23cd46e69e115071388", size = 5728501 },
    { url = "https://files.pythonhosted.org/packages/72/2f/30a9a18e72432ce8f7ff6296a783fe3a97f69dd5ec1a998fd1185ec7a300/grpcio-1.62.0-cp312-cp312-win32.whl", hash = "sha256:0b9179478b09ee22f4a36b40ca87ad43376acdccc816ce7c2193a9061bf35701", size = 3171664 },
    { url = "https://files.pythonhosted.org/packages/c4/a8/4313f29f6e8ff1d6d9993522f8f1ee0e64503433d5a2fa4b843cbe6ed2a4/grpcio-1.62.0-cp312-cp312-win_amd64.whl", hash = "sha256:614c3ed234208e76991992342bab725f379cc81c7dd5035ee1de2f7e3f7a9842", size = 3775906 },
]

[[package]]
name = "grpcio-status"
version = "1.62.0"
source = { registry = "https://pypi.org/simple" }
dependencies = [
    { name = "googleapis-common-protos" },
    { name = "grpcio" },
    { name = "protobuf" },
]
sdist = { url = "https://files.pythonhosted.org/packages/df/91/6d330a21e0d1d53fd04b2b5ff3e8951829f43f883e94004038baed48f3db/grpcio-status-1.62.0.tar.gz", hash = "sha256:0d693e9c09880daeaac060d0c3dba1ae470a43c99e5d20dfeafd62cf7e08a85d", size = 13550 }
wheels = [
    { url = "https://files.pythonhosted.org/packages/76/23/92157c891ebbed83f7df7f5f0a012a035b14a0f00aa94493f7f4f734081f/grpcio_status-1.62.0-py3-none-any.whl", hash = "sha256:3baac03fcd737310e67758c4082a188107f771d32855bce203331cd4c9aa687a", size = 14449 },
]

[[package]]
name = "h11"
version = "0.14.0"
source = { registry = "https://pypi.org/simple" }
sdist = { url = "https://files.pythonhosted.org/packages/f5/38/3af3d3633a34a3316095b39c8e8fb4853a28a536e55d347bd8d8e9a14b03/h11-0.14.0.tar.gz", hash = "sha256:8f19fbbe99e72420ff35c00b27a34cb9937e902a8b810e2c88300c6f0a3b699d", size = 100418 }
wheels = [
    { url = "https://files.pythonhosted.org/packages/95/04/ff642e65ad6b90db43e668d70ffb6736436c7ce41fcc549f4e9472234127/h11-0.14.0-py3-none-any.whl", hash = "sha256:e3fe4ac4b851c468cc8363d500db52c2ead036020723024a109d37346efaa761", size = 58259 },
]

[[package]]
name = "httpcore"
version = "1.0.7"
source = { registry = "https://pypi.org/simple" }
dependencies = [
    { name = "certifi" },
    { name = "h11" },
]
sdist = { url = "https://files.pythonhosted.org/packages/6a/41/d7d0a89eb493922c37d343b607bc1b5da7f5be7e383740b4753ad8943e90/httpcore-1.0.7.tar.gz", hash = "sha256:8551cb62a169ec7162ac7be8d4817d561f60e08eaa485234898414bb5a8a0b4c", size = 85196 }
wheels = [
    { url = "https://files.pythonhosted.org/packages/87/f5/72347bc88306acb359581ac4d52f23c0ef445b57157adedb9aee0cd689d2/httpcore-1.0.7-py3-none-any.whl", hash = "sha256:a3fff8f43dc260d5bd363d9f9cf1830fa3a458b332856f34282de498ed420edd", size = 78551 },
]

[[package]]
name = "httpx"
version = "0.28.1"
source = { registry = "https://pypi.org/simple" }
dependencies = [
    { name = "anyio" },
    { name = "certifi" },
    { name = "httpcore" },
    { name = "idna" },
]
sdist = { url = "https://files.pythonhosted.org/packages/b1/df/48c586a5fe32a0f01324ee087459e112ebb7224f646c0b5023f5e79e9956/httpx-0.28.1.tar.gz", hash = "sha256:75e98c5f16b0f35b567856f597f06ff2270a374470a5c2392242528e3e3e42fc", size = 141406 }
wheels = [
    { url = "https://files.pythonhosted.org/packages/2a/39/e50c7c3a983047577ee07d2a9e53faf5a69493943ec3f6a384bdc792deb2/httpx-0.28.1-py3-none-any.whl", hash = "sha256:d909fcccc110f8c7faf814ca82a9a4d816bc5a6dbfea25d6591d6985b8ba59ad", size = 73517 },
]

[[package]]
name = "iai-core"
version = "1.0.0"
source = { editable = "../../libs/iai_core_py" }
dependencies = [
    { name = "attrs" },
    { name = "cachetools" },
    { name = "geti-feature-tools" },
    { name = "geti-types" },
    { name = "minio" },
    { name = "networkx" },
    { name = "numpy" },
    { name = "omegaconf" },
    { name = "opencv-python-headless" },
    { name = "pycountry" },
    { name = "pymongo", extra = ["aws"] },
    { name = "scipy" },
    { name = "shapely" },
    { name = "urllib3" },
]

[package.metadata]
requires-dist = [
    { name = "attrs", specifier = "~=24.3" },
    { name = "cachetools", specifier = "~=5.5" },
    { name = "geti-feature-tools", editable = "../../../libs/feature_tools" },
    { name = "geti-types", editable = "../../../libs/types" },
    { name = "minio", specifier = "~=7.1.0" },
    { name = "networkx", specifier = ">=2.6,<=2.8" },
    { name = "numpy", specifier = ">=1.23.1,<=1.26.4" },
    { name = "omegaconf", specifier = "~=2.3" },
    { name = "opencv-python-headless", specifier = "~=4.10" },
    { name = "pycountry", specifier = "==22.3.*" },
    { name = "pymongo", extras = ["aws"], specifier = "~=4.10" },
    { name = "scipy", specifier = "~=1.14" },
    { name = "shapely", specifier = "~=2.0" },
    { name = "urllib3", specifier = ">=1.26" },
]

[package.metadata.requires-dev]
dev = [
    { name = "mypy", specifier = "~=1.15" },
    { name = "pre-commit", specifier = "~=4.1" },
    { name = "pytest", specifier = "~=8.3" },
    { name = "pytest-freezegun" },
    { name = "requests", specifier = "~=2.32" },
    { name = "ruff", specifier = "~=0.11" },
    { name = "testcontainers", extras = ["mongodb"], specifier = "~=4.9" },
    { name = "testfixtures", specifier = "~=7.2" },
    { name = "types-cachetools" },
    { name = "types-pyyaml" },
    { name = "types-requests" },
]

[[package]]
name = "identify"
version = "2.6.9"
source = { registry = "https://pypi.org/simple" }
sdist = { url = "https://files.pythonhosted.org/packages/9b/98/a71ab060daec766acc30fb47dfca219d03de34a70d616a79a38c6066c5bf/identify-2.6.9.tar.gz", hash = "sha256:d40dfe3142a1421d8518e3d3985ef5ac42890683e32306ad614a29490abeb6bf", size = 99249 }
wheels = [
    { url = "https://files.pythonhosted.org/packages/07/ce/0845144ed1f0e25db5e7a79c2354c1da4b5ce392b8966449d5db8dca18f1/identify-2.6.9-py2.py3-none-any.whl", hash = "sha256:c98b4322da415a8e5a70ff6e51fbc2d2932c015532d77e9f8537b4ba7813b150", size = 99101 },
]

[[package]]
name = "idna"
version = "3.10"
source = { registry = "https://pypi.org/simple" }
sdist = { url = "https://files.pythonhosted.org/packages/f1/70/7703c29685631f5a7590aa73f1f1d3fa9a380e654b86af429e0934a32f7d/idna-3.10.tar.gz", hash = "sha256:12f65c9b470abda6dc35cf8e63cc574b1c52b11df2c86030af0ac09b01b13ea9", size = 190490 }
wheels = [
    { url = "https://files.pythonhosted.org/packages/76/c6/c88e154df9c4e1a2a66ccf0005a88dfb2650c1dffb6f5ce603dfbd452ce3/idna-3.10-py3-none-any.whl", hash = "sha256:946d195a0d259cbba61165e88e65941f16e9b36ea6ddb97f00452bae8b1287d3", size = 70442 },
]

[[package]]
name = "importlib-metadata"
version = "7.0.0"
source = { registry = "https://pypi.org/simple" }
dependencies = [
    { name = "zipp" },
]
sdist = { url = "https://files.pythonhosted.org/packages/db/5a/392426ddb5edfebfcb232ab7a47e4a827aa1d5b5267a5c20c448615feaa9/importlib_metadata-7.0.0.tar.gz", hash = "sha256:7fc841f8b8332803464e5dc1c63a2e59121f46ca186c0e2e182e80bf8c1319f7", size = 54280 }
wheels = [
    { url = "https://files.pythonhosted.org/packages/73/26/9777cfe0cdc8181a32eaf542f4a2a435e5aba5dd38f41cfc0a532dc51027/importlib_metadata-7.0.0-py3-none-any.whl", hash = "sha256:d97503976bb81f40a193d41ee6570868479c69d5068651eb039c40d850c59d67", size = 23175 },
]

[[package]]
name = "iniconfig"
version = "2.1.0"
source = { registry = "https://pypi.org/simple" }
sdist = { url = "https://files.pythonhosted.org/packages/f2/97/ebf4da567aa6827c909642694d71c9fcf53e5b504f2d96afea02718862f3/iniconfig-2.1.0.tar.gz", hash = "sha256:3abbd2e30b36733fee78f9c7f7308f2d0050e88f0087fd25c2645f63c773e1c7", size = 4793 }
wheels = [
    { url = "https://files.pythonhosted.org/packages/2c/e1/e6716421ea10d38022b952c159d5161ca1193197fb744506875fbb87ea7b/iniconfig-2.1.0-py3-none-any.whl", hash = "sha256:9deba5723312380e77435581c6bf4935c94cbfab9b1ed33ef8d238ea168eb760", size = 6050 },
]

[[package]]
name = "isodate"
version = "0.7.2"
source = { registry = "https://pypi.org/simple" }
sdist = { url = "https://files.pythonhosted.org/packages/54/4d/e940025e2ce31a8ce1202635910747e5a87cc3a6a6bb2d00973375014749/isodate-0.7.2.tar.gz", hash = "sha256:4cd1aa0f43ca76f4a6c6c0292a85f40b35ec2e43e315b59f06e6d32171a953e6", size = 29705 }
wheels = [
    { url = "https://files.pythonhosted.org/packages/15/aa/0aca39a37d3c7eb941ba736ede56d689e7be91cab5d9ca846bde3999eba6/isodate-0.7.2-py3-none-any.whl", hash = "sha256:28009937d8031054830160fce6d409ed342816b543597cece116d966c6d99e15", size = 22320 },
]

[[package]]
name = "jaraco-classes"
version = "3.4.0"
source = { registry = "https://pypi.org/simple" }
dependencies = [
    { name = "more-itertools" },
]
sdist = { url = "https://files.pythonhosted.org/packages/06/c0/ed4a27bc5571b99e3cff68f8a9fa5b56ff7df1c2251cc715a652ddd26402/jaraco.classes-3.4.0.tar.gz", hash = "sha256:47a024b51d0239c0dd8c8540c6c7f484be3b8fcf0b2d85c13825780d3b3f3acd", size = 11780 }
wheels = [
    { url = "https://files.pythonhosted.org/packages/7f/66/b15ce62552d84bbfcec9a4873ab79d993a1dd4edb922cbfccae192bd5b5f/jaraco.classes-3.4.0-py3-none-any.whl", hash = "sha256:f662826b6bed8cace05e7ff873ce0f9283b5c924470fe664fff1c2f00f581790", size = 6777 },
]

[[package]]
name = "jaraco-context"
version = "6.0.1"
source = { registry = "https://pypi.org/simple" }
dependencies = [
    { name = "backports-tarfile", marker = "python_full_version < '3.12'" },
]
sdist = { url = "https://files.pythonhosted.org/packages/df/ad/f3777b81bf0b6e7bc7514a1656d3e637b2e8e15fab2ce3235730b3e7a4e6/jaraco_context-6.0.1.tar.gz", hash = "sha256:9bae4ea555cf0b14938dc0aee7c9f32ed303aa20a3b73e7dc80111628792d1b3", size = 13912 }
wheels = [
    { url = "https://files.pythonhosted.org/packages/ff/db/0c52c4cf5e4bd9f5d7135ec7669a3a767af21b3a308e1ed3674881e52b62/jaraco.context-6.0.1-py3-none-any.whl", hash = "sha256:f797fc481b490edb305122c9181830a3a5b76d84ef6d1aef2fb9b47ab956f9e4", size = 6825 },
]

[[package]]
name = "jaraco-functools"
version = "4.1.0"
source = { registry = "https://pypi.org/simple" }
dependencies = [
    { name = "more-itertools" },
]
sdist = { url = "https://files.pythonhosted.org/packages/ab/23/9894b3df5d0a6eb44611c36aec777823fc2e07740dabbd0b810e19594013/jaraco_functools-4.1.0.tar.gz", hash = "sha256:70f7e0e2ae076498e212562325e805204fc092d7b4c17e0e86c959e249701a9d", size = 19159 }
wheels = [
    { url = "https://files.pythonhosted.org/packages/9f/4f/24b319316142c44283d7540e76c7b5a6dbd5db623abd86bb7b3491c21018/jaraco.functools-4.1.0-py3-none-any.whl", hash = "sha256:ad159f13428bc4acbf5541ad6dec511f91573b90fba04df61dafa2a1231cf649", size = 10187 },
]

[[package]]
name = "jeepney"
version = "0.9.0"
source = { registry = "https://pypi.org/simple" }
sdist = { url = "https://files.pythonhosted.org/packages/7b/6f/357efd7602486741aa73ffc0617fb310a29b588ed0fd69c2399acbb85b0c/jeepney-0.9.0.tar.gz", hash = "sha256:cf0e9e845622b81e4a28df94c40345400256ec608d0e55bb8a3feaa9163f5732", size = 106758 }
wheels = [
    { url = "https://files.pythonhosted.org/packages/b2/a3/e137168c9c44d18eff0376253da9f1e9234d0239e0ee230d2fee6cea8e55/jeepney-0.9.0-py3-none-any.whl", hash = "sha256:97e5714520c16fc0a45695e5365a2e11b81ea79bba796e26f9f1d178cb182683", size = 49010 },
]

[[package]]
name = "jinja2"
version = "3.1.6"
source = { registry = "https://pypi.org/simple" }
dependencies = [
    { name = "markupsafe" },
]
sdist = { url = "https://files.pythonhosted.org/packages/df/bf/f7da0350254c0ed7c72f3e33cef02e048281fec7ecec5f032d4aac52226b/jinja2-3.1.6.tar.gz", hash = "sha256:0137fb05990d35f1275a587e9aee6d56da821fc83491a0fb838183be43f66d6d", size = 245115 }
wheels = [
    { url = "https://files.pythonhosted.org/packages/62/a1/3d680cbfd5f4b8f15abc1d571870c5fc3e594bb582bc3b64ea099db13e56/jinja2-3.1.6-py3-none-any.whl", hash = "sha256:85ece4451f492d0c13c5dd7c13a64681a86afae63a5f347908daf103ce6d2f67", size = 134899 },
]

[[package]]
name = "jmespath"
version = "1.0.1"
source = { registry = "https://pypi.org/simple" }
sdist = { url = "https://files.pythonhosted.org/packages/00/2a/e867e8531cf3e36b41201936b7fa7ba7b5702dbef42922193f05c8976cd6/jmespath-1.0.1.tar.gz", hash = "sha256:90261b206d6defd58fdd5e85f478bf633a2901798906be2ad389150c5c60edbe", size = 25843 }
wheels = [
    { url = "https://files.pythonhosted.org/packages/31/b4/b9b800c45527aadd64d5b442f9b932b00648617eb5d63d2c7a6587b7cafc/jmespath-1.0.1-py3-none-any.whl", hash = "sha256:02e2e4cc71b5bcab88332eebf907519190dd9e6e82107fa7f83b1003a6252980", size = 20256 },
]

[[package]]
name = "joblib"
version = "1.4.2"
source = { registry = "https://pypi.org/simple" }
sdist = { url = "https://files.pythonhosted.org/packages/64/33/60135848598c076ce4b231e1b1895170f45fbcaeaa2c9d5e38b04db70c35/joblib-1.4.2.tar.gz", hash = "sha256:2382c5816b2636fbd20a09e0f4e9dad4736765fdfb7dca582943b9c1366b3f0e", size = 2116621 }
wheels = [
    { url = "https://files.pythonhosted.org/packages/91/29/df4b9b42f2be0b623cbd5e2140cafcaa2bef0759a00b7b70104dcfe2fb51/joblib-1.4.2-py3-none-any.whl", hash = "sha256:06d478d5674cbc267e7496a410ee875abd68e4340feff4490bcb7afb88060ae6", size = 301817 },
]

[[package]]
name = "jobs-scheduler"
version = "1.0.0"
source = { virtual = "." }
dependencies = [
    { name = "fastapi" },
    { name = "flytekit" },
    { name = "geti-fastapi-tools" },
    { name = "geti-k8s-tools" },
    { name = "geti-kafka-tools" },
    { name = "geti-spicedb-tools" },
    { name = "geti-telemetry-tools", extra = ["fastapi", "grpc", "kafka", "logger", "telemetry"] },
    { name = "geti-types" },
    { name = "grpc-interfaces", extra = ["job-submission"] },
    { name = "iai-core" },
    { name = "marshmallow-enum" },
    { name = "uvicorn" },
]

[package.dev-dependencies]
dev = [
    { name = "grpc-stubs" },
    { name = "httpx" },
    { name = "mypy" },
    { name = "pre-commit" },
    { name = "pytest" },
    { name = "pytest-freezegun" },
    { name = "ruff" },
    { name = "testfixtures" },
    { name = "types-cachetools" },
    { name = "types-pyyaml" },
]

[package.metadata]
requires-dist = [
    { name = "fastapi", specifier = "==0.115.2" },
    { name = "flytekit", specifier = "==1.10.2" },
    { name = "geti-fastapi-tools", editable = "../../../libs/fastapi_tools" },
    { name = "geti-k8s-tools", editable = "../../../libs/k8s_tools" },
    { name = "geti-kafka-tools", editable = "../../../libs/kafka_tools" },
    { name = "geti-spicedb-tools", editable = "../../../libs/spicedb_tools" },
    { name = "geti-telemetry-tools", extras = ["telemetry", "fastapi", "logger", "kafka", "grpc"], editable = "../../../libs/telemetry_tools" },
    { name = "geti-types", editable = "../../../libs/types" },
<<<<<<< HEAD
    { name = "grpc-interfaces", extras = ["job-submission"], editable = "../../../libs/grpc_interfaces" },
=======
    { name = "grpc-interfaces", extras = ["job-submission"], editable = "../../../grpc_interfaces" },
    { name = "iai-core", editable = "../../libs/iai_core_py" },
>>>>>>> 957a6890
    { name = "marshmallow-enum", specifier = "==1.5.1" },
    { name = "uvicorn", specifier = "~=0.27" },
]

[package.metadata.requires-dev]
dev = [
    { name = "grpc-stubs", specifier = "~=1.53.0.5" },
    { name = "httpx", specifier = "~=0.23" },
    { name = "mypy", specifier = "~=1.15" },
    { name = "pre-commit", specifier = "~=4.1" },
    { name = "pytest", specifier = "~=8.3" },
    { name = "pytest-freezegun", specifier = "==0.4.2" },
    { name = "ruff", specifier = "~=0.11" },
    { name = "testfixtures", specifier = "~=8.0" },
    { name = "types-cachetools" },
    { name = "types-pyyaml" },
]

[[package]]
name = "jsonpickle"
version = "4.0.5"
source = { registry = "https://pypi.org/simple" }
sdist = { url = "https://files.pythonhosted.org/packages/d6/33/4bda317ab294722fcdfff8f63aab74af9fda3675a4652d984a101aa7587e/jsonpickle-4.0.5.tar.gz", hash = "sha256:f299818b39367c361b3f26bdba827d4249ab5d383cd93144d0f94b5417aacb35", size = 315661 }
wheels = [
    { url = "https://files.pythonhosted.org/packages/dc/1b/0e79cf115e0f54f1e8f56effb6ffd2ef8f92e9c324d692ede660067f1bfe/jsonpickle-4.0.5-py3-none-any.whl", hash = "sha256:b4ac7d0a75ddcdfd93445737f1d36ff28768690d43e54bf5d0ddb1d915e580df", size = 46382 },
]

[[package]]
name = "keyring"
version = "25.6.0"
source = { registry = "https://pypi.org/simple" }
dependencies = [
    { name = "importlib-metadata", marker = "python_full_version < '3.12'" },
    { name = "jaraco-classes" },
    { name = "jaraco-context" },
    { name = "jaraco-functools" },
    { name = "jeepney", marker = "sys_platform == 'linux'" },
    { name = "pywin32-ctypes", marker = "sys_platform == 'win32'" },
    { name = "secretstorage", marker = "sys_platform == 'linux'" },
]
sdist = { url = "https://files.pythonhosted.org/packages/70/09/d904a6e96f76ff214be59e7aa6ef7190008f52a0ab6689760a98de0bf37d/keyring-25.6.0.tar.gz", hash = "sha256:0b39998aa941431eb3d9b0d4b2460bc773b9df6fed7621c2dfb291a7e0187a66", size = 62750 }
wheels = [
    { url = "https://files.pythonhosted.org/packages/d3/32/da7f44bcb1105d3e88a0b74ebdca50c59121d2ddf71c9e34ba47df7f3a56/keyring-25.6.0-py3-none-any.whl", hash = "sha256:552a3f7af126ece7ed5c89753650eec89c7eaae8617d0aa4d9ad2b75111266bd", size = 39085 },
]

[[package]]
name = "kubernetes"
version = "32.0.1"
source = { registry = "https://pypi.org/simple" }
dependencies = [
    { name = "certifi" },
    { name = "durationpy" },
    { name = "google-auth" },
    { name = "oauthlib" },
    { name = "python-dateutil" },
    { name = "pyyaml" },
    { name = "requests" },
    { name = "requests-oauthlib" },
    { name = "six" },
    { name = "urllib3" },
    { name = "websocket-client" },
]
sdist = { url = "https://files.pythonhosted.org/packages/b7/e8/0598f0e8b4af37cd9b10d8b87386cf3173cb8045d834ab5f6ec347a758b3/kubernetes-32.0.1.tar.gz", hash = "sha256:42f43d49abd437ada79a79a16bd48a604d3471a117a8347e87db693f2ba0ba28", size = 946691 }
wheels = [
    { url = "https://files.pythonhosted.org/packages/08/10/9f8af3e6f569685ce3af7faab51c8dd9d93b9c38eba339ca31c746119447/kubernetes-32.0.1-py2.py3-none-any.whl", hash = "sha256:35282ab8493b938b08ab5526c7ce66588232df00ef5e1dbe88a419107dc10998", size = 1988070 },
]

[[package]]
name = "kubernetes-asyncio"
version = "29.0.0"
source = { registry = "https://pypi.org/simple" }
dependencies = [
    { name = "aiohttp" },
    { name = "certifi" },
    { name = "python-dateutil" },
    { name = "pyyaml" },
    { name = "setuptools" },
    { name = "six" },
    { name = "urllib3" },
]
sdist = { url = "https://files.pythonhosted.org/packages/7f/c3/762f4236a2f85a7ac43caa3fcf193ce316e44a3c37c5a301f52dcd7300df/kubernetes_asyncio-29.0.0.tar.gz", hash = "sha256:99ff1fea4df062adb7a6e48962ad2504459165ffd7542013bc3d72d9ab3817be", size = 1080652 }
wheels = [
    { url = "https://files.pythonhosted.org/packages/5c/5c/b0cef8f6df697ba3fc0c4d630ec9c0a3342e7a576fea641e42064b67e568/kubernetes_asyncio-29.0.0-py3-none-any.whl", hash = "sha256:9dd911260e89d984479f23b1000b8713d35b68fbd92873473449b5558da1a3f4", size = 2005069 },
]

[[package]]
name = "markdown-it-py"
version = "3.0.0"
source = { registry = "https://pypi.org/simple" }
dependencies = [
    { name = "mdurl" },
]
sdist = { url = "https://files.pythonhosted.org/packages/38/71/3b932df36c1a044d397a1f92d1cf91ee0a503d91e470cbd670aa66b07ed0/markdown-it-py-3.0.0.tar.gz", hash = "sha256:e3f60a94fa066dc52ec76661e37c851cb232d92f9886b15cb560aaada2df8feb", size = 74596 }
wheels = [
    { url = "https://files.pythonhosted.org/packages/42/d7/1ec15b46af6af88f19b8e5ffea08fa375d433c998b8a7639e76935c14f1f/markdown_it_py-3.0.0-py3-none-any.whl", hash = "sha256:355216845c60bd96232cd8d8c40e8f9765cc86f46880e43a8fd22dc1a1a8cab1", size = 87528 },
]

[[package]]
name = "markupsafe"
version = "3.0.2"
source = { registry = "https://pypi.org/simple" }
sdist = { url = "https://files.pythonhosted.org/packages/b2/97/5d42485e71dfc078108a86d6de8fa46db44a1a9295e89c5d6d4a06e23a62/markupsafe-3.0.2.tar.gz", hash = "sha256:ee55d3edf80167e48ea11a923c7386f4669df67d7994554387f84e7d8b0a2bf0", size = 20537 }
wheels = [
    { url = "https://files.pythonhosted.org/packages/04/90/d08277ce111dd22f77149fd1a5d4653eeb3b3eaacbdfcbae5afb2600eebd/MarkupSafe-3.0.2-cp310-cp310-macosx_10_9_universal2.whl", hash = "sha256:7e94c425039cde14257288fd61dcfb01963e658efbc0ff54f5306b06054700f8", size = 14357 },
    { url = "https://files.pythonhosted.org/packages/04/e1/6e2194baeae0bca1fae6629dc0cbbb968d4d941469cbab11a3872edff374/MarkupSafe-3.0.2-cp310-cp310-macosx_11_0_arm64.whl", hash = "sha256:9e2d922824181480953426608b81967de705c3cef4d1af983af849d7bd619158", size = 12393 },
    { url = "https://files.pythonhosted.org/packages/1d/69/35fa85a8ece0a437493dc61ce0bb6d459dcba482c34197e3efc829aa357f/MarkupSafe-3.0.2-cp310-cp310-manylinux_2_17_aarch64.manylinux2014_aarch64.whl", hash = "sha256:38a9ef736c01fccdd6600705b09dc574584b89bea478200c5fbf112a6b0d5579", size = 21732 },
    { url = "https://files.pythonhosted.org/packages/22/35/137da042dfb4720b638d2937c38a9c2df83fe32d20e8c8f3185dbfef05f7/MarkupSafe-3.0.2-cp310-cp310-manylinux_2_17_x86_64.manylinux2014_x86_64.whl", hash = "sha256:bbcb445fa71794da8f178f0f6d66789a28d7319071af7a496d4d507ed566270d", size = 20866 },
    { url = "https://files.pythonhosted.org/packages/29/28/6d029a903727a1b62edb51863232152fd335d602def598dade38996887f0/MarkupSafe-3.0.2-cp310-cp310-manylinux_2_5_i686.manylinux1_i686.manylinux_2_17_i686.manylinux2014_i686.whl", hash = "sha256:57cb5a3cf367aeb1d316576250f65edec5bb3be939e9247ae594b4bcbc317dfb", size = 20964 },
    { url = "https://files.pythonhosted.org/packages/cc/cd/07438f95f83e8bc028279909d9c9bd39e24149b0d60053a97b2bc4f8aa51/MarkupSafe-3.0.2-cp310-cp310-musllinux_1_2_aarch64.whl", hash = "sha256:3809ede931876f5b2ec92eef964286840ed3540dadf803dd570c3b7e13141a3b", size = 21977 },
    { url = "https://files.pythonhosted.org/packages/29/01/84b57395b4cc062f9c4c55ce0df7d3108ca32397299d9df00fedd9117d3d/MarkupSafe-3.0.2-cp310-cp310-musllinux_1_2_i686.whl", hash = "sha256:e07c3764494e3776c602c1e78e298937c3315ccc9043ead7e685b7f2b8d47b3c", size = 21366 },
    { url = "https://files.pythonhosted.org/packages/bd/6e/61ebf08d8940553afff20d1fb1ba7294b6f8d279df9fd0c0db911b4bbcfd/MarkupSafe-3.0.2-cp310-cp310-musllinux_1_2_x86_64.whl", hash = "sha256:b424c77b206d63d500bcb69fa55ed8d0e6a3774056bdc4839fc9298a7edca171", size = 21091 },
    { url = "https://files.pythonhosted.org/packages/11/23/ffbf53694e8c94ebd1e7e491de185124277964344733c45481f32ede2499/MarkupSafe-3.0.2-cp310-cp310-win32.whl", hash = "sha256:fcabf5ff6eea076f859677f5f0b6b5c1a51e70a376b0579e0eadef8db48c6b50", size = 15065 },
    { url = "https://files.pythonhosted.org/packages/44/06/e7175d06dd6e9172d4a69a72592cb3f7a996a9c396eee29082826449bbc3/MarkupSafe-3.0.2-cp310-cp310-win_amd64.whl", hash = "sha256:6af100e168aa82a50e186c82875a5893c5597a0c1ccdb0d8b40240b1f28b969a", size = 15514 },
    { url = "https://files.pythonhosted.org/packages/6b/28/bbf83e3f76936960b850435576dd5e67034e200469571be53f69174a2dfd/MarkupSafe-3.0.2-cp311-cp311-macosx_10_9_universal2.whl", hash = "sha256:9025b4018f3a1314059769c7bf15441064b2207cb3f065e6ea1e7359cb46db9d", size = 14353 },
    { url = "https://files.pythonhosted.org/packages/6c/30/316d194b093cde57d448a4c3209f22e3046c5bb2fb0820b118292b334be7/MarkupSafe-3.0.2-cp311-cp311-macosx_11_0_arm64.whl", hash = "sha256:93335ca3812df2f366e80509ae119189886b0f3c2b81325d39efdb84a1e2ae93", size = 12392 },
    { url = "https://files.pythonhosted.org/packages/f2/96/9cdafba8445d3a53cae530aaf83c38ec64c4d5427d975c974084af5bc5d2/MarkupSafe-3.0.2-cp311-cp311-manylinux_2_17_aarch64.manylinux2014_aarch64.whl", hash = "sha256:2cb8438c3cbb25e220c2ab33bb226559e7afb3baec11c4f218ffa7308603c832", size = 23984 },
    { url = "https://files.pythonhosted.org/packages/f1/a4/aefb044a2cd8d7334c8a47d3fb2c9f328ac48cb349468cc31c20b539305f/MarkupSafe-3.0.2-cp311-cp311-manylinux_2_17_x86_64.manylinux2014_x86_64.whl", hash = "sha256:a123e330ef0853c6e822384873bef7507557d8e4a082961e1defa947aa59ba84", size = 23120 },
    { url = "https://files.pythonhosted.org/packages/8d/21/5e4851379f88f3fad1de30361db501300d4f07bcad047d3cb0449fc51f8c/MarkupSafe-3.0.2-cp311-cp311-manylinux_2_5_i686.manylinux1_i686.manylinux_2_17_i686.manylinux2014_i686.whl", hash = "sha256:1e084f686b92e5b83186b07e8a17fc09e38fff551f3602b249881fec658d3eca", size = 23032 },
    { url = "https://files.pythonhosted.org/packages/00/7b/e92c64e079b2d0d7ddf69899c98842f3f9a60a1ae72657c89ce2655c999d/MarkupSafe-3.0.2-cp311-cp311-musllinux_1_2_aarch64.whl", hash = "sha256:d8213e09c917a951de9d09ecee036d5c7d36cb6cb7dbaece4c71a60d79fb9798", size = 24057 },
    { url = "https://files.pythonhosted.org/packages/f9/ac/46f960ca323037caa0a10662ef97d0a4728e890334fc156b9f9e52bcc4ca/MarkupSafe-3.0.2-cp311-cp311-musllinux_1_2_i686.whl", hash = "sha256:5b02fb34468b6aaa40dfc198d813a641e3a63b98c2b05a16b9f80b7ec314185e", size = 23359 },
    { url = "https://files.pythonhosted.org/packages/69/84/83439e16197337b8b14b6a5b9c2105fff81d42c2a7c5b58ac7b62ee2c3b1/MarkupSafe-3.0.2-cp311-cp311-musllinux_1_2_x86_64.whl", hash = "sha256:0bff5e0ae4ef2e1ae4fdf2dfd5b76c75e5c2fa4132d05fc1b0dabcd20c7e28c4", size = 23306 },
    { url = "https://files.pythonhosted.org/packages/9a/34/a15aa69f01e2181ed8d2b685c0d2f6655d5cca2c4db0ddea775e631918cd/MarkupSafe-3.0.2-cp311-cp311-win32.whl", hash = "sha256:6c89876f41da747c8d3677a2b540fb32ef5715f97b66eeb0c6b66f5e3ef6f59d", size = 15094 },
    { url = "https://files.pythonhosted.org/packages/da/b8/3a3bd761922d416f3dc5d00bfbed11f66b1ab89a0c2b6e887240a30b0f6b/MarkupSafe-3.0.2-cp311-cp311-win_amd64.whl", hash = "sha256:70a87b411535ccad5ef2f1df5136506a10775d267e197e4cf531ced10537bd6b", size = 15521 },
    { url = "https://files.pythonhosted.org/packages/22/09/d1f21434c97fc42f09d290cbb6350d44eb12f09cc62c9476effdb33a18aa/MarkupSafe-3.0.2-cp312-cp312-macosx_10_13_universal2.whl", hash = "sha256:9778bd8ab0a994ebf6f84c2b949e65736d5575320a17ae8984a77fab08db94cf", size = 14274 },
    { url = "https://files.pythonhosted.org/packages/6b/b0/18f76bba336fa5aecf79d45dcd6c806c280ec44538b3c13671d49099fdd0/MarkupSafe-3.0.2-cp312-cp312-macosx_11_0_arm64.whl", hash = "sha256:846ade7b71e3536c4e56b386c2a47adf5741d2d8b94ec9dc3e92e5e1ee1e2225", size = 12348 },
    { url = "https://files.pythonhosted.org/packages/e0/25/dd5c0f6ac1311e9b40f4af06c78efde0f3b5cbf02502f8ef9501294c425b/MarkupSafe-3.0.2-cp312-cp312-manylinux_2_17_aarch64.manylinux2014_aarch64.whl", hash = "sha256:1c99d261bd2d5f6b59325c92c73df481e05e57f19837bdca8413b9eac4bd8028", size = 24149 },
    { url = "https://files.pythonhosted.org/packages/f3/f0/89e7aadfb3749d0f52234a0c8c7867877876e0a20b60e2188e9850794c17/MarkupSafe-3.0.2-cp312-cp312-manylinux_2_17_x86_64.manylinux2014_x86_64.whl", hash = "sha256:e17c96c14e19278594aa4841ec148115f9c7615a47382ecb6b82bd8fea3ab0c8", size = 23118 },
    { url = "https://files.pythonhosted.org/packages/d5/da/f2eeb64c723f5e3777bc081da884b414671982008c47dcc1873d81f625b6/MarkupSafe-3.0.2-cp312-cp312-manylinux_2_5_i686.manylinux1_i686.manylinux_2_17_i686.manylinux2014_i686.whl", hash = "sha256:88416bd1e65dcea10bc7569faacb2c20ce071dd1f87539ca2ab364bf6231393c", size = 22993 },
    { url = "https://files.pythonhosted.org/packages/da/0e/1f32af846df486dce7c227fe0f2398dc7e2e51d4a370508281f3c1c5cddc/MarkupSafe-3.0.2-cp312-cp312-musllinux_1_2_aarch64.whl", hash = "sha256:2181e67807fc2fa785d0592dc2d6206c019b9502410671cc905d132a92866557", size = 24178 },
    { url = "https://files.pythonhosted.org/packages/c4/f6/bb3ca0532de8086cbff5f06d137064c8410d10779c4c127e0e47d17c0b71/MarkupSafe-3.0.2-cp312-cp312-musllinux_1_2_i686.whl", hash = "sha256:52305740fe773d09cffb16f8ed0427942901f00adedac82ec8b67752f58a1b22", size = 23319 },
    { url = "https://files.pythonhosted.org/packages/a2/82/8be4c96ffee03c5b4a034e60a31294daf481e12c7c43ab8e34a1453ee48b/MarkupSafe-3.0.2-cp312-cp312-musllinux_1_2_x86_64.whl", hash = "sha256:ad10d3ded218f1039f11a75f8091880239651b52e9bb592ca27de44eed242a48", size = 23352 },
    { url = "https://files.pythonhosted.org/packages/51/ae/97827349d3fcffee7e184bdf7f41cd6b88d9919c80f0263ba7acd1bbcb18/MarkupSafe-3.0.2-cp312-cp312-win32.whl", hash = "sha256:0f4ca02bea9a23221c0182836703cbf8930c5e9454bacce27e767509fa286a30", size = 15097 },
    { url = "https://files.pythonhosted.org/packages/c1/80/a61f99dc3a936413c3ee4e1eecac96c0da5ed07ad56fd975f1a9da5bc630/MarkupSafe-3.0.2-cp312-cp312-win_amd64.whl", hash = "sha256:8e06879fc22a25ca47312fbe7c8264eb0b662f6db27cb2d3bbbc74b1df4b9b87", size = 15601 },
    { url = "https://files.pythonhosted.org/packages/83/0e/67eb10a7ecc77a0c2bbe2b0235765b98d164d81600746914bebada795e97/MarkupSafe-3.0.2-cp313-cp313-macosx_10_13_universal2.whl", hash = "sha256:ba9527cdd4c926ed0760bc301f6728ef34d841f405abf9d4f959c478421e4efd", size = 14274 },
    { url = "https://files.pythonhosted.org/packages/2b/6d/9409f3684d3335375d04e5f05744dfe7e9f120062c9857df4ab490a1031a/MarkupSafe-3.0.2-cp313-cp313-macosx_11_0_arm64.whl", hash = "sha256:f8b3d067f2e40fe93e1ccdd6b2e1d16c43140e76f02fb1319a05cf2b79d99430", size = 12352 },
    { url = "https://files.pythonhosted.org/packages/d2/f5/6eadfcd3885ea85fe2a7c128315cc1bb7241e1987443d78c8fe712d03091/MarkupSafe-3.0.2-cp313-cp313-manylinux_2_17_aarch64.manylinux2014_aarch64.whl", hash = "sha256:569511d3b58c8791ab4c2e1285575265991e6d8f8700c7be0e88f86cb0672094", size = 24122 },
    { url = "https://files.pythonhosted.org/packages/0c/91/96cf928db8236f1bfab6ce15ad070dfdd02ed88261c2afafd4b43575e9e9/MarkupSafe-3.0.2-cp313-cp313-manylinux_2_17_x86_64.manylinux2014_x86_64.whl", hash = "sha256:15ab75ef81add55874e7ab7055e9c397312385bd9ced94920f2802310c930396", size = 23085 },
    { url = "https://files.pythonhosted.org/packages/c2/cf/c9d56af24d56ea04daae7ac0940232d31d5a8354f2b457c6d856b2057d69/MarkupSafe-3.0.2-cp313-cp313-manylinux_2_5_i686.manylinux1_i686.manylinux_2_17_i686.manylinux2014_i686.whl", hash = "sha256:f3818cb119498c0678015754eba762e0d61e5b52d34c8b13d770f0719f7b1d79", size = 22978 },
    { url = "https://files.pythonhosted.org/packages/2a/9f/8619835cd6a711d6272d62abb78c033bda638fdc54c4e7f4272cf1c0962b/MarkupSafe-3.0.2-cp313-cp313-musllinux_1_2_aarch64.whl", hash = "sha256:cdb82a876c47801bb54a690c5ae105a46b392ac6099881cdfb9f6e95e4014c6a", size = 24208 },
    { url = "https://files.pythonhosted.org/packages/f9/bf/176950a1792b2cd2102b8ffeb5133e1ed984547b75db47c25a67d3359f77/MarkupSafe-3.0.2-cp313-cp313-musllinux_1_2_i686.whl", hash = "sha256:cabc348d87e913db6ab4aa100f01b08f481097838bdddf7c7a84b7575b7309ca", size = 23357 },
    { url = "https://files.pythonhosted.org/packages/ce/4f/9a02c1d335caabe5c4efb90e1b6e8ee944aa245c1aaaab8e8a618987d816/MarkupSafe-3.0.2-cp313-cp313-musllinux_1_2_x86_64.whl", hash = "sha256:444dcda765c8a838eaae23112db52f1efaf750daddb2d9ca300bcae1039adc5c", size = 23344 },
    { url = "https://files.pythonhosted.org/packages/ee/55/c271b57db36f748f0e04a759ace9f8f759ccf22b4960c270c78a394f58be/MarkupSafe-3.0.2-cp313-cp313-win32.whl", hash = "sha256:bcf3e58998965654fdaff38e58584d8937aa3096ab5354d493c77d1fdd66d7a1", size = 15101 },
    { url = "https://files.pythonhosted.org/packages/29/88/07df22d2dd4df40aba9f3e402e6dc1b8ee86297dddbad4872bd5e7b0094f/MarkupSafe-3.0.2-cp313-cp313-win_amd64.whl", hash = "sha256:e6a2a455bd412959b57a172ce6328d2dd1f01cb2135efda2e4576e8a23fa3b0f", size = 15603 },
    { url = "https://files.pythonhosted.org/packages/62/6a/8b89d24db2d32d433dffcd6a8779159da109842434f1dd2f6e71f32f738c/MarkupSafe-3.0.2-cp313-cp313t-macosx_10_13_universal2.whl", hash = "sha256:b5a6b3ada725cea8a5e634536b1b01c30bcdcd7f9c6fff4151548d5bf6b3a36c", size = 14510 },
    { url = "https://files.pythonhosted.org/packages/7a/06/a10f955f70a2e5a9bf78d11a161029d278eeacbd35ef806c3fd17b13060d/MarkupSafe-3.0.2-cp313-cp313t-macosx_11_0_arm64.whl", hash = "sha256:a904af0a6162c73e3edcb969eeeb53a63ceeb5d8cf642fade7d39e7963a22ddb", size = 12486 },
    { url = "https://files.pythonhosted.org/packages/34/cf/65d4a571869a1a9078198ca28f39fba5fbb910f952f9dbc5220afff9f5e6/MarkupSafe-3.0.2-cp313-cp313t-manylinux_2_17_aarch64.manylinux2014_aarch64.whl", hash = "sha256:4aa4e5faecf353ed117801a068ebab7b7e09ffb6e1d5e412dc852e0da018126c", size = 25480 },
    { url = "https://files.pythonhosted.org/packages/0c/e3/90e9651924c430b885468b56b3d597cabf6d72be4b24a0acd1fa0e12af67/MarkupSafe-3.0.2-cp313-cp313t-manylinux_2_17_x86_64.manylinux2014_x86_64.whl", hash = "sha256:c0ef13eaeee5b615fb07c9a7dadb38eac06a0608b41570d8ade51c56539e509d", size = 23914 },
    { url = "https://files.pythonhosted.org/packages/66/8c/6c7cf61f95d63bb866db39085150df1f2a5bd3335298f14a66b48e92659c/MarkupSafe-3.0.2-cp313-cp313t-manylinux_2_5_i686.manylinux1_i686.manylinux_2_17_i686.manylinux2014_i686.whl", hash = "sha256:d16a81a06776313e817c951135cf7340a3e91e8c1ff2fac444cfd75fffa04afe", size = 23796 },
    { url = "https://files.pythonhosted.org/packages/bb/35/cbe9238ec3f47ac9a7c8b3df7a808e7cb50fe149dc7039f5f454b3fba218/MarkupSafe-3.0.2-cp313-cp313t-musllinux_1_2_aarch64.whl", hash = "sha256:6381026f158fdb7c72a168278597a5e3a5222e83ea18f543112b2662a9b699c5", size = 25473 },
    { url = "https://files.pythonhosted.org/packages/e6/32/7621a4382488aa283cc05e8984a9c219abad3bca087be9ec77e89939ded9/MarkupSafe-3.0.2-cp313-cp313t-musllinux_1_2_i686.whl", hash = "sha256:3d79d162e7be8f996986c064d1c7c817f6df3a77fe3d6859f6f9e7be4b8c213a", size = 24114 },
    { url = "https://files.pythonhosted.org/packages/0d/80/0985960e4b89922cb5a0bac0ed39c5b96cbc1a536a99f30e8c220a996ed9/MarkupSafe-3.0.2-cp313-cp313t-musllinux_1_2_x86_64.whl", hash = "sha256:131a3c7689c85f5ad20f9f6fb1b866f402c445b220c19fe4308c0b147ccd2ad9", size = 24098 },
    { url = "https://files.pythonhosted.org/packages/82/78/fedb03c7d5380df2427038ec8d973587e90561b2d90cd472ce9254cf348b/MarkupSafe-3.0.2-cp313-cp313t-win32.whl", hash = "sha256:ba8062ed2cf21c07a9e295d5b8a2a5ce678b913b45fdf68c32d95d6c1291e0b6", size = 15208 },
    { url = "https://files.pythonhosted.org/packages/4f/65/6079a46068dfceaeabb5dcad6d674f5f5c61a6fa5673746f42a9f4c233b3/MarkupSafe-3.0.2-cp313-cp313t-win_amd64.whl", hash = "sha256:e444a31f8db13eb18ada366ab3cf45fd4b31e4db1236a4448f68778c1d1a5a2f", size = 15739 },
]

[[package]]
name = "marshmallow"
version = "3.26.1"
source = { registry = "https://pypi.org/simple" }
dependencies = [
    { name = "packaging" },
]
sdist = { url = "https://files.pythonhosted.org/packages/ab/5e/5e53d26b42ab75491cda89b871dab9e97c840bf12c63ec58a1919710cd06/marshmallow-3.26.1.tar.gz", hash = "sha256:e6d8affb6cb61d39d26402096dc0aee12d5a26d490a121f118d2e81dc0719dc6", size = 221825 }
wheels = [
    { url = "https://files.pythonhosted.org/packages/34/75/51952c7b2d3873b44a0028b1bd26a25078c18f92f256608e8d1dc61b39fd/marshmallow-3.26.1-py3-none-any.whl", hash = "sha256:3350409f20a70a7e4e11a27661187b77cdcaeb20abca41c1454fe33636bea09c", size = 50878 },
]

[[package]]
name = "marshmallow-enum"
version = "1.5.1"
source = { registry = "https://pypi.org/simple" }
dependencies = [
    { name = "marshmallow" },
]
sdist = { url = "https://files.pythonhosted.org/packages/8e/8c/ceecdce57dfd37913143087fffd15f38562a94f0d22823e3c66eac0dca31/marshmallow-enum-1.5.1.tar.gz", hash = "sha256:38e697e11f45a8e64b4a1e664000897c659b60aa57bfa18d44e226a9920b6e58", size = 4013 }
wheels = [
    { url = "https://files.pythonhosted.org/packages/c6/59/ef3a3dc499be447098d4a89399beb869f813fee1b5a57d5d79dee2c1bf51/marshmallow_enum-1.5.1-py2.py3-none-any.whl", hash = "sha256:57161ab3dbfde4f57adeb12090f39592e992b9c86d206d02f6bd03ebec60f072", size = 4186 },
]

[[package]]
name = "marshmallow-jsonschema"
version = "0.13.0"
source = { registry = "https://pypi.org/simple" }
dependencies = [
    { name = "marshmallow" },
]
sdist = { url = "https://files.pythonhosted.org/packages/2f/53/109d80013b70b6140d05e521ad31e3014680007b51c3dfac72ad20a2d6ee/marshmallow-jsonschema-0.13.0.tar.gz", hash = "sha256:f8ce19cfc0edd909e81f141d7420c33544b849bc5ebbfae8f6a3deea5a3b1f47", size = 12703 }
wheels = [
    { url = "https://files.pythonhosted.org/packages/f6/cf/a620a7b0a5ba2aaa52e70f95795e0cf3a7f6332a7cb432a1223b61ac654e/marshmallow_jsonschema-0.13.0-py3-none-any.whl", hash = "sha256:2814f2afb94a6e01b3c0a5795b3dfb142b628763655f20378400af5c0a2307fb", size = 11812 },
]

[[package]]
name = "mashumaro"
version = "3.15"
source = { registry = "https://pypi.org/simple" }
dependencies = [
    { name = "typing-extensions" },
]
sdist = { url = "https://files.pythonhosted.org/packages/f3/c1/7b687c8b993202e2eb49e559b25599d8e85f1b6d92ce676c8801226b8bdf/mashumaro-3.15.tar.gz", hash = "sha256:32a2a38a1e942a07f2cbf9c3061cb2a247714ee53e36a5958548b66bd116d0a9", size = 188646 }
wheels = [
    { url = "https://files.pythonhosted.org/packages/f9/59/595eabaa779c87a72d65864351e0fdd2359d7d73967d5ed9f2f0c6186fa3/mashumaro-3.15-py3-none-any.whl", hash = "sha256:cdd45ef5a4d09860846a3ee37a4c2f5f4bc70eb158caa55648c4c99451ca6c4c", size = 93761 },
]

[[package]]
name = "mdurl"
version = "0.1.2"
source = { registry = "https://pypi.org/simple" }
sdist = { url = "https://files.pythonhosted.org/packages/d6/54/cfe61301667036ec958cb99bd3efefba235e65cdeb9c84d24a8293ba1d90/mdurl-0.1.2.tar.gz", hash = "sha256:bb413d29f5eea38f31dd4754dd7377d4465116fb207585f97bf925588687c1ba", size = 8729 }
wheels = [
    { url = "https://files.pythonhosted.org/packages/b3/38/89ba8ad64ae25be8de66a6d463314cf1eb366222074cfda9ee839c56a4b4/mdurl-0.1.2-py3-none-any.whl", hash = "sha256:84008a41e51615a49fc9966191ff91509e3c40b939176e643fd50a5c2196b8f8", size = 9979 },
]

[[package]]
name = "minio"
version = "7.1.17"
source = { registry = "https://pypi.org/simple" }
dependencies = [
    { name = "certifi" },
    { name = "urllib3" },
]
sdist = { url = "https://files.pythonhosted.org/packages/68/72/b81f61f4d03d319022d52928177f8f32b598531d1cf02f13f06264df7a65/minio-7.1.17.tar.gz", hash = "sha256:b0b687c1ec9be422a1f8b04c65fb8e43a1c090f9508178db57c434a17341c404", size = 120501 }
wheels = [
    { url = "https://files.pythonhosted.org/packages/a1/dc/a93d0b835ff6932f31a1eb7664539bc5eb4c4464a8a81c30eccab2915476/minio-7.1.17-py3-none-any.whl", hash = "sha256:0aa525d77a3bc61378444c2400b0ba2685ad4cd6ecb3fba4141a0d0765e25f40", size = 78307 },
]

[[package]]
name = "more-itertools"
version = "10.6.0"
source = { registry = "https://pypi.org/simple" }
sdist = { url = "https://files.pythonhosted.org/packages/88/3b/7fa1fe835e2e93fd6d7b52b2f95ae810cf5ba133e1845f726f5a992d62c2/more-itertools-10.6.0.tar.gz", hash = "sha256:2cd7fad1009c31cc9fb6a035108509e6547547a7a738374f10bd49a09eb3ee3b", size = 125009 }
wheels = [
    { url = "https://files.pythonhosted.org/packages/23/62/0fe302c6d1be1c777cab0616e6302478251dfbf9055ad426f5d0def75c89/more_itertools-10.6.0-py3-none-any.whl", hash = "sha256:6eb054cb4b6db1473f6e15fcc676a08e4732548acd47c708f0e179c2c7c01e89", size = 63038 },
]

[[package]]
name = "msal"
version = "1.32.0"
source = { registry = "https://pypi.org/simple" }
dependencies = [
    { name = "cryptography" },
    { name = "pyjwt", extra = ["crypto"] },
    { name = "requests" },
]
sdist = { url = "https://files.pythonhosted.org/packages/aa/5f/ef42ef25fba682e83a8ee326a1a788e60c25affb58d014495349e37bce50/msal-1.32.0.tar.gz", hash = "sha256:5445fe3af1da6be484991a7ab32eaa82461dc2347de105b76af92c610c3335c2", size = 149817 }
wheels = [
    { url = "https://files.pythonhosted.org/packages/93/5a/2e663ef56a5d89eba962941b267ebe5be8c5ea340a9929d286e2f5fac505/msal-1.32.0-py3-none-any.whl", hash = "sha256:9dbac5384a10bbbf4dae5c7ea0d707d14e087b92c5aa4954b3feaa2d1aa0bcb7", size = 114655 },
]

[[package]]
name = "msal-extensions"
version = "1.3.1"
source = { registry = "https://pypi.org/simple" }
dependencies = [
    { name = "msal" },
]
sdist = { url = "https://files.pythonhosted.org/packages/01/99/5d239b6156eddf761a636bded1118414d161bd6b7b37a9335549ed159396/msal_extensions-1.3.1.tar.gz", hash = "sha256:c5b0fd10f65ef62b5f1d62f4251d51cbcaf003fcedae8c91b040a488614be1a4", size = 23315 }
wheels = [
    { url = "https://files.pythonhosted.org/packages/5e/75/bd9b7bb966668920f06b200e84454c8f3566b102183bc55c5473d96cb2b9/msal_extensions-1.3.1-py3-none-any.whl", hash = "sha256:96d3de4d034504e969ac5e85bae8106c8373b5c6568e4c8fa7af2eca9dbe6bca", size = 20583 },
]

[[package]]
name = "multidict"
version = "6.2.0"
source = { registry = "https://pypi.org/simple" }
dependencies = [
    { name = "typing-extensions", marker = "python_full_version < '3.11'" },
]
sdist = { url = "https://files.pythonhosted.org/packages/82/4a/7874ca44a1c9b23796c767dd94159f6c17e31c0e7d090552a1c623247d82/multidict-6.2.0.tar.gz", hash = "sha256:0085b0afb2446e57050140240a8595846ed64d1cbd26cef936bfab3192c673b8", size = 71066 }
wheels = [
    { url = "https://files.pythonhosted.org/packages/2d/ca/3ae4d9c9ba78e7bcb63e3f12974b8fa16b9a20de44e9785f5d291ccb823c/multidict-6.2.0-cp310-cp310-macosx_10_9_universal2.whl", hash = "sha256:b9f6392d98c0bd70676ae41474e2eecf4c7150cb419237a41f8f96043fcb81d1", size = 49238 },
    { url = "https://files.pythonhosted.org/packages/25/a4/55e595d2df586e442c85b2610542d1e14def4c6f641761125d35fb38f87c/multidict-6.2.0-cp310-cp310-macosx_10_9_x86_64.whl", hash = "sha256:3501621d5e86f1a88521ea65d5cad0a0834c77b26f193747615b7c911e5422d2", size = 29748 },
    { url = "https://files.pythonhosted.org/packages/35/6f/09bc361a34bbf953e9897f69823f9c4b46aec0aaed6ec94ce63093ede317/multidict-6.2.0-cp310-cp310-macosx_11_0_arm64.whl", hash = "sha256:32ed748ff9ac682eae7859790d3044b50e3076c7d80e17a44239683769ff485e", size = 30026 },
    { url = "https://files.pythonhosted.org/packages/b6/c7/5b51816f7c38049fc50786f46e63c009e6fecd1953fbbafa8bfe4e2eb39d/multidict-6.2.0-cp310-cp310-manylinux_2_17_aarch64.manylinux2014_aarch64.whl", hash = "sha256:cc826b9a8176e686b67aa60fd6c6a7047b0461cae5591ea1dc73d28f72332a8a", size = 132393 },
    { url = "https://files.pythonhosted.org/packages/1a/21/c51aca665afa93b397d2c47369f6c267193977611a55a7c9d8683dc095bc/multidict-6.2.0-cp310-cp310-manylinux_2_17_ppc64le.manylinux2014_ppc64le.whl", hash = "sha256:214207dcc7a6221d9942f23797fe89144128a71c03632bf713d918db99bd36de", size = 139237 },
    { url = "https://files.pythonhosted.org/packages/2e/9b/a7b91f8ed63314e7a3c276b4ca90ae5d0267a584ca2e42106baa728622d6/multidict-6.2.0-cp310-cp310-manylinux_2_17_s390x.manylinux2014_s390x.whl", hash = "sha256:05fefbc3cddc4e36da209a5e49f1094bbece9a581faa7f3589201fd95df40e5d", size = 134920 },
    { url = "https://files.pythonhosted.org/packages/c8/84/4b590a121b1009fe79d1ae5875b4aa9339d37d23e368dd3bcf5e36d27452/multidict-6.2.0-cp310-cp310-manylinux_2_17_x86_64.manylinux2014_x86_64.whl", hash = "sha256:e851e6363d0dbe515d8de81fd544a2c956fdec6f8a049739562286727d4a00c3", size = 129764 },
    { url = "https://files.pythonhosted.org/packages/b8/de/831be406b5ab0dc0d25430ddf597c6ce1a2e23a4991363f1ca48f16fb817/multidict-6.2.0-cp310-cp310-manylinux_2_5_i686.manylinux1_i686.manylinux_2_17_i686.manylinux2014_i686.whl", hash = "sha256:32c9b4878f48be3e75808ea7e499d6223b1eea6d54c487a66bc10a1871e3dc6a", size = 122121 },
    { url = "https://files.pythonhosted.org/packages/fa/2f/892334f4d3efc7cd11e3a64dc922a85611627380ee2de3d0627ac159a975/multidict-6.2.0-cp310-cp310-musllinux_1_2_aarch64.whl", hash = "sha256:7243c5a6523c5cfeca76e063efa5f6a656d1d74c8b1fc64b2cd1e84e507f7e2a", size = 135640 },
    { url = "https://files.pythonhosted.org/packages/6c/53/bf91c5fdede9406247dcbceaa9d7e7fa08e4d0e27fa3c76a0dab126bc6b2/multidict-6.2.0-cp310-cp310-musllinux_1_2_i686.whl", hash = "sha256:0e5a644e50ef9fb87878d4d57907f03a12410d2aa3b93b3acdf90a741df52c49", size = 129655 },
    { url = "https://files.pythonhosted.org/packages/d4/7a/f98e1c5d14c1bbbb83025a69da9a37344f7556c09fef39979cf62b464d60/multidict-6.2.0-cp310-cp310-musllinux_1_2_ppc64le.whl", hash = "sha256:0dc25a3293c50744796e87048de5e68996104d86d940bb24bc3ec31df281b191", size = 140691 },
    { url = "https://files.pythonhosted.org/packages/dd/c9/af0ab78b53d5b769bc1fa751e53cc7356cef422bd1cf38ed653985a46ddf/multidict-6.2.0-cp310-cp310-musllinux_1_2_s390x.whl", hash = "sha256:a49994481b99cd7dedde07f2e7e93b1d86c01c0fca1c32aded18f10695ae17eb", size = 135254 },
    { url = "https://files.pythonhosted.org/packages/c9/53/28cc971b17e25487a089bcf720fe284478f264a6fc619427ddf7145fcb2b/multidict-6.2.0-cp310-cp310-musllinux_1_2_x86_64.whl", hash = "sha256:641cf2e3447c9ecff2f7aa6e9eee9eaa286ea65d57b014543a4911ff2799d08a", size = 133620 },
    { url = "https://files.pythonhosted.org/packages/b6/9a/d7637fbe1d5928b9f6a33ce36c2ff37e0aab9aa22f5fc9552fd75fe7f364/multidict-6.2.0-cp310-cp310-win32.whl", hash = "sha256:0c383d28857f66f5aebe3e91d6cf498da73af75fbd51cedbe1adfb85e90c0460", size = 27044 },
    { url = "https://files.pythonhosted.org/packages/4e/11/04758cc18a51227dbb350a8a25c7db0620d63fb23db5b8d1f87762f05cbe/multidict-6.2.0-cp310-cp310-win_amd64.whl", hash = "sha256:a33273a541f1e1a8219b2a4ed2de355848ecc0254264915b9290c8d2de1c74e1", size = 29149 },
    { url = "https://files.pythonhosted.org/packages/97/aa/879cf5581bd56c19f1bd2682ee4ecfd4085a404668d4ee5138b0a08eaf2a/multidict-6.2.0-cp311-cp311-macosx_10_9_universal2.whl", hash = "sha256:84e87a7d75fa36839a3a432286d719975362d230c70ebfa0948549cc38bd5b46", size = 49125 },
    { url = "https://files.pythonhosted.org/packages/9e/d8/e6d47c166c13c48be8efb9720afe0f5cdc4da4687547192cbc3c03903041/multidict-6.2.0-cp311-cp311-macosx_10_9_x86_64.whl", hash = "sha256:8de4d42dffd5ced9117af2ce66ba8722402541a3aa98ffdf78dde92badb68932", size = 29689 },
    { url = "https://files.pythonhosted.org/packages/a4/20/f3f0a2ca142c81100b6d4cbf79505961b54181d66157615bba3955304442/multidict-6.2.0-cp311-cp311-macosx_11_0_arm64.whl", hash = "sha256:e7d91a230c7f8af86c904a5a992b8c064b66330544693fd6759c3d6162382ecf", size = 29975 },
    { url = "https://files.pythonhosted.org/packages/ab/2d/1724972c7aeb7aa1916a3276cb32f9c39e186456ee7ed621504e7a758322/multidict-6.2.0-cp311-cp311-manylinux_2_17_aarch64.manylinux2014_aarch64.whl", hash = "sha256:9f6cad071960ba1914fa231677d21b1b4a3acdcce463cee41ea30bc82e6040cf", size = 135688 },
    { url = "https://files.pythonhosted.org/packages/1a/08/ea54e7e245aaf0bb1c758578e5afba394ffccb8bd80d229a499b9b83f2b1/multidict-6.2.0-cp311-cp311-manylinux_2_17_ppc64le.manylinux2014_ppc64le.whl", hash = "sha256:0f74f2fc51555f4b037ef278efc29a870d327053aba5cb7d86ae572426c7cccc", size = 142703 },
    { url = "https://files.pythonhosted.org/packages/97/76/960dee0424f38c71eda54101ee1ca7bb47c5250ed02f7b3e8e50b1ce0603/multidict-6.2.0-cp311-cp311-manylinux_2_17_s390x.manylinux2014_s390x.whl", hash = "sha256:14ed9ed1bfedd72a877807c71113deac292bf485159a29025dfdc524c326f3e1", size = 138559 },
    { url = "https://files.pythonhosted.org/packages/d0/35/969fd792e2e72801d80307f0a14f5b19c066d4a51d34dded22c71401527d/multidict-6.2.0-cp311-cp311-manylinux_2_17_x86_64.manylinux2014_x86_64.whl", hash = "sha256:4ac3fcf9a2d369bd075b2c2965544036a27ccd277fc3c04f708338cc57533081", size = 133312 },
    { url = "https://files.pythonhosted.org/packages/a4/b8/f96657a2f744d577cfda5a7edf9da04a731b80d3239eafbfe7ca4d944695/multidict-6.2.0-cp311-cp311-manylinux_2_5_i686.manylinux1_i686.manylinux_2_17_i686.manylinux2014_i686.whl", hash = "sha256:2fc6af8e39f7496047c7876314f4317736eac82bf85b54c7c76cf1a6f8e35d98", size = 125652 },
    { url = "https://files.pythonhosted.org/packages/35/9d/97696d052297d8e2e08195a25c7aae873a6186c147b7635f979edbe3acde/multidict-6.2.0-cp311-cp311-musllinux_1_2_aarch64.whl", hash = "sha256:5f8cb1329f42fadfb40d6211e5ff568d71ab49be36e759345f91c69d1033d633", size = 139015 },
    { url = "https://files.pythonhosted.org/packages/31/a0/5c106e28d42f20288c10049bc6647364287ba049dc00d6ae4f1584eb1bd1/multidict-6.2.0-cp311-cp311-musllinux_1_2_i686.whl", hash = "sha256:5389445f0173c197f4a3613713b5fb3f3879df1ded2a1a2e4bc4b5b9c5441b7e", size = 132437 },
    { url = "https://files.pythonhosted.org/packages/55/57/d5c60c075fef73422ae3b8f914221485b9ff15000b2db657c03bd190aee0/multidict-6.2.0-cp311-cp311-musllinux_1_2_ppc64le.whl", hash = "sha256:94a7bb972178a8bfc4055db80c51efd24baefaced5e51c59b0d598a004e8305d", size = 144037 },
    { url = "https://files.pythonhosted.org/packages/eb/56/a23f599c697a455bf65ecb0f69a5b052d6442c567d380ed423f816246824/multidict-6.2.0-cp311-cp311-musllinux_1_2_s390x.whl", hash = "sha256:da51d8928ad8b4244926fe862ba1795f0b6e68ed8c42cd2f822d435db9c2a8f4", size = 138535 },
    { url = "https://files.pythonhosted.org/packages/34/3a/a06ff9b5899090f4bbdbf09e237964c76cecfe75d2aa921e801356314017/multidict-6.2.0-cp311-cp311-musllinux_1_2_x86_64.whl", hash = "sha256:063be88bd684782a0715641de853e1e58a2f25b76388538bd62d974777ce9bc2", size = 136885 },
    { url = "https://files.pythonhosted.org/packages/d6/28/489c0eca1df3800cb5d0a66278d5dd2a4deae747a41d1cf553e6a4c0a984/multidict-6.2.0-cp311-cp311-win32.whl", hash = "sha256:52b05e21ff05729fbea9bc20b3a791c3c11da61649ff64cce8257c82a020466d", size = 27044 },
    { url = "https://files.pythonhosted.org/packages/d0/b5/c7cd5ba9581add40bc743980f82426b90d9f42db0b56502011f1b3c929df/multidict-6.2.0-cp311-cp311-win_amd64.whl", hash = "sha256:1e2a2193d3aa5cbf5758f6d5680a52aa848e0cf611da324f71e5e48a9695cc86", size = 29145 },
    { url = "https://files.pythonhosted.org/packages/a4/e2/0153a8db878aef9b2397be81e62cbc3b32ca9b94e0f700b103027db9d506/multidict-6.2.0-cp312-cp312-macosx_10_13_universal2.whl", hash = "sha256:437c33561edb6eb504b5a30203daf81d4a9b727e167e78b0854d9a4e18e8950b", size = 49204 },
    { url = "https://files.pythonhosted.org/packages/bb/9d/5ccb3224a976d1286f360bb4e89e67b7cdfb87336257fc99be3c17f565d7/multidict-6.2.0-cp312-cp312-macosx_10_13_x86_64.whl", hash = "sha256:9f49585f4abadd2283034fc605961f40c638635bc60f5162276fec075f2e37a4", size = 29807 },
    { url = "https://files.pythonhosted.org/packages/62/32/ef20037f51b84b074a89bab5af46d4565381c3f825fc7cbfc19c1ee156be/multidict-6.2.0-cp312-cp312-macosx_11_0_arm64.whl", hash = "sha256:5dd7106d064d05896ce28c97da3f46caa442fe5a43bc26dfb258e90853b39b44", size = 30000 },
    { url = "https://files.pythonhosted.org/packages/97/81/b0a7560bfc3ec72606232cd7e60159e09b9cf29e66014d770c1315868fa2/multidict-6.2.0-cp312-cp312-manylinux_2_17_aarch64.manylinux2014_aarch64.whl", hash = "sha256:e25b11a0417475f093d0f0809a149aff3943c2c56da50fdf2c3c88d57fe3dfbd", size = 131820 },
    { url = "https://files.pythonhosted.org/packages/49/3b/768bfc0e41179fbccd3a22925329a11755b7fdd53bec66dbf6b8772f0bce/multidict-6.2.0-cp312-cp312-manylinux_2_17_ppc64le.manylinux2014_ppc64le.whl", hash = "sha256:ac380cacdd3b183338ba63a144a34e9044520a6fb30c58aa14077157a033c13e", size = 136272 },
    { url = "https://files.pythonhosted.org/packages/71/ac/fd2be3fe98ff54e7739448f771ba730d42036de0870737db9ae34bb8efe9/multidict-6.2.0-cp312-cp312-manylinux_2_17_s390x.manylinux2014_s390x.whl", hash = "sha256:61d5541f27533f803a941d3a3f8a3d10ed48c12cf918f557efcbf3cd04ef265c", size = 135233 },
    { url = "https://files.pythonhosted.org/packages/93/76/1657047da771315911a927b364a32dafce4135b79b64208ce4ac69525c56/multidict-6.2.0-cp312-cp312-manylinux_2_17_x86_64.manylinux2014_x86_64.whl", hash = "sha256:facaf11f21f3a4c51b62931feb13310e6fe3475f85e20d9c9fdce0d2ea561b87", size = 132861 },
    { url = "https://files.pythonhosted.org/packages/19/a5/9f07ffb9bf68b8aaa406c2abee27ad87e8b62a60551587b8e59ee91aea84/multidict-6.2.0-cp312-cp312-manylinux_2_5_i686.manylinux1_i686.manylinux_2_17_i686.manylinux2014_i686.whl", hash = "sha256:095a2eabe8c43041d3e6c2cb8287a257b5f1801c2d6ebd1dd877424f1e89cf29", size = 122166 },
    { url = "https://files.pythonhosted.org/packages/95/23/b5ce3318d9d6c8f105c3679510f9d7202980545aad8eb4426313bd8da3ee/multidict-6.2.0-cp312-cp312-musllinux_1_2_aarch64.whl", hash = "sha256:a0cc398350ef31167e03f3ca7c19313d4e40a662adcb98a88755e4e861170bdd", size = 136052 },
    { url = "https://files.pythonhosted.org/packages/ce/5c/02cffec58ffe120873dce520af593415b91cc324be0345f534ad3637da4e/multidict-6.2.0-cp312-cp312-musllinux_1_2_i686.whl", hash = "sha256:7c611345bbe7cb44aabb877cb94b63e86f2d0db03e382667dbd037866d44b4f8", size = 130094 },
    { url = "https://files.pythonhosted.org/packages/49/f3/3b19a83f4ebf53a3a2a0435f3e447aa227b242ba3fd96a92404b31fb3543/multidict-6.2.0-cp312-cp312-musllinux_1_2_ppc64le.whl", hash = "sha256:8cd1a0644ccaf27e9d2f6d9c9474faabee21f0578fe85225cc5af9a61e1653df", size = 140962 },
    { url = "https://files.pythonhosted.org/packages/cc/1a/c916b54fb53168c24cb6a3a0795fd99d0a59a0ea93fa9f6edeff5565cb20/multidict-6.2.0-cp312-cp312-musllinux_1_2_s390x.whl", hash = "sha256:89b3857652183b8206a891168af47bac10b970d275bba1f6ee46565a758c078d", size = 138082 },
    { url = "https://files.pythonhosted.org/packages/ef/1a/dcb7fb18f64b3727c61f432c1e1a0d52b3924016124e4bbc8a7d2e4fa57b/multidict-6.2.0-cp312-cp312-musllinux_1_2_x86_64.whl", hash = "sha256:125dd82b40f8c06d08d87b3510beaccb88afac94e9ed4a6f6c71362dc7dbb04b", size = 136019 },
    { url = "https://files.pythonhosted.org/packages/fb/02/7695485375106f5c542574f70e1968c391f86fa3efc9f1fd76aac0af7237/multidict-6.2.0-cp312-cp312-win32.whl", hash = "sha256:76b34c12b013d813e6cb325e6bd4f9c984db27758b16085926bbe7ceeaace626", size = 26676 },
    { url = "https://files.pythonhosted.org/packages/3c/f5/f147000fe1f4078160157b15b0790fff0513646b0f9b7404bf34007a9b44/multidict-6.2.0-cp312-cp312-win_amd64.whl", hash = "sha256:0b183a959fb88ad1be201de2c4bdf52fa8e46e6c185d76201286a97b6f5ee65c", size = 28899 },
    { url = "https://files.pythonhosted.org/packages/a4/6c/5df5590b1f9a821154589df62ceae247537b01ab26b0aa85997c35ca3d9e/multidict-6.2.0-cp313-cp313-macosx_10_13_universal2.whl", hash = "sha256:5c5e7d2e300d5cb3b2693b6d60d3e8c8e7dd4ebe27cd17c9cb57020cac0acb80", size = 49151 },
    { url = "https://files.pythonhosted.org/packages/d5/ca/c917fbf1be989cd7ea9caa6f87e9c33844ba8d5fbb29cd515d4d2833b84c/multidict-6.2.0-cp313-cp313-macosx_10_13_x86_64.whl", hash = "sha256:256d431fe4583c5f1e0f2e9c4d9c22f3a04ae96009b8cfa096da3a8723db0a16", size = 29803 },
    { url = "https://files.pythonhosted.org/packages/22/19/d97086fc96f73acf36d4dbe65c2c4175911969df49c4e94ef082be59d94e/multidict-6.2.0-cp313-cp313-macosx_11_0_arm64.whl", hash = "sha256:a3c0ff89fe40a152e77b191b83282c9664357dce3004032d42e68c514ceff27e", size = 29947 },
    { url = "https://files.pythonhosted.org/packages/e3/3b/203476b6e915c3f51616d5f87230c556e2f24b168c14818a3d8dae242b1b/multidict-6.2.0-cp313-cp313-manylinux_2_17_aarch64.manylinux2014_aarch64.whl", hash = "sha256:ef7d48207926edbf8b16b336f779c557dd8f5a33035a85db9c4b0febb0706817", size = 130369 },
    { url = "https://files.pythonhosted.org/packages/c6/4f/67470007cf03b2bb6df8ae6d716a8eeb0a7d19e0c8dba4e53fa338883bca/multidict-6.2.0-cp313-cp313-manylinux_2_17_ppc64le.manylinux2014_ppc64le.whl", hash = "sha256:1f3c099d3899b14e1ce52262eb82a5f5cb92157bb5106bf627b618c090a0eadc", size = 135231 },
    { url = "https://files.pythonhosted.org/packages/6d/f5/7a5ce64dc9a3fecc7d67d0b5cb9c262c67e0b660639e5742c13af63fd80f/multidict-6.2.0-cp313-cp313-manylinux_2_17_s390x.manylinux2014_s390x.whl", hash = "sha256:e16e7297f29a544f49340012d6fc08cf14de0ab361c9eb7529f6a57a30cbfda1", size = 133634 },
    { url = "https://files.pythonhosted.org/packages/05/93/ab2931907e318c0437a4cd156c9cfff317ffb33d99ebbfe2d64200a870f7/multidict-6.2.0-cp313-cp313-manylinux_2_17_x86_64.manylinux2014_x86_64.whl", hash = "sha256:042028348dc5a1f2be6c666437042a98a5d24cee50380f4c0902215e5ec41844", size = 131349 },
    { url = "https://files.pythonhosted.org/packages/54/aa/ab8eda83a6a85f5b4bb0b1c28e62b18129b14519ef2e0d4cfd5f360da73c/multidict-6.2.0-cp313-cp313-manylinux_2_5_i686.manylinux1_i686.manylinux_2_17_i686.manylinux2014_i686.whl", hash = "sha256:08549895e6a799bd551cf276f6e59820aa084f0f90665c0f03dd3a50db5d3c48", size = 120861 },
    { url = "https://files.pythonhosted.org/packages/15/2f/7d08ea7c5d9f45786893b4848fad59ec8ea567367d4234691a721e4049a1/multidict-6.2.0-cp313-cp313-musllinux_1_2_aarch64.whl", hash = "sha256:4ccfd74957ef53fa7380aaa1c961f523d582cd5e85a620880ffabd407f8202c0", size = 134611 },
    { url = "https://files.pythonhosted.org/packages/8b/07/387047bb1eac563981d397a7f85c75b306df1fff3c20b90da5a6cf6e487e/multidict-6.2.0-cp313-cp313-musllinux_1_2_i686.whl", hash = "sha256:83b78c680d4b15d33042d330c2fa31813ca3974197bddb3836a5c635a5fd013f", size = 128955 },
    { url = "https://files.pythonhosted.org/packages/8d/6e/7ae18f764a5282c2d682f1c90c6b2a0f6490327730170139a7a63bf3bb20/multidict-6.2.0-cp313-cp313-musllinux_1_2_ppc64le.whl", hash = "sha256:b4c153863dd6569f6511845922c53e39c8d61f6e81f228ad5443e690fca403de", size = 139759 },
    { url = "https://files.pythonhosted.org/packages/b6/f4/c1b3b087b9379b9e56229bcf6570b9a963975c205a5811ac717284890598/multidict-6.2.0-cp313-cp313-musllinux_1_2_s390x.whl", hash = "sha256:98aa8325c7f47183b45588af9c434533196e241be0a4e4ae2190b06d17675c02", size = 136426 },
    { url = "https://files.pythonhosted.org/packages/a2/0e/ef7b39b161ffd40f9e25dd62e59644b2ccaa814c64e9573f9bc721578419/multidict-6.2.0-cp313-cp313-musllinux_1_2_x86_64.whl", hash = "sha256:9e658d1373c424457ddf6d55ec1db93c280b8579276bebd1f72f113072df8a5d", size = 134648 },
    { url = "https://files.pythonhosted.org/packages/37/5c/7905acd0ca411c97bcae62ab167d9922f0c5a1d316b6d3af875d4bda3551/multidict-6.2.0-cp313-cp313-win32.whl", hash = "sha256:3157126b028c074951839233647bd0e30df77ef1fedd801b48bdcad242a60f4e", size = 26680 },
    { url = "https://files.pythonhosted.org/packages/89/36/96b071d1dad6ac44fe517e4250329e753787bb7a63967ef44bb9b3a659f6/multidict-6.2.0-cp313-cp313-win_amd64.whl", hash = "sha256:2e87f1926e91855ae61769ba3e3f7315120788c099677e0842e697b0bfb659f2", size = 28942 },
    { url = "https://files.pythonhosted.org/packages/f5/05/d686cd2a12d648ecd434675ee8daa2901a80f477817e89ab3b160de5b398/multidict-6.2.0-cp313-cp313t-macosx_10_13_universal2.whl", hash = "sha256:2529ddbdaa424b2c6c2eb668ea684dd6b75b839d0ad4b21aad60c168269478d7", size = 50807 },
    { url = "https://files.pythonhosted.org/packages/4c/1f/c7db5aac8fea129fa4c5a119e3d279da48d769138ae9624d1234aa01a06f/multidict-6.2.0-cp313-cp313t-macosx_10_13_x86_64.whl", hash = "sha256:13551d0e2d7201f0959725a6a769b6f7b9019a168ed96006479c9ac33fe4096b", size = 30474 },
    { url = "https://files.pythonhosted.org/packages/e5/f1/1fb27514f4d73cea165429dcb7d90cdc4a45445865832caa0c50dd545420/multidict-6.2.0-cp313-cp313t-macosx_11_0_arm64.whl", hash = "sha256:d1996ee1330e245cd3aeda0887b4409e3930524c27642b046e4fae88ffa66c5e", size = 30841 },
    { url = "https://files.pythonhosted.org/packages/d6/6b/9487169e549a23c8958edbb332afaf1ab55d61f0c03cb758ee07ff8f74fb/multidict-6.2.0-cp313-cp313t-manylinux_2_17_aarch64.manylinux2014_aarch64.whl", hash = "sha256:c537da54ce4ff7c15e78ab1292e5799d0d43a2108e006578a57f531866f64025", size = 148658 },
    { url = "https://files.pythonhosted.org/packages/d7/22/79ebb2e4f70857c94999ce195db76886ae287b1b6102da73df24dcad4903/multidict-6.2.0-cp313-cp313t-manylinux_2_17_ppc64le.manylinux2014_ppc64le.whl", hash = "sha256:0f249badb360b0b4d694307ad40f811f83df4da8cef7b68e429e4eea939e49dd", size = 151988 },
    { url = "https://files.pythonhosted.org/packages/49/5d/63b17f3c1a2861587d26705923a94eb6b2600e5222d6b0d513bce5a78720/multidict-6.2.0-cp313-cp313t-manylinux_2_17_s390x.manylinux2014_s390x.whl", hash = "sha256:48d39b1824b8d6ea7de878ef6226efbe0773f9c64333e1125e0efcfdd18a24c7", size = 148432 },
    { url = "https://files.pythonhosted.org/packages/a3/22/55204eec45c4280fa431c11494ad64d6da0dc89af76282fc6467432360a0/multidict-6.2.0-cp313-cp313t-manylinux_2_17_x86_64.manylinux2014_x86_64.whl", hash = "sha256:b99aac6bb2c37db336fa03a39b40ed4ef2818bf2dfb9441458165ebe88b793af", size = 143161 },
    { url = "https://files.pythonhosted.org/packages/97/e6/202b2cf5af161228767acab8bc49e73a91f4a7de088c9c71f3c02950a030/multidict-6.2.0-cp313-cp313t-manylinux_2_5_i686.manylinux1_i686.manylinux_2_17_i686.manylinux2014_i686.whl", hash = "sha256:07bfa8bc649783e703263f783f73e27fef8cd37baaad4389816cf6a133141331", size = 136820 },
    { url = "https://files.pythonhosted.org/packages/7d/16/dbedae0e94c7edc48fddef0c39483f2313205d9bc566fd7f11777b168616/multidict-6.2.0-cp313-cp313t-musllinux_1_2_aarch64.whl", hash = "sha256:b2c00ad31fbc2cbac85d7d0fcf90853b2ca2e69d825a2d3f3edb842ef1544a2c", size = 150875 },
    { url = "https://files.pythonhosted.org/packages/f3/04/38ccf25d4bf8beef76a22bad7d9833fd088b4594c9765fe6fede39aa6c89/multidict-6.2.0-cp313-cp313t-musllinux_1_2_i686.whl", hash = "sha256:0d57a01a2a9fa00234aace434d8c131f0ac6e0ac6ef131eda5962d7e79edfb5b", size = 142050 },
    { url = "https://files.pythonhosted.org/packages/9e/89/4f6b43386e7b79a4aad560d751981a0a282a1943c312ac72f940d7cf8f9f/multidict-6.2.0-cp313-cp313t-musllinux_1_2_ppc64le.whl", hash = "sha256:abf5b17bc0cf626a8a497d89ac691308dbd825d2ac372aa990b1ca114e470151", size = 154117 },
    { url = "https://files.pythonhosted.org/packages/24/e3/3dde5b193f86d30ad6400bd50e116b0df1da3f0c7d419661e3bd79e5ad86/multidict-6.2.0-cp313-cp313t-musllinux_1_2_s390x.whl", hash = "sha256:f7716f7e7138252d88607228ce40be22660d6608d20fd365d596e7ca0738e019", size = 149408 },
    { url = "https://files.pythonhosted.org/packages/df/b2/ec1e27e8e3da12fcc9053e1eae2f6b50faa8708064d83ea25aa7fb77ffd2/multidict-6.2.0-cp313-cp313t-musllinux_1_2_x86_64.whl", hash = "sha256:d5a36953389f35f0a4e88dc796048829a2f467c9197265504593f0e420571547", size = 145767 },
    { url = "https://files.pythonhosted.org/packages/3a/8e/c07a648a9d592fa9f3a19d1c7e1c7738ba95aff90db967a5a09cff1e1f37/multidict-6.2.0-cp313-cp313t-win32.whl", hash = "sha256:e653d36b1bf48fa78c7fcebb5fa679342e025121ace8c87ab05c1cefd33b34fc", size = 28950 },
    { url = "https://files.pythonhosted.org/packages/dc/a9/bebb5485b94d7c09831638a4df9a1a924c32431a750723f0bf39cd16a787/multidict-6.2.0-cp313-cp313t-win_amd64.whl", hash = "sha256:ca23db5fb195b5ef4fd1f77ce26cadefdf13dba71dab14dadd29b34d457d7c44", size = 32001 },
    { url = "https://files.pythonhosted.org/packages/9c/fd/b247aec6add5601956d440488b7f23151d8343747e82c038af37b28d6098/multidict-6.2.0-py3-none-any.whl", hash = "sha256:5d26547423e5e71dcc562c4acdc134b900640a39abd9066d7326a7cc2324c530", size = 10266 },
]

[[package]]
name = "mypy"
version = "1.15.0"
source = { registry = "https://pypi.org/simple" }
dependencies = [
    { name = "mypy-extensions" },
    { name = "tomli", marker = "python_full_version < '3.11'" },
    { name = "typing-extensions" },
]
sdist = { url = "https://files.pythonhosted.org/packages/ce/43/d5e49a86afa64bd3839ea0d5b9c7103487007d728e1293f52525d6d5486a/mypy-1.15.0.tar.gz", hash = "sha256:404534629d51d3efea5c800ee7c42b72a6554d6c400e6a79eafe15d11341fd43", size = 3239717 }
wheels = [
    { url = "https://files.pythonhosted.org/packages/68/f8/65a7ce8d0e09b6329ad0c8d40330d100ea343bd4dd04c4f8ae26462d0a17/mypy-1.15.0-cp310-cp310-macosx_10_9_x86_64.whl", hash = "sha256:979e4e1a006511dacf628e36fadfecbcc0160a8af6ca7dad2f5025529e082c13", size = 10738433 },
    { url = "https://files.pythonhosted.org/packages/b4/95/9c0ecb8eacfe048583706249439ff52105b3f552ea9c4024166c03224270/mypy-1.15.0-cp310-cp310-macosx_11_0_arm64.whl", hash = "sha256:c4bb0e1bd29f7d34efcccd71cf733580191e9a264a2202b0239da95984c5b559", size = 9861472 },
    { url = "https://files.pythonhosted.org/packages/84/09/9ec95e982e282e20c0d5407bc65031dfd0f0f8ecc66b69538296e06fcbee/mypy-1.15.0-cp310-cp310-manylinux_2_17_aarch64.manylinux2014_aarch64.manylinux_2_28_aarch64.whl", hash = "sha256:be68172e9fd9ad8fb876c6389f16d1c1b5f100ffa779f77b1fb2176fcc9ab95b", size = 11611424 },
    { url = "https://files.pythonhosted.org/packages/78/13/f7d14e55865036a1e6a0a69580c240f43bc1f37407fe9235c0d4ef25ffb0/mypy-1.15.0-cp310-cp310-manylinux_2_17_x86_64.manylinux2014_x86_64.manylinux_2_28_x86_64.whl", hash = "sha256:c7be1e46525adfa0d97681432ee9fcd61a3964c2446795714699a998d193f1a3", size = 12365450 },
    { url = "https://files.pythonhosted.org/packages/48/e1/301a73852d40c241e915ac6d7bcd7fedd47d519246db2d7b86b9d7e7a0cb/mypy-1.15.0-cp310-cp310-musllinux_1_2_x86_64.whl", hash = "sha256:2e2c2e6d3593f6451b18588848e66260ff62ccca522dd231cd4dd59b0160668b", size = 12551765 },
    { url = "https://files.pythonhosted.org/packages/77/ba/c37bc323ae5fe7f3f15a28e06ab012cd0b7552886118943e90b15af31195/mypy-1.15.0-cp310-cp310-win_amd64.whl", hash = "sha256:6983aae8b2f653e098edb77f893f7b6aca69f6cffb19b2cc7443f23cce5f4828", size = 9274701 },
    { url = "https://files.pythonhosted.org/packages/03/bc/f6339726c627bd7ca1ce0fa56c9ae2d0144604a319e0e339bdadafbbb599/mypy-1.15.0-cp311-cp311-macosx_10_9_x86_64.whl", hash = "sha256:2922d42e16d6de288022e5ca321cd0618b238cfc5570e0263e5ba0a77dbef56f", size = 10662338 },
    { url = "https://files.pythonhosted.org/packages/e2/90/8dcf506ca1a09b0d17555cc00cd69aee402c203911410136cd716559efe7/mypy-1.15.0-cp311-cp311-macosx_11_0_arm64.whl", hash = "sha256:2ee2d57e01a7c35de00f4634ba1bbf015185b219e4dc5909e281016df43f5ee5", size = 9787540 },
    { url = "https://files.pythonhosted.org/packages/05/05/a10f9479681e5da09ef2f9426f650d7b550d4bafbef683b69aad1ba87457/mypy-1.15.0-cp311-cp311-manylinux_2_17_aarch64.manylinux2014_aarch64.manylinux_2_28_aarch64.whl", hash = "sha256:973500e0774b85d9689715feeffcc980193086551110fd678ebe1f4342fb7c5e", size = 11538051 },
    { url = "https://files.pythonhosted.org/packages/e9/9a/1f7d18b30edd57441a6411fcbc0c6869448d1a4bacbaee60656ac0fc29c8/mypy-1.15.0-cp311-cp311-manylinux_2_17_x86_64.manylinux2014_x86_64.manylinux_2_28_x86_64.whl", hash = "sha256:5a95fb17c13e29d2d5195869262f8125dfdb5c134dc8d9a9d0aecf7525b10c2c", size = 12286751 },
    { url = "https://files.pythonhosted.org/packages/72/af/19ff499b6f1dafcaf56f9881f7a965ac2f474f69f6f618b5175b044299f5/mypy-1.15.0-cp311-cp311-musllinux_1_2_x86_64.whl", hash = "sha256:1905f494bfd7d85a23a88c5d97840888a7bd516545fc5aaedff0267e0bb54e2f", size = 12421783 },
    { url = "https://files.pythonhosted.org/packages/96/39/11b57431a1f686c1aed54bf794870efe0f6aeca11aca281a0bd87a5ad42c/mypy-1.15.0-cp311-cp311-win_amd64.whl", hash = "sha256:c9817fa23833ff189db061e6d2eff49b2f3b6ed9856b4a0a73046e41932d744f", size = 9265618 },
    { url = "https://files.pythonhosted.org/packages/98/3a/03c74331c5eb8bd025734e04c9840532226775c47a2c39b56a0c8d4f128d/mypy-1.15.0-cp312-cp312-macosx_10_13_x86_64.whl", hash = "sha256:aea39e0583d05124836ea645f412e88a5c7d0fd77a6d694b60d9b6b2d9f184fd", size = 10793981 },
    { url = "https://files.pythonhosted.org/packages/f0/1a/41759b18f2cfd568848a37c89030aeb03534411eef981df621d8fad08a1d/mypy-1.15.0-cp312-cp312-macosx_11_0_arm64.whl", hash = "sha256:2f2147ab812b75e5b5499b01ade1f4a81489a147c01585cda36019102538615f", size = 9749175 },
    { url = "https://files.pythonhosted.org/packages/12/7e/873481abf1ef112c582db832740f4c11b2bfa510e829d6da29b0ab8c3f9c/mypy-1.15.0-cp312-cp312-manylinux_2_17_aarch64.manylinux2014_aarch64.manylinux_2_28_aarch64.whl", hash = "sha256:ce436f4c6d218a070048ed6a44c0bbb10cd2cc5e272b29e7845f6a2f57ee4464", size = 11455675 },
    { url = "https://files.pythonhosted.org/packages/b3/d0/92ae4cde706923a2d3f2d6c39629134063ff64b9dedca9c1388363da072d/mypy-1.15.0-cp312-cp312-manylinux_2_17_x86_64.manylinux2014_x86_64.manylinux_2_28_x86_64.whl", hash = "sha256:8023ff13985661b50a5928fc7a5ca15f3d1affb41e5f0a9952cb68ef090b31ee", size = 12410020 },
    { url = "https://files.pythonhosted.org/packages/46/8b/df49974b337cce35f828ba6fda228152d6db45fed4c86ba56ffe442434fd/mypy-1.15.0-cp312-cp312-musllinux_1_2_x86_64.whl", hash = "sha256:1124a18bc11a6a62887e3e137f37f53fbae476dc36c185d549d4f837a2a6a14e", size = 12498582 },
    { url = "https://files.pythonhosted.org/packages/13/50/da5203fcf6c53044a0b699939f31075c45ae8a4cadf538a9069b165c1050/mypy-1.15.0-cp312-cp312-win_amd64.whl", hash = "sha256:171a9ca9a40cd1843abeca0e405bc1940cd9b305eaeea2dda769ba096932bb22", size = 9366614 },
    { url = "https://files.pythonhosted.org/packages/6a/9b/fd2e05d6ffff24d912f150b87db9e364fa8282045c875654ce7e32fffa66/mypy-1.15.0-cp313-cp313-macosx_10_13_x86_64.whl", hash = "sha256:93faf3fdb04768d44bf28693293f3904bbb555d076b781ad2530214ee53e3445", size = 10788592 },
    { url = "https://files.pythonhosted.org/packages/74/37/b246d711c28a03ead1fd906bbc7106659aed7c089d55fe40dd58db812628/mypy-1.15.0-cp313-cp313-macosx_11_0_arm64.whl", hash = "sha256:811aeccadfb730024c5d3e326b2fbe9249bb7413553f15499a4050f7c30e801d", size = 9753611 },
    { url = "https://files.pythonhosted.org/packages/a6/ac/395808a92e10cfdac8003c3de9a2ab6dc7cde6c0d2a4df3df1b815ffd067/mypy-1.15.0-cp313-cp313-manylinux_2_17_aarch64.manylinux2014_aarch64.manylinux_2_28_aarch64.whl", hash = "sha256:98b7b9b9aedb65fe628c62a6dc57f6d5088ef2dfca37903a7d9ee374d03acca5", size = 11438443 },
    { url = "https://files.pythonhosted.org/packages/d2/8b/801aa06445d2de3895f59e476f38f3f8d610ef5d6908245f07d002676cbf/mypy-1.15.0-cp313-cp313-manylinux_2_17_x86_64.manylinux2014_x86_64.manylinux_2_28_x86_64.whl", hash = "sha256:c43a7682e24b4f576d93072216bf56eeff70d9140241f9edec0c104d0c515036", size = 12402541 },
    { url = "https://files.pythonhosted.org/packages/c7/67/5a4268782eb77344cc613a4cf23540928e41f018a9a1ec4c6882baf20ab8/mypy-1.15.0-cp313-cp313-musllinux_1_2_x86_64.whl", hash = "sha256:baefc32840a9f00babd83251560e0ae1573e2f9d1b067719479bfb0e987c6357", size = 12494348 },
    { url = "https://files.pythonhosted.org/packages/83/3e/57bb447f7bbbfaabf1712d96f9df142624a386d98fb026a761532526057e/mypy-1.15.0-cp313-cp313-win_amd64.whl", hash = "sha256:b9378e2c00146c44793c98b8d5a61039a048e31f429fb0eb546d93f4b000bedf", size = 9373648 },
    { url = "https://files.pythonhosted.org/packages/09/4e/a7d65c7322c510de2c409ff3828b03354a7c43f5a8ed458a7a131b41c7b9/mypy-1.15.0-py3-none-any.whl", hash = "sha256:5469affef548bd1895d86d3bf10ce2b44e33d86923c29e4d675b3e323437ea3e", size = 2221777 },
]

[[package]]
name = "mypy-extensions"
version = "1.0.0"
source = { registry = "https://pypi.org/simple" }
sdist = { url = "https://files.pythonhosted.org/packages/98/a4/1ab47638b92648243faf97a5aeb6ea83059cc3624972ab6b8d2316078d3f/mypy_extensions-1.0.0.tar.gz", hash = "sha256:75dbf8955dc00442a438fc4d0666508a9a97b6bd41aa2f0ffe9d2f2725af0782", size = 4433 }
wheels = [
    { url = "https://files.pythonhosted.org/packages/2a/e2/5d3f6ada4297caebe1a2add3b126fe800c96f56dbe5d1988a2cbe0b267aa/mypy_extensions-1.0.0-py3-none-any.whl", hash = "sha256:4392f6c0eb8a5668a69e23d168ffa70f0be9ccfd32b5cc2d26a34ae5b844552d", size = 4695 },
]

[[package]]
name = "networkx"
version = "2.8"
source = { registry = "https://pypi.org/simple" }
sdist = { url = "https://files.pythonhosted.org/packages/3f/5e/5e9ae193c6384bd47aae5bc9bd2c48db7115f483b0ff9fef7d263e3dbb09/networkx-2.8.tar.gz", hash = "sha256:4a52cf66aed221955420e11b3e2e05ca44196b4829aab9576d4d439212b0a14f", size = 1937426 }
wheels = [
    { url = "https://files.pythonhosted.org/packages/df/04/416751fe793a10a9b1c786d8dd93b80190ae745b3c9cb847c8f84fd119c2/networkx-2.8-py3-none-any.whl", hash = "sha256:1a1e8fe052cc1b4e0339b998f6795099562a264a13a5af7a32cad45ab9d4e126", size = 2003202 },
]

[[package]]
name = "nodeenv"
version = "1.9.1"
source = { registry = "https://pypi.org/simple" }
sdist = { url = "https://files.pythonhosted.org/packages/43/16/fc88b08840de0e0a72a2f9d8c6bae36be573e475a6326ae854bcc549fc45/nodeenv-1.9.1.tar.gz", hash = "sha256:6ec12890a2dab7946721edbfbcd91f3319c6ccc9aec47be7c7e6b7011ee6645f", size = 47437 }
wheels = [
    { url = "https://files.pythonhosted.org/packages/d2/1d/1b658dbd2b9fa9c4c9f32accbfc0205d532c8c6194dc0f2a4c0428e7128a/nodeenv-1.9.1-py2.py3-none-any.whl", hash = "sha256:ba11c9782d29c27c70ffbdda2d7415098754709be8a7056d79a737cd901155c9", size = 22314 },
]

[[package]]
name = "numpy"
version = "1.26.4"
source = { registry = "https://pypi.org/simple" }
sdist = { url = "https://files.pythonhosted.org/packages/65/6e/09db70a523a96d25e115e71cc56a6f9031e7b8cd166c1ac8438307c14058/numpy-1.26.4.tar.gz", hash = "sha256:2a02aba9ed12e4ac4eb3ea9421c420301a0c6460d9830d74a9df87efa4912010", size = 15786129 }
wheels = [
    { url = "https://files.pythonhosted.org/packages/a7/94/ace0fdea5241a27d13543ee117cbc65868e82213fb31a8eb7fe9ff23f313/numpy-1.26.4-cp310-cp310-macosx_10_9_x86_64.whl", hash = "sha256:9ff0f4f29c51e2803569d7a51c2304de5554655a60c5d776e35b4a41413830d0", size = 20631468 },
    { url = "https://files.pythonhosted.org/packages/20/f7/b24208eba89f9d1b58c1668bc6c8c4fd472b20c45573cb767f59d49fb0f6/numpy-1.26.4-cp310-cp310-macosx_11_0_arm64.whl", hash = "sha256:2e4ee3380d6de9c9ec04745830fd9e2eccb3e6cf790d39d7b98ffd19b0dd754a", size = 13966411 },
    { url = "https://files.pythonhosted.org/packages/fc/a5/4beee6488160798683eed5bdb7eead455892c3b4e1f78d79d8d3f3b084ac/numpy-1.26.4-cp310-cp310-manylinux_2_17_aarch64.manylinux2014_aarch64.whl", hash = "sha256:d209d8969599b27ad20994c8e41936ee0964e6da07478d6c35016bc386b66ad4", size = 14219016 },
    { url = "https://files.pythonhosted.org/packages/4b/d7/ecf66c1cd12dc28b4040b15ab4d17b773b87fa9d29ca16125de01adb36cd/numpy-1.26.4-cp310-cp310-manylinux_2_17_x86_64.manylinux2014_x86_64.whl", hash = "sha256:ffa75af20b44f8dba823498024771d5ac50620e6915abac414251bd971b4529f", size = 18240889 },
    { url = "https://files.pythonhosted.org/packages/24/03/6f229fe3187546435c4f6f89f6d26c129d4f5bed40552899fcf1f0bf9e50/numpy-1.26.4-cp310-cp310-musllinux_1_1_aarch64.whl", hash = "sha256:62b8e4b1e28009ef2846b4c7852046736bab361f7aeadeb6a5b89ebec3c7055a", size = 13876746 },
    { url = "https://files.pythonhosted.org/packages/39/fe/39ada9b094f01f5a35486577c848fe274e374bbf8d8f472e1423a0bbd26d/numpy-1.26.4-cp310-cp310-musllinux_1_1_x86_64.whl", hash = "sha256:a4abb4f9001ad2858e7ac189089c42178fcce737e4169dc61321660f1a96c7d2", size = 18078620 },
    { url = "https://files.pythonhosted.org/packages/d5/ef/6ad11d51197aad206a9ad2286dc1aac6a378059e06e8cf22cd08ed4f20dc/numpy-1.26.4-cp310-cp310-win32.whl", hash = "sha256:bfe25acf8b437eb2a8b2d49d443800a5f18508cd811fea3181723922a8a82b07", size = 5972659 },
    { url = "https://files.pythonhosted.org/packages/19/77/538f202862b9183f54108557bfda67e17603fc560c384559e769321c9d92/numpy-1.26.4-cp310-cp310-win_amd64.whl", hash = "sha256:b97fe8060236edf3662adfc2c633f56a08ae30560c56310562cb4f95500022d5", size = 15808905 },
    { url = "https://files.pythonhosted.org/packages/11/57/baae43d14fe163fa0e4c47f307b6b2511ab8d7d30177c491960504252053/numpy-1.26.4-cp311-cp311-macosx_10_9_x86_64.whl", hash = "sha256:4c66707fabe114439db9068ee468c26bbdf909cac0fb58686a42a24de1760c71", size = 20630554 },
    { url = "https://files.pythonhosted.org/packages/1a/2e/151484f49fd03944c4a3ad9c418ed193cfd02724e138ac8a9505d056c582/numpy-1.26.4-cp311-cp311-macosx_11_0_arm64.whl", hash = "sha256:edd8b5fe47dab091176d21bb6de568acdd906d1887a4584a15a9a96a1dca06ef", size = 13997127 },
    { url = "https://files.pythonhosted.org/packages/79/ae/7e5b85136806f9dadf4878bf73cf223fe5c2636818ba3ab1c585d0403164/numpy-1.26.4-cp311-cp311-manylinux_2_17_aarch64.manylinux2014_aarch64.whl", hash = "sha256:7ab55401287bfec946ced39700c053796e7cc0e3acbef09993a9ad2adba6ca6e", size = 14222994 },
    { url = "https://files.pythonhosted.org/packages/3a/d0/edc009c27b406c4f9cbc79274d6e46d634d139075492ad055e3d68445925/numpy-1.26.4-cp311-cp311-manylinux_2_17_x86_64.manylinux2014_x86_64.whl", hash = "sha256:666dbfb6ec68962c033a450943ded891bed2d54e6755e35e5835d63f4f6931d5", size = 18252005 },
    { url = "https://files.pythonhosted.org/packages/09/bf/2b1aaf8f525f2923ff6cfcf134ae5e750e279ac65ebf386c75a0cf6da06a/numpy-1.26.4-cp311-cp311-musllinux_1_1_aarch64.whl", hash = "sha256:96ff0b2ad353d8f990b63294c8986f1ec3cb19d749234014f4e7eb0112ceba5a", size = 13885297 },
    { url = "https://files.pythonhosted.org/packages/df/a0/4e0f14d847cfc2a633a1c8621d00724f3206cfeddeb66d35698c4e2cf3d2/numpy-1.26.4-cp311-cp311-musllinux_1_1_x86_64.whl", hash = "sha256:60dedbb91afcbfdc9bc0b1f3f402804070deed7392c23eb7a7f07fa857868e8a", size = 18093567 },
    { url = "https://files.pythonhosted.org/packages/d2/b7/a734c733286e10a7f1a8ad1ae8c90f2d33bf604a96548e0a4a3a6739b468/numpy-1.26.4-cp311-cp311-win32.whl", hash = "sha256:1af303d6b2210eb850fcf03064d364652b7120803a0b872f5211f5234b399f20", size = 5968812 },
    { url = "https://files.pythonhosted.org/packages/3f/6b/5610004206cf7f8e7ad91c5a85a8c71b2f2f8051a0c0c4d5916b76d6cbb2/numpy-1.26.4-cp311-cp311-win_amd64.whl", hash = "sha256:cd25bcecc4974d09257ffcd1f098ee778f7834c3ad767fe5db785be9a4aa9cb2", size = 15811913 },
    { url = "https://files.pythonhosted.org/packages/95/12/8f2020a8e8b8383ac0177dc9570aad031a3beb12e38847f7129bacd96228/numpy-1.26.4-cp312-cp312-macosx_10_9_x86_64.whl", hash = "sha256:b3ce300f3644fb06443ee2222c2201dd3a89ea6040541412b8fa189341847218", size = 20335901 },
    { url = "https://files.pythonhosted.org/packages/75/5b/ca6c8bd14007e5ca171c7c03102d17b4f4e0ceb53957e8c44343a9546dcc/numpy-1.26.4-cp312-cp312-macosx_11_0_arm64.whl", hash = "sha256:03a8c78d01d9781b28a6989f6fa1bb2c4f2d51201cf99d3dd875df6fbd96b23b", size = 13685868 },
    { url = "https://files.pythonhosted.org/packages/79/f8/97f10e6755e2a7d027ca783f63044d5b1bc1ae7acb12afe6a9b4286eac17/numpy-1.26.4-cp312-cp312-manylinux_2_17_aarch64.manylinux2014_aarch64.whl", hash = "sha256:9fad7dcb1aac3c7f0584a5a8133e3a43eeb2fe127f47e3632d43d677c66c102b", size = 13925109 },
    { url = "https://files.pythonhosted.org/packages/0f/50/de23fde84e45f5c4fda2488c759b69990fd4512387a8632860f3ac9cd225/numpy-1.26.4-cp312-cp312-manylinux_2_17_x86_64.manylinux2014_x86_64.whl", hash = "sha256:675d61ffbfa78604709862923189bad94014bef562cc35cf61d3a07bba02a7ed", size = 17950613 },
    { url = "https://files.pythonhosted.org/packages/4c/0c/9c603826b6465e82591e05ca230dfc13376da512b25ccd0894709b054ed0/numpy-1.26.4-cp312-cp312-musllinux_1_1_aarch64.whl", hash = "sha256:ab47dbe5cc8210f55aa58e4805fe224dac469cde56b9f731a4c098b91917159a", size = 13572172 },
    { url = "https://files.pythonhosted.org/packages/76/8c/2ba3902e1a0fc1c74962ea9bb33a534bb05984ad7ff9515bf8d07527cadd/numpy-1.26.4-cp312-cp312-musllinux_1_1_x86_64.whl", hash = "sha256:1dda2e7b4ec9dd512f84935c5f126c8bd8b9f2fc001e9f54af255e8c5f16b0e0", size = 17786643 },
    { url = "https://files.pythonhosted.org/packages/28/4a/46d9e65106879492374999e76eb85f87b15328e06bd1550668f79f7b18c6/numpy-1.26.4-cp312-cp312-win32.whl", hash = "sha256:50193e430acfc1346175fcbdaa28ffec49947a06918b7b92130744e81e640110", size = 5677803 },
    { url = "https://files.pythonhosted.org/packages/16/2e/86f24451c2d530c88daf997cb8d6ac622c1d40d19f5a031ed68a4b73a374/numpy-1.26.4-cp312-cp312-win_amd64.whl", hash = "sha256:08beddf13648eb95f8d867350f6a018a4be2e5ad54c8d8caed89ebca558b2818", size = 15517754 },
]

[[package]]
name = "oauthlib"
version = "3.2.2"
source = { registry = "https://pypi.org/simple" }
sdist = { url = "https://files.pythonhosted.org/packages/6d/fa/fbf4001037904031639e6bfbfc02badfc7e12f137a8afa254df6c4c8a670/oauthlib-3.2.2.tar.gz", hash = "sha256:9859c40929662bec5d64f34d01c99e093149682a3f38915dc0655d5a633dd918", size = 177352 }
wheels = [
    { url = "https://files.pythonhosted.org/packages/7e/80/cab10959dc1faead58dc8384a781dfbf93cb4d33d50988f7a69f1b7c9bbe/oauthlib-3.2.2-py3-none-any.whl", hash = "sha256:8139f29aac13e25d502680e9e19963e83f16838d48a0d71c287fe40e7067fbca", size = 151688 },
]

[[package]]
name = "omegaconf"
version = "2.3.0"
source = { registry = "https://pypi.org/simple" }
dependencies = [
    { name = "antlr4-python3-runtime" },
    { name = "pyyaml" },
]
sdist = { url = "https://files.pythonhosted.org/packages/09/48/6388f1bb9da707110532cb70ec4d2822858ddfb44f1cdf1233c20a80ea4b/omegaconf-2.3.0.tar.gz", hash = "sha256:d5d4b6d29955cc50ad50c46dc269bcd92c6e00f5f90d23ab5fee7bfca4ba4cc7", size = 3298120 }
wheels = [
    { url = "https://files.pythonhosted.org/packages/e3/94/1843518e420fa3ed6919835845df698c7e27e183cb997394e4a670973a65/omegaconf-2.3.0-py3-none-any.whl", hash = "sha256:7b4df175cdb08ba400f45cae3bdcae7ba8365db4d165fc65fd04b050ab63b46b", size = 79500 },
]

[[package]]
name = "opencv-python-headless"
version = "4.11.0.86"
source = { registry = "https://pypi.org/simple" }
dependencies = [
    { name = "numpy" },
]
sdist = { url = "https://files.pythonhosted.org/packages/36/2f/5b2b3ba52c864848885ba988f24b7f105052f68da9ab0e693cc7c25b0b30/opencv-python-headless-4.11.0.86.tar.gz", hash = "sha256:996eb282ca4b43ec6a3972414de0e2331f5d9cda2b41091a49739c19fb843798", size = 95177929 }
wheels = [
    { url = "https://files.pythonhosted.org/packages/dc/53/2c50afa0b1e05ecdb4603818e85f7d174e683d874ef63a6abe3ac92220c8/opencv_python_headless-4.11.0.86-cp37-abi3-macosx_13_0_arm64.whl", hash = "sha256:48128188ade4a7e517237c8e1e11a9cdf5c282761473383e77beb875bb1e61ca", size = 37326460 },
    { url = "https://files.pythonhosted.org/packages/3b/43/68555327df94bb9b59a1fd645f63fafb0762515344d2046698762fc19d58/opencv_python_headless-4.11.0.86-cp37-abi3-macosx_13_0_x86_64.whl", hash = "sha256:a66c1b286a9de872c343ee7c3553b084244299714ebb50fbdcd76f07ebbe6c81", size = 56723330 },
    { url = "https://files.pythonhosted.org/packages/45/be/1438ce43ebe65317344a87e4b150865c5585f4c0db880a34cdae5ac46881/opencv_python_headless-4.11.0.86-cp37-abi3-manylinux_2_17_aarch64.manylinux2014_aarch64.whl", hash = "sha256:6efabcaa9df731f29e5ea9051776715b1bdd1845d7c9530065c7951d2a2899eb", size = 29487060 },
    { url = "https://files.pythonhosted.org/packages/dd/5c/c139a7876099916879609372bfa513b7f1257f7f1a908b0bdc1c2328241b/opencv_python_headless-4.11.0.86-cp37-abi3-manylinux_2_17_x86_64.manylinux2014_x86_64.whl", hash = "sha256:0e0a27c19dd1f40ddff94976cfe43066fbbe9dfbb2ec1907d66c19caef42a57b", size = 49969856 },
    { url = "https://files.pythonhosted.org/packages/95/dd/ed1191c9dc91abcc9f752b499b7928aacabf10567bb2c2535944d848af18/opencv_python_headless-4.11.0.86-cp37-abi3-win32.whl", hash = "sha256:f447d8acbb0b6f2808da71fddd29c1cdd448d2bc98f72d9bb78a7a898fc9621b", size = 29324425 },
    { url = "https://files.pythonhosted.org/packages/86/8a/69176a64335aed183529207ba8bc3d329c2999d852b4f3818027203f50e6/opencv_python_headless-4.11.0.86-cp37-abi3-win_amd64.whl", hash = "sha256:6c304df9caa7a6a5710b91709dd4786bf20a74d57672b3c31f7033cc638174ca", size = 39402386 },
]

[[package]]
name = "opentelemetry-api"
version = "1.24.0"
source = { registry = "https://pypi.org/simple" }
dependencies = [
    { name = "deprecated" },
    { name = "importlib-metadata" },
]
sdist = { url = "https://files.pythonhosted.org/packages/3a/9e/77153a81a6eba4efcc28d8a4a00ae1b619108bf0225a879fb7084cb402db/opentelemetry_api-1.24.0.tar.gz", hash = "sha256:42719f10ce7b5a9a73b10a4baf620574fb8ad495a9cbe5c18d76b75d8689c67e", size = 60271 }
wheels = [
    { url = "https://files.pythonhosted.org/packages/81/30/603d64b33b1203638cf4fae49095bc9851fe09c6ad6d88dd10d7e6a9f999/opentelemetry_api-1.24.0-py3-none-any.whl", hash = "sha256:0f2c363d98d10d1ce93330015ca7fd3a65f60be64e05e30f557c61de52c80ca2", size = 60094 },
]

[[package]]
name = "opentelemetry-exporter-otlp-proto-common"
version = "1.24.0"
source = { registry = "https://pypi.org/simple" }
dependencies = [
    { name = "opentelemetry-proto" },
]
sdist = { url = "https://files.pythonhosted.org/packages/1f/8e/cd1087d2cf8efc5dfca813c87856ac7ecaeb14078c2bdffc51d6e2a734d9/opentelemetry_exporter_otlp_proto_common-1.24.0.tar.gz", hash = "sha256:5d31fa1ff976cacc38be1ec4e3279a3f88435c75b38b1f7a099a1faffc302461", size = 16903 }
wheels = [
    { url = "https://files.pythonhosted.org/packages/46/d3/b344cb181a525f7e4519c27de17d721c504e01063520b9003569ef9bf692/opentelemetry_exporter_otlp_proto_common-1.24.0-py3-none-any.whl", hash = "sha256:e51f2c9735054d598ad2df5d3eca830fecfb5b0bda0a2fa742c9c7718e12f641", size = 17619 },
]

[[package]]
name = "opentelemetry-exporter-otlp-proto-grpc"
version = "1.24.0"
source = { registry = "https://pypi.org/simple" }
dependencies = [
    { name = "deprecated" },
    { name = "googleapis-common-protos" },
    { name = "grpcio" },
    { name = "opentelemetry-api" },
    { name = "opentelemetry-exporter-otlp-proto-common" },
    { name = "opentelemetry-proto" },
    { name = "opentelemetry-sdk" },
]
sdist = { url = "https://files.pythonhosted.org/packages/2c/8a/ec5de727903f4e93ad33e2f1472cc9df68d5bb87c2cbb0132ac30777854a/opentelemetry_exporter_otlp_proto_grpc-1.24.0.tar.gz", hash = "sha256:217c6e30634f2c9797999ea9da29f7300479a94a610139b9df17433f915e7baa", size = 25130 }
wheels = [
    { url = "https://files.pythonhosted.org/packages/b0/14/cdfe43225303e621d9c329001dd4f922f249ec62b11a0729dbbb2eab14c7/opentelemetry_exporter_otlp_proto_grpc-1.24.0-py3-none-any.whl", hash = "sha256:f40d62aa30a0a43cc1657428e59fcf82ad5f7ea8fff75de0f9d9cb6f739e0a3b", size = 18241 },
]

[[package]]
name = "opentelemetry-exporter-otlp-proto-http"
version = "1.24.0"
source = { registry = "https://pypi.org/simple" }
dependencies = [
    { name = "deprecated" },
    { name = "googleapis-common-protos" },
    { name = "opentelemetry-api" },
    { name = "opentelemetry-exporter-otlp-proto-common" },
    { name = "opentelemetry-proto" },
    { name = "opentelemetry-sdk" },
    { name = "requests" },
]
sdist = { url = "https://files.pythonhosted.org/packages/4d/7a/05a1eacbdfc07375699505c23ca86829139bbfb6d213b0a2e9162f768b99/opentelemetry_exporter_otlp_proto_http-1.24.0.tar.gz", hash = "sha256:704c066cc96f5131881b75c0eac286cd73fc735c490b054838b4513254bd7850", size = 13932 }
wheels = [
    { url = "https://files.pythonhosted.org/packages/b3/bc/eb1963644cc754a4763aae8ccba1303ea5abaea2dd3c3d0ea8ed939950ef/opentelemetry_exporter_otlp_proto_http-1.24.0-py3-none-any.whl", hash = "sha256:25af10e46fdf4cd3833175e42f4879a1255fc01655fe14c876183a2903949836", size = 16736 },
]

[[package]]
name = "opentelemetry-instrumentation"
version = "0.45b0"
source = { registry = "https://pypi.org/simple" }
dependencies = [
    { name = "opentelemetry-api" },
    { name = "setuptools" },
    { name = "wrapt" },
]
sdist = { url = "https://files.pythonhosted.org/packages/b2/bd/dcf2c4c1132c580b60b548b17c4d115f1a2224961eac0a0138bf5f84d751/opentelemetry_instrumentation-0.45b0.tar.gz", hash = "sha256:6c47120a7970bbeb458e6a73686ee9ba84b106329a79e4a4a66761f933709c7e", size = 23377 }
wheels = [
    { url = "https://files.pythonhosted.org/packages/fe/e5/cb0cfa596fa18d09f458058d6e55e2fc82300a45ae57c457c197949fd4a6/opentelemetry_instrumentation-0.45b0-py3-none-any.whl", hash = "sha256:06c02e2c952c1b076e8eaedf1b82f715e2937ba7eeacab55913dd434fbcec258", size = 28402 },
]

[[package]]
name = "opentelemetry-instrumentation-asgi"
version = "0.45b0"
source = { registry = "https://pypi.org/simple" }
dependencies = [
    { name = "asgiref" },
    { name = "opentelemetry-api" },
    { name = "opentelemetry-instrumentation" },
    { name = "opentelemetry-semantic-conventions" },
    { name = "opentelemetry-util-http" },
]
sdist = { url = "https://files.pythonhosted.org/packages/26/a5/dd1ed5e97ee8665413b329a890872422d07c83e15358c07356722bf85a7c/opentelemetry_instrumentation_asgi-0.45b0.tar.gz", hash = "sha256:97f55620f163fd3d20323e9fd8dc3aacc826c03397213ff36b877e0f4b6b08a6", size = 19749 }
wheels = [
    { url = "https://files.pythonhosted.org/packages/21/c0/a50c91aad79ea205130d8d64426f7a36fefb806c5f5fdfdb51ea8cf67db1/opentelemetry_instrumentation_asgi-0.45b0-py3-none-any.whl", hash = "sha256:8be1157ed62f0db24e45fdf7933c530c4338bd025c5d4af7830e903c0756021b", size = 14280 },
]

[[package]]
name = "opentelemetry-instrumentation-confluent-kafka"
version = "0.45b0"
source = { registry = "https://pypi.org/simple" }
dependencies = [
    { name = "opentelemetry-api" },
    { name = "opentelemetry-instrumentation" },
    { name = "wrapt" },
]
sdist = { url = "https://files.pythonhosted.org/packages/73/38/2530563b1c42c5fc43e5dce9f0583ff9488659da76b5e3a24f03f78ca159/opentelemetry_instrumentation_confluent_kafka-0.45b0.tar.gz", hash = "sha256:2eb264657558de5ae48a2f3539cf9c79be04fdb6acf1f350eae852acd0a2ac53", size = 10920 }
wheels = [
    { url = "https://files.pythonhosted.org/packages/87/cb/26b889edcb29ff6da83d713bbd86bb48ee1de9eee7eb15a9dae3edc59ab2/opentelemetry_instrumentation_confluent_kafka-0.45b0-py3-none-any.whl", hash = "sha256:5298f04ad8a823dc9774edd8e18c441e267acc6f2f37756c6c9e6403d3fd4e92", size = 12463 },
]

[[package]]
name = "opentelemetry-instrumentation-fastapi"
version = "0.45b0"
source = { registry = "https://pypi.org/simple" }
dependencies = [
    { name = "opentelemetry-api" },
    { name = "opentelemetry-instrumentation" },
    { name = "opentelemetry-instrumentation-asgi" },
    { name = "opentelemetry-semantic-conventions" },
    { name = "opentelemetry-util-http" },
]
sdist = { url = "https://files.pythonhosted.org/packages/b7/22/8796f545772847ee22b982a508cef3fe66ae71c6c1c8fa7aad475f388b18/opentelemetry_instrumentation_fastapi-0.45b0.tar.gz", hash = "sha256:5a6b91e1c08a01601845fcfcfdefd0a2aecdb3c356d4a436a3210cb58c21487e", size = 13700 }
wheels = [
    { url = "https://files.pythonhosted.org/packages/c4/8e/6789b96a86f3f1f81dbfb381a5b6c83309c98bda8f072194735d58c2d0ec/opentelemetry_instrumentation_fastapi-0.45b0-py3-none-any.whl", hash = "sha256:77d9c123a363129148f5f66d44094f3d67aaaa2b201396d94782b4a7f9ce4314", size = 11345 },
]

[[package]]
name = "opentelemetry-instrumentation-grpc"
version = "0.45b0"
source = { registry = "https://pypi.org/simple" }
dependencies = [
    { name = "opentelemetry-api" },
    { name = "opentelemetry-instrumentation" },
    { name = "opentelemetry-sdk" },
    { name = "opentelemetry-semantic-conventions" },
    { name = "wrapt" },
]
sdist = { url = "https://files.pythonhosted.org/packages/da/9a/71cef8d7efea5ac8d228eeaef5d25804bb219b3b84bfe112ac873f72b91c/opentelemetry_instrumentation_grpc-0.45b0.tar.gz", hash = "sha256:5572c4a10a125774fb9d2705aa29aec1fc70d6f5a3cd070930fee86610931e71", size = 30832 }
wheels = [
    { url = "https://files.pythonhosted.org/packages/f5/80/0fc646458e0721de8e990e483cf6d46bcb82d00f47a260f1324e92b5aaa9/opentelemetry_instrumentation_grpc-0.45b0-py3-none-any.whl", hash = "sha256:1ac48702406ffa3405a3d0ce94c9c2018c4682290c8ab6196a7a511f83dcdeb4", size = 27031 },
]

[package.optional-dependencies]
instruments = [
    { name = "grpcio" },
]

[[package]]
name = "opentelemetry-instrumentation-logging"
version = "0.45b0"
source = { registry = "https://pypi.org/simple" }
dependencies = [
    { name = "opentelemetry-api" },
    { name = "opentelemetry-instrumentation" },
]
sdist = { url = "https://files.pythonhosted.org/packages/a3/c3/3c77bb6a9c9689426de4c2094734298f6bacba4fde666ea3f54370624ec3/opentelemetry_instrumentation_logging-0.45b0.tar.gz", hash = "sha256:48bfb6161a09f210c28a30295c4d217c4703e2d05d1df04fd3ab19ea30837978", size = 9653 }
wheels = [
    { url = "https://files.pythonhosted.org/packages/bb/ba/f949562a66818aafab382c10faad91c5ff9a2fffb5658a3cfa752ae2eb85/opentelemetry_instrumentation_logging-0.45b0-py3-none-any.whl", hash = "sha256:bfaaca6862e84bb41b434178fba69afdb622f226cfdee243acb3959b65c97b48", size = 12144 },
]

[[package]]
name = "opentelemetry-proto"
version = "1.24.0"
source = { registry = "https://pypi.org/simple" }
dependencies = [
    { name = "protobuf" },
]
sdist = { url = "https://files.pythonhosted.org/packages/69/7a/6630ab9b937603137fa91b74053fb78cdc446db9f83ce1c86d6a71c48768/opentelemetry_proto-1.24.0.tar.gz", hash = "sha256:ff551b8ad63c6cabb1845ce217a6709358dfaba0f75ea1fa21a61ceddc78cab8", size = 33392 }
wheels = [
    { url = "https://files.pythonhosted.org/packages/14/b2/4e65d78d4b093f25fadeb215881ecbf5a77ee46a071f2b3a548ef724c728/opentelemetry_proto-1.24.0-py3-none-any.whl", hash = "sha256:bcb80e1e78a003040db71ccf83f2ad2019273d1e0828089d183b18a1476527ce", size = 50758 },
]

[[package]]
name = "opentelemetry-sdk"
version = "1.24.0"
source = { registry = "https://pypi.org/simple" }
dependencies = [
    { name = "opentelemetry-api" },
    { name = "opentelemetry-semantic-conventions" },
    { name = "typing-extensions" },
]
sdist = { url = "https://files.pythonhosted.org/packages/a2/e3/38a0ee0aa9dc5886e3235f4c83bf374a351109332191394147f79a484c31/opentelemetry_sdk-1.24.0.tar.gz", hash = "sha256:75bc0563affffa827700e0f4f4a68e1e257db0df13372344aebc6f8a64cde2e5", size = 138452 }
wheels = [
    { url = "https://files.pythonhosted.org/packages/f2/de/13693237295f4b90f831feaac2481d0b467605ca307b964d6cb8b5a39da2/opentelemetry_sdk-1.24.0-py3-none-any.whl", hash = "sha256:fa731e24efe832e98bcd90902085b359dcfef7d9c9c00eb5b9a18587dae3eb59", size = 106134 },
]

[[package]]
name = "opentelemetry-semantic-conventions"
version = "0.45b0"
source = { registry = "https://pypi.org/simple" }
sdist = { url = "https://files.pythonhosted.org/packages/8d/f8/c8de6e148aedf56adf16981ed590d05e7bbe5594f6dfdd4eb780c5da0358/opentelemetry_semantic_conventions-0.45b0.tar.gz", hash = "sha256:7c84215a44ac846bc4b8e32d5e78935c5c43482e491812a0bb8aaf87e4d92118", size = 34310 }
wheels = [
    { url = "https://files.pythonhosted.org/packages/16/3a/d836ab98544e5618b397b4b2ea917f1b7699022c4a897cd850733df08112/opentelemetry_semantic_conventions-0.45b0-py3-none-any.whl", hash = "sha256:a4a6fb9a7bacd9167c082aa4681009e9acdbfa28ffb2387af50c2fef3d30c864", size = 36816 },
]

[[package]]
name = "opentelemetry-util-http"
version = "0.45b0"
source = { registry = "https://pypi.org/simple" }
sdist = { url = "https://files.pythonhosted.org/packages/03/99/6784a4f7fea0d2ef818a9ccbd8ea43abc163ab6f95a13b1e27edce66dafe/opentelemetry_util_http-0.45b0.tar.gz", hash = "sha256:4ce08b6a7d52dd7c96b7705b5b4f06fdb6aa3eac1233b3b0bfef8a0cab9a92cd", size = 7208 }
wheels = [
    { url = "https://files.pythonhosted.org/packages/13/e4/f62b2b098481c093d87095454360ab2dce1bc967c6220096e3d10207045a/opentelemetry_util_http-0.45b0-py3-none-any.whl", hash = "sha256:6628868b501b3004e1860f976f410eeb3d3499e009719d818000f24ce17b6e33", size = 6921 },
]

[[package]]
name = "packaging"
version = "24.2"
source = { registry = "https://pypi.org/simple" }
sdist = { url = "https://files.pythonhosted.org/packages/d0/63/68dbb6eb2de9cb10ee4c9c14a0148804425e13c4fb20d61cce69f53106da/packaging-24.2.tar.gz", hash = "sha256:c228a6dc5e932d346bc5739379109d49e8853dd8223571c7c5b55260edc0b97f", size = 163950 }
wheels = [
    { url = "https://files.pythonhosted.org/packages/88/ef/eb23f262cca3c0c4eb7ab1933c3b1f03d021f2c48f54763065b6f0e321be/packaging-24.2-py3-none-any.whl", hash = "sha256:09abb1bccd265c01f4a3aa3f7a7db064b36514d2cba19a2f694fe6150451a759", size = 65451 },
]

[[package]]
name = "pandas"
version = "1.5.3"
source = { registry = "https://pypi.org/simple" }
dependencies = [
    { name = "numpy" },
    { name = "python-dateutil" },
    { name = "pytz" },
]
sdist = { url = "https://files.pythonhosted.org/packages/74/ee/146cab1ff6d575b54ace8a6a5994048380dc94879b0125b25e62edcb9e52/pandas-1.5.3.tar.gz", hash = "sha256:74a3fd7e5a7ec052f183273dc7b0acd3a863edf7520f5d3a1765c04ffdb3b0b1", size = 5203060 }
wheels = [
    { url = "https://files.pythonhosted.org/packages/a9/cd/34f6b0780301be81be804d7aa71d571457369e6131e2b330af2b0fed1aad/pandas-1.5.3-cp310-cp310-macosx_10_9_universal2.whl", hash = "sha256:3749077d86e3a2f0ed51367f30bf5b82e131cc0f14260c4d3e499186fccc4406", size = 18619230 },
    { url = "https://files.pythonhosted.org/packages/5f/34/b7858bb7d6d6bf4d9df1dde777a11fcf3ff370e1d1b3956e3d0fcca8322c/pandas-1.5.3-cp310-cp310-macosx_10_9_x86_64.whl", hash = "sha256:972d8a45395f2a2d26733eb8d0f629b2f90bebe8e8eddbb8829b180c09639572", size = 11982991 },
    { url = "https://files.pythonhosted.org/packages/b8/6c/005bd604994f7cbede4d7bf030614ef49a2213f76bc3d738ecf5b0dcc810/pandas-1.5.3-cp310-cp310-macosx_11_0_arm64.whl", hash = "sha256:50869a35cbb0f2e0cd5ec04b191e7b12ed688874bd05dd777c19b28cbea90996", size = 10927131 },
    { url = "https://files.pythonhosted.org/packages/27/c7/35b81ce5f680f2dac55eac14d103245cd8cf656ae4a2ff3be2e69fd1d330/pandas-1.5.3-cp310-cp310-manylinux_2_17_aarch64.manylinux2014_aarch64.whl", hash = "sha256:c3ac844a0fe00bfaeb2c9b51ab1424e5c8744f89860b138434a363b1f620f354", size = 11368188 },
    { url = "https://files.pythonhosted.org/packages/49/e2/79e46612dc25ebc7603dc11c560baa7266c90f9e48537ecf1a02a0dd6bff/pandas-1.5.3-cp310-cp310-manylinux_2_17_x86_64.manylinux2014_x86_64.whl", hash = "sha256:7a0a56cef15fd1586726dace5616db75ebcfec9179a3a55e78f72c5639fa2a23", size = 12062104 },
    { url = "https://files.pythonhosted.org/packages/d9/cd/f27c2992cbe05a3e39937f73a4be635a9ec149ec3ca4467d8cf039718994/pandas-1.5.3-cp310-cp310-win_amd64.whl", hash = "sha256:478ff646ca42b20376e4ed3fa2e8d7341e8a63105586efe54fa2508ee087f328", size = 10362473 },
    { url = "https://files.pythonhosted.org/packages/e2/24/a26af514113fd5eca2d8fe41ba4f22f70dfe6afefde4a6beb6a203570935/pandas-1.5.3-cp311-cp311-macosx_10_9_universal2.whl", hash = "sha256:6973549c01ca91ec96199e940495219c887ea815b2083722821f1d7abfa2b4dc", size = 18387750 },
    { url = "https://files.pythonhosted.org/packages/53/c9/d2f910dace7ef849b626980d0fd033b9cded36568949c8d560c9630ad2e0/pandas-1.5.3-cp311-cp311-macosx_10_9_x86_64.whl", hash = "sha256:c39a8da13cede5adcd3be1182883aea1c925476f4e84b2807a46e2775306305d", size = 11868668 },
    { url = "https://files.pythonhosted.org/packages/b0/be/1843b9aff84b98899663e7cad9f45513dfdd11d69cb5bd85c648aaf6a8d4/pandas-1.5.3-cp311-cp311-macosx_11_0_arm64.whl", hash = "sha256:f76d097d12c82a535fda9dfe5e8dd4127952b45fea9b0276cb30cca5ea313fbc", size = 10814036 },
    { url = "https://files.pythonhosted.org/packages/63/8d/c2bd356b9d4baf1c5cf8d7e251fb4540e87083072c905430da48c2bb31eb/pandas-1.5.3-cp311-cp311-manylinux_2_17_aarch64.manylinux2014_aarch64.whl", hash = "sha256:e474390e60ed609cec869b0da796ad94f420bb057d86784191eefc62b65819ae", size = 11374218 },
    { url = "https://files.pythonhosted.org/packages/56/73/3351beeb807dca69fcc3c4966bcccc51552bd01549a9b13c04ab00a43f21/pandas-1.5.3-cp311-cp311-manylinux_2_17_x86_64.manylinux2014_x86_64.whl", hash = "sha256:5f2b952406a1588ad4cad5b3f55f520e82e902388a6d5a4a91baa8d38d23c7f6", size = 12017319 },
    { url = "https://files.pythonhosted.org/packages/da/6d/1235da14daddaa6e47f74ba0c255358f0ce7a6ee05da8bf8eb49161aa6b5/pandas-1.5.3-cp311-cp311-win_amd64.whl", hash = "sha256:bc4c368f42b551bf72fac35c5128963a171b40dce866fb066540eeaf46faa003", size = 10303385 },
]

[[package]]
name = "platformdirs"
version = "4.3.7"
source = { registry = "https://pypi.org/simple" }
sdist = { url = "https://files.pythonhosted.org/packages/b6/2d/7d512a3913d60623e7eb945c6d1b4f0bddf1d0b7ada5225274c87e5b53d1/platformdirs-4.3.7.tar.gz", hash = "sha256:eb437d586b6a0986388f0d6f74aa0cde27b48d0e3d66843640bfb6bdcdb6e351", size = 21291 }
wheels = [
    { url = "https://files.pythonhosted.org/packages/6d/45/59578566b3275b8fd9157885918fcd0c4d74162928a5310926887b856a51/platformdirs-4.3.7-py3-none-any.whl", hash = "sha256:a03875334331946f13c549dbd8f4bac7a13a50a895a0eb1e8c6a8ace80d40a94", size = 18499 },
]

[[package]]
name = "pluggy"
version = "1.5.0"
source = { registry = "https://pypi.org/simple" }
sdist = { url = "https://files.pythonhosted.org/packages/96/2d/02d4312c973c6050a18b314a5ad0b3210edb65a906f868e31c111dede4a6/pluggy-1.5.0.tar.gz", hash = "sha256:2cffa88e94fdc978c4c574f15f9e59b7f4201d439195c3715ca9e2486f1d0cf1", size = 67955 }
wheels = [
    { url = "https://files.pythonhosted.org/packages/88/5f/e351af9a41f866ac3f1fac4ca0613908d9a41741cfcf2228f4ad853b697d/pluggy-1.5.0-py3-none-any.whl", hash = "sha256:44e1ad92c8ca002de6377e165f3e0f1be63266ab4d554740532335b9d75ea669", size = 20556 },
]

[[package]]
name = "pre-commit"
version = "4.2.0"
source = { registry = "https://pypi.org/simple" }
dependencies = [
    { name = "cfgv" },
    { name = "identify" },
    { name = "nodeenv" },
    { name = "pyyaml" },
    { name = "virtualenv" },
]
sdist = { url = "https://files.pythonhosted.org/packages/08/39/679ca9b26c7bb2999ff122d50faa301e49af82ca9c066ec061cfbc0c6784/pre_commit-4.2.0.tar.gz", hash = "sha256:601283b9757afd87d40c4c4a9b2b5de9637a8ea02eaff7adc2d0fb4e04841146", size = 193424 }
wheels = [
    { url = "https://files.pythonhosted.org/packages/88/74/a88bf1b1efeae488a0c0b7bdf71429c313722d1fc0f377537fbe554e6180/pre_commit-4.2.0-py2.py3-none-any.whl", hash = "sha256:a009ca7205f1eb497d10b845e52c838a98b6cdd2102a6c8e4540e94ee75c58bd", size = 220707 },
]

[[package]]
name = "propcache"
version = "0.3.1"
source = { registry = "https://pypi.org/simple" }
sdist = { url = "https://files.pythonhosted.org/packages/07/c8/fdc6686a986feae3541ea23dcaa661bd93972d3940460646c6bb96e21c40/propcache-0.3.1.tar.gz", hash = "sha256:40d980c33765359098837527e18eddefc9a24cea5b45e078a7f3bb5b032c6ecf", size = 43651 }
wheels = [
    { url = "https://files.pythonhosted.org/packages/20/56/e27c136101addf877c8291dbda1b3b86ae848f3837ce758510a0d806c92f/propcache-0.3.1-cp310-cp310-macosx_10_9_universal2.whl", hash = "sha256:f27785888d2fdd918bc36de8b8739f2d6c791399552333721b58193f68ea3e98", size = 80224 },
    { url = "https://files.pythonhosted.org/packages/63/bd/88e98836544c4f04db97eefd23b037c2002fa173dd2772301c61cd3085f9/propcache-0.3.1-cp310-cp310-macosx_10_9_x86_64.whl", hash = "sha256:d4e89cde74154c7b5957f87a355bb9c8ec929c167b59c83d90654ea36aeb6180", size = 46491 },
    { url = "https://files.pythonhosted.org/packages/15/43/0b8eb2a55753c4a574fc0899885da504b521068d3b08ca56774cad0bea2b/propcache-0.3.1-cp310-cp310-macosx_11_0_arm64.whl", hash = "sha256:730178f476ef03d3d4d255f0c9fa186cb1d13fd33ffe89d39f2cda4da90ceb71", size = 45927 },
    { url = "https://files.pythonhosted.org/packages/ad/6c/d01f9dfbbdc613305e0a831016844987a1fb4861dd221cd4c69b1216b43f/propcache-0.3.1-cp310-cp310-manylinux_2_17_aarch64.manylinux2014_aarch64.whl", hash = "sha256:967a8eec513dbe08330f10137eacb427b2ca52118769e82ebcfcab0fba92a649", size = 206135 },
    { url = "https://files.pythonhosted.org/packages/9a/8a/e6e1c77394088f4cfdace4a91a7328e398ebed745d59c2f6764135c5342d/propcache-0.3.1-cp310-cp310-manylinux_2_17_ppc64le.manylinux2014_ppc64le.whl", hash = "sha256:5b9145c35cc87313b5fd480144f8078716007656093d23059e8993d3a8fa730f", size = 220517 },
    { url = "https://files.pythonhosted.org/packages/19/3b/6c44fa59d6418f4239d5db8b1ece757351e85d6f3ca126dfe37d427020c8/propcache-0.3.1-cp310-cp310-manylinux_2_17_s390x.manylinux2014_s390x.whl", hash = "sha256:9e64e948ab41411958670f1093c0a57acfdc3bee5cf5b935671bbd5313bcf229", size = 218952 },
    { url = "https://files.pythonhosted.org/packages/7c/e4/4aeb95a1cd085e0558ab0de95abfc5187329616193a1012a6c4c930e9f7a/propcache-0.3.1-cp310-cp310-manylinux_2_17_x86_64.manylinux2014_x86_64.whl", hash = "sha256:319fa8765bfd6a265e5fa661547556da381e53274bc05094fc9ea50da51bfd46", size = 206593 },
    { url = "https://files.pythonhosted.org/packages/da/6a/29fa75de1cbbb302f1e1d684009b969976ca603ee162282ae702287b6621/propcache-0.3.1-cp310-cp310-manylinux_2_5_i686.manylinux1_i686.manylinux_2_17_i686.manylinux2014_i686.whl", hash = "sha256:c66d8ccbc902ad548312b96ed8d5d266d0d2c6d006fd0f66323e9d8f2dd49be7", size = 196745 },
    { url = "https://files.pythonhosted.org/packages/19/7e/2237dad1dbffdd2162de470599fa1a1d55df493b16b71e5d25a0ac1c1543/propcache-0.3.1-cp310-cp310-musllinux_1_2_aarch64.whl", hash = "sha256:2d219b0dbabe75e15e581fc1ae796109b07c8ba7d25b9ae8d650da582bed01b0", size = 203369 },
    { url = "https://files.pythonhosted.org/packages/a4/bc/a82c5878eb3afb5c88da86e2cf06e1fe78b7875b26198dbb70fe50a010dc/propcache-0.3.1-cp310-cp310-musllinux_1_2_armv7l.whl", hash = "sha256:cd6a55f65241c551eb53f8cf4d2f4af33512c39da5d9777694e9d9c60872f519", size = 198723 },
    { url = "https://files.pythonhosted.org/packages/17/76/9632254479c55516f51644ddbf747a45f813031af5adcb8db91c0b824375/propcache-0.3.1-cp310-cp310-musllinux_1_2_i686.whl", hash = "sha256:9979643ffc69b799d50d3a7b72b5164a2e97e117009d7af6dfdd2ab906cb72cd", size = 200751 },
    { url = "https://files.pythonhosted.org/packages/3e/c3/a90b773cf639bd01d12a9e20c95be0ae978a5a8abe6d2d343900ae76cd71/propcache-0.3.1-cp310-cp310-musllinux_1_2_ppc64le.whl", hash = "sha256:4cf9e93a81979f1424f1a3d155213dc928f1069d697e4353edb8a5eba67c6259", size = 210730 },
    { url = "https://files.pythonhosted.org/packages/ed/ec/ad5a952cdb9d65c351f88db7c46957edd3d65ffeee72a2f18bd6341433e0/propcache-0.3.1-cp310-cp310-musllinux_1_2_s390x.whl", hash = "sha256:2fce1df66915909ff6c824bbb5eb403d2d15f98f1518e583074671a30fe0c21e", size = 213499 },
    { url = "https://files.pythonhosted.org/packages/83/c0/ea5133dda43e298cd2010ec05c2821b391e10980e64ee72c0a76cdbb813a/propcache-0.3.1-cp310-cp310-musllinux_1_2_x86_64.whl", hash = "sha256:4d0dfdd9a2ebc77b869a0b04423591ea8823f791293b527dc1bb896c1d6f1136", size = 207132 },
    { url = "https://files.pythonhosted.org/packages/79/dd/71aae9dec59333064cfdd7eb31a63fa09f64181b979802a67a90b2abfcba/propcache-0.3.1-cp310-cp310-win32.whl", hash = "sha256:1f6cc0ad7b4560e5637eb2c994e97b4fa41ba8226069c9277eb5ea7101845b42", size = 40952 },
    { url = "https://files.pythonhosted.org/packages/31/0a/49ff7e5056c17dfba62cbdcbb90a29daffd199c52f8e65e5cb09d5f53a57/propcache-0.3.1-cp310-cp310-win_amd64.whl", hash = "sha256:47ef24aa6511e388e9894ec16f0fbf3313a53ee68402bc428744a367ec55b833", size = 45163 },
    { url = "https://files.pythonhosted.org/packages/90/0f/5a5319ee83bd651f75311fcb0c492c21322a7fc8f788e4eef23f44243427/propcache-0.3.1-cp311-cp311-macosx_10_9_universal2.whl", hash = "sha256:7f30241577d2fef2602113b70ef7231bf4c69a97e04693bde08ddab913ba0ce5", size = 80243 },
    { url = "https://files.pythonhosted.org/packages/ce/84/3db5537e0879942783e2256616ff15d870a11d7ac26541336fe1b673c818/propcache-0.3.1-cp311-cp311-macosx_10_9_x86_64.whl", hash = "sha256:43593c6772aa12abc3af7784bff4a41ffa921608dd38b77cf1dfd7f5c4e71371", size = 46503 },
    { url = "https://files.pythonhosted.org/packages/e2/c8/b649ed972433c3f0d827d7f0cf9ea47162f4ef8f4fe98c5f3641a0bc63ff/propcache-0.3.1-cp311-cp311-macosx_11_0_arm64.whl", hash = "sha256:a75801768bbe65499495660b777e018cbe90c7980f07f8aa57d6be79ea6f71da", size = 45934 },
    { url = "https://files.pythonhosted.org/packages/59/f9/4c0a5cf6974c2c43b1a6810c40d889769cc8f84cea676cbe1e62766a45f8/propcache-0.3.1-cp311-cp311-manylinux_2_17_aarch64.manylinux2014_aarch64.whl", hash = "sha256:f6f1324db48f001c2ca26a25fa25af60711e09b9aaf4b28488602776f4f9a744", size = 233633 },
    { url = "https://files.pythonhosted.org/packages/e7/64/66f2f4d1b4f0007c6e9078bd95b609b633d3957fe6dd23eac33ebde4b584/propcache-0.3.1-cp311-cp311-manylinux_2_17_ppc64le.manylinux2014_ppc64le.whl", hash = "sha256:5cdb0f3e1eb6dfc9965d19734d8f9c481b294b5274337a8cb5cb01b462dcb7e0", size = 241124 },
    { url = "https://files.pythonhosted.org/packages/aa/bf/7b8c9fd097d511638fa9b6af3d986adbdf567598a567b46338c925144c1b/propcache-0.3.1-cp311-cp311-manylinux_2_17_s390x.manylinux2014_s390x.whl", hash = "sha256:1eb34d90aac9bfbced9a58b266f8946cb5935869ff01b164573a7634d39fbcb5", size = 240283 },
    { url = "https://files.pythonhosted.org/packages/fa/c9/e85aeeeaae83358e2a1ef32d6ff50a483a5d5248bc38510d030a6f4e2816/propcache-0.3.1-cp311-cp311-manylinux_2_17_x86_64.manylinux2014_x86_64.whl", hash = "sha256:f35c7070eeec2cdaac6fd3fe245226ed2a6292d3ee8c938e5bb645b434c5f256", size = 232498 },
    { url = "https://files.pythonhosted.org/packages/8e/66/acb88e1f30ef5536d785c283af2e62931cb934a56a3ecf39105887aa8905/propcache-0.3.1-cp311-cp311-manylinux_2_5_i686.manylinux1_i686.manylinux_2_17_i686.manylinux2014_i686.whl", hash = "sha256:b23c11c2c9e6d4e7300c92e022046ad09b91fd00e36e83c44483df4afa990073", size = 221486 },
    { url = "https://files.pythonhosted.org/packages/f5/f9/233ddb05ffdcaee4448508ee1d70aa7deff21bb41469ccdfcc339f871427/propcache-0.3.1-cp311-cp311-musllinux_1_2_aarch64.whl", hash = "sha256:3e19ea4ea0bf46179f8a3652ac1426e6dcbaf577ce4b4f65be581e237340420d", size = 222675 },
    { url = "https://files.pythonhosted.org/packages/98/b8/eb977e28138f9e22a5a789daf608d36e05ed93093ef12a12441030da800a/propcache-0.3.1-cp311-cp311-musllinux_1_2_armv7l.whl", hash = "sha256:bd39c92e4c8f6cbf5f08257d6360123af72af9f4da75a690bef50da77362d25f", size = 215727 },
    { url = "https://files.pythonhosted.org/packages/89/2d/5f52d9c579f67b8ee1edd9ec073c91b23cc5b7ff7951a1e449e04ed8fdf3/propcache-0.3.1-cp311-cp311-musllinux_1_2_i686.whl", hash = "sha256:b0313e8b923b3814d1c4a524c93dfecea5f39fa95601f6a9b1ac96cd66f89ea0", size = 217878 },
    { url = "https://files.pythonhosted.org/packages/7a/fd/5283e5ed8a82b00c7a989b99bb6ea173db1ad750bf0bf8dff08d3f4a4e28/propcache-0.3.1-cp311-cp311-musllinux_1_2_ppc64le.whl", hash = "sha256:e861ad82892408487be144906a368ddbe2dc6297074ade2d892341b35c59844a", size = 230558 },
    { url = "https://files.pythonhosted.org/packages/90/38/ab17d75938ef7ac87332c588857422ae126b1c76253f0f5b1242032923ca/propcache-0.3.1-cp311-cp311-musllinux_1_2_s390x.whl", hash = "sha256:61014615c1274df8da5991a1e5da85a3ccb00c2d4701ac6f3383afd3ca47ab0a", size = 233754 },
    { url = "https://files.pythonhosted.org/packages/06/5d/3b921b9c60659ae464137508d3b4c2b3f52f592ceb1964aa2533b32fcf0b/propcache-0.3.1-cp311-cp311-musllinux_1_2_x86_64.whl", hash = "sha256:71ebe3fe42656a2328ab08933d420df5f3ab121772eef78f2dc63624157f0ed9", size = 226088 },
    { url = "https://files.pythonhosted.org/packages/54/6e/30a11f4417d9266b5a464ac5a8c5164ddc9dd153dfa77bf57918165eb4ae/propcache-0.3.1-cp311-cp311-win32.whl", hash = "sha256:58aa11f4ca8b60113d4b8e32d37e7e78bd8af4d1a5b5cb4979ed856a45e62005", size = 40859 },
    { url = "https://files.pythonhosted.org/packages/1d/3a/8a68dd867da9ca2ee9dfd361093e9cb08cb0f37e5ddb2276f1b5177d7731/propcache-0.3.1-cp311-cp311-win_amd64.whl", hash = "sha256:9532ea0b26a401264b1365146c440a6d78269ed41f83f23818d4b79497aeabe7", size = 45153 },
    { url = "https://files.pythonhosted.org/packages/41/aa/ca78d9be314d1e15ff517b992bebbed3bdfef5b8919e85bf4940e57b6137/propcache-0.3.1-cp312-cp312-macosx_10_13_universal2.whl", hash = "sha256:f78eb8422acc93d7b69964012ad7048764bb45a54ba7a39bb9e146c72ea29723", size = 80430 },
    { url = "https://files.pythonhosted.org/packages/1a/d8/f0c17c44d1cda0ad1979af2e593ea290defdde9eaeb89b08abbe02a5e8e1/propcache-0.3.1-cp312-cp312-macosx_10_13_x86_64.whl", hash = "sha256:89498dd49c2f9a026ee057965cdf8192e5ae070ce7d7a7bd4b66a8e257d0c976", size = 46637 },
    { url = "https://files.pythonhosted.org/packages/ae/bd/c1e37265910752e6e5e8a4c1605d0129e5b7933c3dc3cf1b9b48ed83b364/propcache-0.3.1-cp312-cp312-macosx_11_0_arm64.whl", hash = "sha256:09400e98545c998d57d10035ff623266927cb784d13dd2b31fd33b8a5316b85b", size = 46123 },
    { url = "https://files.pythonhosted.org/packages/d4/b0/911eda0865f90c0c7e9f0415d40a5bf681204da5fd7ca089361a64c16b28/propcache-0.3.1-cp312-cp312-manylinux_2_17_aarch64.manylinux2014_aarch64.whl", hash = "sha256:aa8efd8c5adc5a2c9d3b952815ff8f7710cefdcaf5f2c36d26aff51aeca2f12f", size = 243031 },
    { url = "https://files.pythonhosted.org/packages/0a/06/0da53397c76a74271621807265b6eb61fb011451b1ddebf43213df763669/propcache-0.3.1-cp312-cp312-manylinux_2_17_ppc64le.manylinux2014_ppc64le.whl", hash = "sha256:c2fe5c910f6007e716a06d269608d307b4f36e7babee5f36533722660e8c4a70", size = 249100 },
    { url = "https://files.pythonhosted.org/packages/f1/eb/13090e05bf6b963fc1653cdc922133ced467cb4b8dab53158db5a37aa21e/propcache-0.3.1-cp312-cp312-manylinux_2_17_s390x.manylinux2014_s390x.whl", hash = "sha256:a0ab8cf8cdd2194f8ff979a43ab43049b1df0b37aa64ab7eca04ac14429baeb7", size = 250170 },
    { url = "https://files.pythonhosted.org/packages/3b/4c/f72c9e1022b3b043ec7dc475a0f405d4c3e10b9b1d378a7330fecf0652da/propcache-0.3.1-cp312-cp312-manylinux_2_17_x86_64.manylinux2014_x86_64.whl", hash = "sha256:563f9d8c03ad645597b8d010ef4e9eab359faeb11a0a2ac9f7b4bc8c28ebef25", size = 245000 },
    { url = "https://files.pythonhosted.org/packages/e8/fd/970ca0e22acc829f1adf5de3724085e778c1ad8a75bec010049502cb3a86/propcache-0.3.1-cp312-cp312-manylinux_2_5_i686.manylinux1_i686.manylinux_2_17_i686.manylinux2014_i686.whl", hash = "sha256:fb6e0faf8cb6b4beea5d6ed7b5a578254c6d7df54c36ccd3d8b3eb00d6770277", size = 230262 },
    { url = "https://files.pythonhosted.org/packages/c4/42/817289120c6b9194a44f6c3e6b2c3277c5b70bbad39e7df648f177cc3634/propcache-0.3.1-cp312-cp312-musllinux_1_2_aarch64.whl", hash = "sha256:1c5c7ab7f2bb3f573d1cb921993006ba2d39e8621019dffb1c5bc94cdbae81e8", size = 236772 },
    { url = "https://files.pythonhosted.org/packages/7c/9c/3b3942b302badd589ad6b672da3ca7b660a6c2f505cafd058133ddc73918/propcache-0.3.1-cp312-cp312-musllinux_1_2_armv7l.whl", hash = "sha256:050b571b2e96ec942898f8eb46ea4bfbb19bd5502424747e83badc2d4a99a44e", size = 231133 },
    { url = "https://files.pythonhosted.org/packages/98/a1/75f6355f9ad039108ff000dfc2e19962c8dea0430da9a1428e7975cf24b2/propcache-0.3.1-cp312-cp312-musllinux_1_2_i686.whl", hash = "sha256:e1c4d24b804b3a87e9350f79e2371a705a188d292fd310e663483af6ee6718ee", size = 230741 },
    { url = "https://files.pythonhosted.org/packages/67/0c/3e82563af77d1f8731132166da69fdfd95e71210e31f18edce08a1eb11ea/propcache-0.3.1-cp312-cp312-musllinux_1_2_ppc64le.whl", hash = "sha256:e4fe2a6d5ce975c117a6bb1e8ccda772d1e7029c1cca1acd209f91d30fa72815", size = 244047 },
    { url = "https://files.pythonhosted.org/packages/f7/50/9fb7cca01532a08c4d5186d7bb2da6c4c587825c0ae134b89b47c7d62628/propcache-0.3.1-cp312-cp312-musllinux_1_2_s390x.whl", hash = "sha256:feccd282de1f6322f56f6845bf1207a537227812f0a9bf5571df52bb418d79d5", size = 246467 },
    { url = "https://files.pythonhosted.org/packages/a9/02/ccbcf3e1c604c16cc525309161d57412c23cf2351523aedbb280eb7c9094/propcache-0.3.1-cp312-cp312-musllinux_1_2_x86_64.whl", hash = "sha256:ec314cde7314d2dd0510c6787326bbffcbdc317ecee6b7401ce218b3099075a7", size = 241022 },
    { url = "https://files.pythonhosted.org/packages/db/19/e777227545e09ca1e77a6e21274ae9ec45de0f589f0ce3eca2a41f366220/propcache-0.3.1-cp312-cp312-win32.whl", hash = "sha256:7d2d5a0028d920738372630870e7d9644ce437142197f8c827194fca404bf03b", size = 40647 },
    { url = "https://files.pythonhosted.org/packages/24/bb/3b1b01da5dd04c77a204c84e538ff11f624e31431cfde7201d9110b092b1/propcache-0.3.1-cp312-cp312-win_amd64.whl", hash = "sha256:88c423efef9d7a59dae0614eaed718449c09a5ac79a5f224a8b9664d603f04a3", size = 44784 },
    { url = "https://files.pythonhosted.org/packages/58/60/f645cc8b570f99be3cf46714170c2de4b4c9d6b827b912811eff1eb8a412/propcache-0.3.1-cp313-cp313-macosx_10_13_universal2.whl", hash = "sha256:f1528ec4374617a7a753f90f20e2f551121bb558fcb35926f99e3c42367164b8", size = 77865 },
    { url = "https://files.pythonhosted.org/packages/6f/d4/c1adbf3901537582e65cf90fd9c26fde1298fde5a2c593f987112c0d0798/propcache-0.3.1-cp313-cp313-macosx_10_13_x86_64.whl", hash = "sha256:dc1915ec523b3b494933b5424980831b636fe483d7d543f7afb7b3bf00f0c10f", size = 45452 },
    { url = "https://files.pythonhosted.org/packages/d1/b5/fe752b2e63f49f727c6c1c224175d21b7d1727ce1d4873ef1c24c9216830/propcache-0.3.1-cp313-cp313-macosx_11_0_arm64.whl", hash = "sha256:a110205022d077da24e60b3df8bcee73971be9575dec5573dd17ae5d81751111", size = 44800 },
    { url = "https://files.pythonhosted.org/packages/62/37/fc357e345bc1971e21f76597028b059c3d795c5ca7690d7a8d9a03c9708a/propcache-0.3.1-cp313-cp313-manylinux_2_17_aarch64.manylinux2014_aarch64.whl", hash = "sha256:d249609e547c04d190e820d0d4c8ca03ed4582bcf8e4e160a6969ddfb57b62e5", size = 225804 },
    { url = "https://files.pythonhosted.org/packages/0d/f1/16e12c33e3dbe7f8b737809bad05719cff1dccb8df4dafbcff5575002c0e/propcache-0.3.1-cp313-cp313-manylinux_2_17_ppc64le.manylinux2014_ppc64le.whl", hash = "sha256:5ced33d827625d0a589e831126ccb4f5c29dfdf6766cac441d23995a65825dcb", size = 230650 },
    { url = "https://files.pythonhosted.org/packages/3e/a2/018b9f2ed876bf5091e60153f727e8f9073d97573f790ff7cdf6bc1d1fb8/propcache-0.3.1-cp313-cp313-manylinux_2_17_s390x.manylinux2014_s390x.whl", hash = "sha256:4114c4ada8f3181af20808bedb250da6bae56660e4b8dfd9cd95d4549c0962f7", size = 234235 },
    { url = "https://files.pythonhosted.org/packages/45/5f/3faee66fc930dfb5da509e34c6ac7128870631c0e3582987fad161fcb4b1/propcache-0.3.1-cp313-cp313-manylinux_2_17_x86_64.manylinux2014_x86_64.whl", hash = "sha256:975af16f406ce48f1333ec5e912fe11064605d5c5b3f6746969077cc3adeb120", size = 228249 },
    { url = "https://files.pythonhosted.org/packages/62/1e/a0d5ebda5da7ff34d2f5259a3e171a94be83c41eb1e7cd21a2105a84a02e/propcache-0.3.1-cp313-cp313-manylinux_2_5_i686.manylinux1_i686.manylinux_2_17_i686.manylinux2014_i686.whl", hash = "sha256:a34aa3a1abc50740be6ac0ab9d594e274f59960d3ad253cd318af76b996dd654", size = 214964 },
    { url = "https://files.pythonhosted.org/packages/db/a0/d72da3f61ceab126e9be1f3bc7844b4e98c6e61c985097474668e7e52152/propcache-0.3.1-cp313-cp313-musllinux_1_2_aarch64.whl", hash = "sha256:9cec3239c85ed15bfaded997773fdad9fb5662b0a7cbc854a43f291eb183179e", size = 222501 },
    { url = "https://files.pythonhosted.org/packages/18/6d/a008e07ad7b905011253adbbd97e5b5375c33f0b961355ca0a30377504ac/propcache-0.3.1-cp313-cp313-musllinux_1_2_armv7l.whl", hash = "sha256:05543250deac8e61084234d5fc54f8ebd254e8f2b39a16b1dce48904f45b744b", size = 217917 },
    { url = "https://files.pythonhosted.org/packages/98/37/02c9343ffe59e590e0e56dc5c97d0da2b8b19fa747ebacf158310f97a79a/propcache-0.3.1-cp313-cp313-musllinux_1_2_i686.whl", hash = "sha256:5cb5918253912e088edbf023788de539219718d3b10aef334476b62d2b53de53", size = 217089 },
    { url = "https://files.pythonhosted.org/packages/53/1b/d3406629a2c8a5666d4674c50f757a77be119b113eedd47b0375afdf1b42/propcache-0.3.1-cp313-cp313-musllinux_1_2_ppc64le.whl", hash = "sha256:f3bbecd2f34d0e6d3c543fdb3b15d6b60dd69970c2b4c822379e5ec8f6f621d5", size = 228102 },
    { url = "https://files.pythonhosted.org/packages/cd/a7/3664756cf50ce739e5f3abd48febc0be1a713b1f389a502ca819791a6b69/propcache-0.3.1-cp313-cp313-musllinux_1_2_s390x.whl", hash = "sha256:aca63103895c7d960a5b9b044a83f544b233c95e0dcff114389d64d762017af7", size = 230122 },
    { url = "https://files.pythonhosted.org/packages/35/36/0bbabaacdcc26dac4f8139625e930f4311864251276033a52fd52ff2a274/propcache-0.3.1-cp313-cp313-musllinux_1_2_x86_64.whl", hash = "sha256:5a0a9898fdb99bf11786265468571e628ba60af80dc3f6eb89a3545540c6b0ef", size = 226818 },
    { url = "https://files.pythonhosted.org/packages/cc/27/4e0ef21084b53bd35d4dae1634b6d0bad35e9c58ed4f032511acca9d4d26/propcache-0.3.1-cp313-cp313-win32.whl", hash = "sha256:3a02a28095b5e63128bcae98eb59025924f121f048a62393db682f049bf4ac24", size = 40112 },
    { url = "https://files.pythonhosted.org/packages/a6/2c/a54614d61895ba6dd7ac8f107e2b2a0347259ab29cbf2ecc7b94fa38c4dc/propcache-0.3.1-cp313-cp313-win_amd64.whl", hash = "sha256:813fbb8b6aea2fc9659815e585e548fe706d6f663fa73dff59a1677d4595a037", size = 44034 },
    { url = "https://files.pythonhosted.org/packages/5a/a8/0a4fd2f664fc6acc66438370905124ce62e84e2e860f2557015ee4a61c7e/propcache-0.3.1-cp313-cp313t-macosx_10_13_universal2.whl", hash = "sha256:a444192f20f5ce8a5e52761a031b90f5ea6288b1eef42ad4c7e64fef33540b8f", size = 82613 },
    { url = "https://files.pythonhosted.org/packages/4d/e5/5ef30eb2cd81576256d7b6caaa0ce33cd1d2c2c92c8903cccb1af1a4ff2f/propcache-0.3.1-cp313-cp313t-macosx_10_13_x86_64.whl", hash = "sha256:0fbe94666e62ebe36cd652f5fc012abfbc2342de99b523f8267a678e4dfdee3c", size = 47763 },
    { url = "https://files.pythonhosted.org/packages/87/9a/87091ceb048efeba4d28e903c0b15bcc84b7c0bf27dc0261e62335d9b7b8/propcache-0.3.1-cp313-cp313t-macosx_11_0_arm64.whl", hash = "sha256:f011f104db880f4e2166bcdcf7f58250f7a465bc6b068dc84c824a3d4a5c94dc", size = 47175 },
    { url = "https://files.pythonhosted.org/packages/3e/2f/854e653c96ad1161f96194c6678a41bbb38c7947d17768e8811a77635a08/propcache-0.3.1-cp313-cp313t-manylinux_2_17_aarch64.manylinux2014_aarch64.whl", hash = "sha256:3e584b6d388aeb0001d6d5c2bd86b26304adde6d9bb9bfa9c4889805021b96de", size = 292265 },
    { url = "https://files.pythonhosted.org/packages/40/8d/090955e13ed06bc3496ba4a9fb26c62e209ac41973cb0d6222de20c6868f/propcache-0.3.1-cp313-cp313t-manylinux_2_17_ppc64le.manylinux2014_ppc64le.whl", hash = "sha256:8a17583515a04358b034e241f952f1715243482fc2c2945fd99a1b03a0bd77d6", size = 294412 },
    { url = "https://files.pythonhosted.org/packages/39/e6/d51601342e53cc7582449e6a3c14a0479fab2f0750c1f4d22302e34219c6/propcache-0.3.1-cp313-cp313t-manylinux_2_17_s390x.manylinux2014_s390x.whl", hash = "sha256:5aed8d8308215089c0734a2af4f2e95eeb360660184ad3912686c181e500b2e7", size = 294290 },
    { url = "https://files.pythonhosted.org/packages/3b/4d/be5f1a90abc1881884aa5878989a1acdafd379a91d9c7e5e12cef37ec0d7/propcache-0.3.1-cp313-cp313t-manylinux_2_17_x86_64.manylinux2014_x86_64.whl", hash = "sha256:6d8e309ff9a0503ef70dc9a0ebd3e69cf7b3894c9ae2ae81fc10943c37762458", size = 282926 },
    { url = "https://files.pythonhosted.org/packages/57/2b/8f61b998c7ea93a2b7eca79e53f3e903db1787fca9373af9e2cf8dc22f9d/propcache-0.3.1-cp313-cp313t-manylinux_2_5_i686.manylinux1_i686.manylinux_2_17_i686.manylinux2014_i686.whl", hash = "sha256:b655032b202028a582d27aeedc2e813299f82cb232f969f87a4fde491a233f11", size = 267808 },
    { url = "https://files.pythonhosted.org/packages/11/1c/311326c3dfce59c58a6098388ba984b0e5fb0381ef2279ec458ef99bd547/propcache-0.3.1-cp313-cp313t-musllinux_1_2_aarch64.whl", hash = "sha256:9f64d91b751df77931336b5ff7bafbe8845c5770b06630e27acd5dbb71e1931c", size = 290916 },
    { url = "https://files.pythonhosted.org/packages/4b/74/91939924b0385e54dc48eb2e4edd1e4903ffd053cf1916ebc5347ac227f7/propcache-0.3.1-cp313-cp313t-musllinux_1_2_armv7l.whl", hash = "sha256:19a06db789a4bd896ee91ebc50d059e23b3639c25d58eb35be3ca1cbe967c3bf", size = 262661 },
    { url = "https://files.pythonhosted.org/packages/c2/d7/e6079af45136ad325c5337f5dd9ef97ab5dc349e0ff362fe5c5db95e2454/propcache-0.3.1-cp313-cp313t-musllinux_1_2_i686.whl", hash = "sha256:bef100c88d8692864651b5f98e871fb090bd65c8a41a1cb0ff2322db39c96c27", size = 264384 },
    { url = "https://files.pythonhosted.org/packages/b7/d5/ba91702207ac61ae6f1c2da81c5d0d6bf6ce89e08a2b4d44e411c0bbe867/propcache-0.3.1-cp313-cp313t-musllinux_1_2_ppc64le.whl", hash = "sha256:87380fb1f3089d2a0b8b00f006ed12bd41bd858fabfa7330c954c70f50ed8757", size = 291420 },
    { url = "https://files.pythonhosted.org/packages/58/70/2117780ed7edcd7ba6b8134cb7802aada90b894a9810ec56b7bb6018bee7/propcache-0.3.1-cp313-cp313t-musllinux_1_2_s390x.whl", hash = "sha256:e474fc718e73ba5ec5180358aa07f6aded0ff5f2abe700e3115c37d75c947e18", size = 290880 },
    { url = "https://files.pythonhosted.org/packages/4a/1f/ecd9ce27710021ae623631c0146719280a929d895a095f6d85efb6a0be2e/propcache-0.3.1-cp313-cp313t-musllinux_1_2_x86_64.whl", hash = "sha256:17d1c688a443355234f3c031349da69444be052613483f3e4158eef751abcd8a", size = 287407 },
    { url = "https://files.pythonhosted.org/packages/3e/66/2e90547d6b60180fb29e23dc87bd8c116517d4255240ec6d3f7dc23d1926/propcache-0.3.1-cp313-cp313t-win32.whl", hash = "sha256:359e81a949a7619802eb601d66d37072b79b79c2505e6d3fd8b945538411400d", size = 42573 },
    { url = "https://files.pythonhosted.org/packages/cb/8f/50ad8599399d1861b4d2b6b45271f0ef6af1b09b0a2386a46dbaf19c9535/propcache-0.3.1-cp313-cp313t-win_amd64.whl", hash = "sha256:e7fb9a84c9abbf2b2683fa3e7b0d7da4d8ecf139a1c635732a8bda29c5214b0e", size = 46757 },
    { url = "https://files.pythonhosted.org/packages/b8/d3/c3cb8f1d6ae3b37f83e1de806713a9b3642c5895f0215a62e1a4bd6e5e34/propcache-0.3.1-py3-none-any.whl", hash = "sha256:9a8ecf38de50a7f518c21568c80f985e776397b902f1ce0b01f799aba1608b40", size = 12376 },
]

[[package]]
name = "proto-plus"
version = "1.26.1"
source = { registry = "https://pypi.org/simple" }
dependencies = [
    { name = "protobuf" },
]
sdist = { url = "https://files.pythonhosted.org/packages/f4/ac/87285f15f7cce6d4a008f33f1757fb5a13611ea8914eb58c3d0d26243468/proto_plus-1.26.1.tar.gz", hash = "sha256:21a515a4c4c0088a773899e23c7bbade3d18f9c66c73edd4c7ee3816bc96a012", size = 56142 }
wheels = [
    { url = "https://files.pythonhosted.org/packages/4e/6d/280c4c2ce28b1593a19ad5239c8b826871fc6ec275c21afc8e1820108039/proto_plus-1.26.1-py3-none-any.whl", hash = "sha256:13285478c2dcf2abb829db158e1047e2f1e8d63a077d94263c2b88b043c75a66", size = 50163 },
]

[[package]]
name = "protobuf"
version = "4.24.4"
source = { registry = "https://pypi.org/simple" }
sdist = { url = "https://files.pythonhosted.org/packages/52/5c/f2c0778278259089952f94b0884ca27a001a17ffbd992ebe30c841085f4c/protobuf-4.24.4.tar.gz", hash = "sha256:5a70731910cd9104762161719c3d883c960151eea077134458503723b60e3667", size = 383850 }
wheels = [
    { url = "https://files.pythonhosted.org/packages/00/0f/3dc2f86e9c3d6e73c56d915a3563ecc96ebee8144fb39614f0d6c1fb023d/protobuf-4.24.4-cp310-abi3-win32.whl", hash = "sha256:ec9912d5cb6714a5710e28e592ee1093d68c5ebfeda61983b3f40331da0b1ebb", size = 409968 },
    { url = "https://files.pythonhosted.org/packages/c2/59/f89c04923d68595d359f4cd7adbbdf5e5d791257945f8873d88b2fd1f979/protobuf-4.24.4-cp310-abi3-win_amd64.whl", hash = "sha256:1badab72aa8a3a2b812eacfede5020472e16c6b2212d737cefd685884c191085", size = 430493 },
    { url = "https://files.pythonhosted.org/packages/88/12/efb5896c901382548ecb58d0449885a8f9aa62bb559d65e5a8a47f122629/protobuf-4.24.4-cp37-abi3-macosx_10_9_universal2.whl", hash = "sha256:8e61a27f362369c2f33248a0ff6896c20dcd47b5d48239cb9720134bef6082e4", size = 409417 },
    { url = "https://files.pythonhosted.org/packages/db/61/9c7b481771fe4702fb3be1152812fecec9b06f9c36d523ad52b98cb46800/protobuf-4.24.4-cp37-abi3-manylinux2014_aarch64.whl", hash = "sha256:bffa46ad9612e6779d0e51ae586fde768339b791a50610d85eb162daeb23661e", size = 310587 },
    { url = "https://files.pythonhosted.org/packages/c8/2c/03046cac73f46bfe98fc846ef629cf4f84c2f59258216aa2cc0d22bfca8f/protobuf-4.24.4-cp37-abi3-manylinux2014_x86_64.whl", hash = "sha256:b493cb590960ff863743b9ff1452c413c2ee12b782f48beca77c8da3e2ffe9d9", size = 311559 },
    { url = "https://files.pythonhosted.org/packages/e5/a7/bb962b8b981dd890a44a34d0e922b76c32e5db443ff9f9b9ce6149069070/protobuf-4.24.4-py3-none-any.whl", hash = "sha256:80797ce7424f8c8d2f2547e2d42bfbb6c08230ce5832d6c099a37335c9c90a92", size = 175677 },
]

[[package]]
name = "protoc-gen-openapiv2"
version = "0.0.1"
source = { registry = "https://pypi.org/simple" }
dependencies = [
    { name = "googleapis-common-protos" },
    { name = "protobuf" },
]
sdist = { url = "https://files.pythonhosted.org/packages/d8/d2/84fecd8df61640226c726c12ad7ddd2a7666a7cd7f898b9a5b72e3a66d44/protoc-gen-openapiv2-0.0.1.tar.gz", hash = "sha256:6f79188d842c13177c9c0558845442c340b43011bf67dfef1dfc3bc067506409", size = 7323 }
wheels = [
    { url = "https://files.pythonhosted.org/packages/2d/ac/bd8961859d8f3f81530465d2ce9b165627e961c00348939009bac2700cc6/protoc_gen_openapiv2-0.0.1-py3-none-any.whl", hash = "sha256:18090c8be3877c438e7da0f7eb7cace45a9a210306bca4707708dbad367857be", size = 7883 },
]

[[package]]
name = "pyarrow"
version = "19.0.1"
source = { registry = "https://pypi.org/simple" }
sdist = { url = "https://files.pythonhosted.org/packages/7f/09/a9046344212690f0632b9c709f9bf18506522feb333c894d0de81d62341a/pyarrow-19.0.1.tar.gz", hash = "sha256:3bf266b485df66a400f282ac0b6d1b500b9d2ae73314a153dbe97d6d5cc8a99e", size = 1129437 }
wheels = [
    { url = "https://files.pythonhosted.org/packages/36/01/b23b514d86b839956238d3f8ef206fd2728eee87ff1b8ce150a5678d9721/pyarrow-19.0.1-cp310-cp310-macosx_12_0_arm64.whl", hash = "sha256:fc28912a2dc924dddc2087679cc8b7263accc71b9ff025a1362b004711661a69", size = 30688914 },
    { url = "https://files.pythonhosted.org/packages/c6/68/218ff7cf4a0652a933e5f2ed11274f724dd43b9813cb18dd72c0a35226a2/pyarrow-19.0.1-cp310-cp310-macosx_12_0_x86_64.whl", hash = "sha256:fca15aabbe9b8355800d923cc2e82c8ef514af321e18b437c3d782aa884eaeec", size = 32102866 },
    { url = "https://files.pythonhosted.org/packages/98/01/c295050d183014f4a2eb796d7d2bbfa04b6cccde7258bb68aacf6f18779b/pyarrow-19.0.1-cp310-cp310-manylinux_2_17_aarch64.manylinux2014_aarch64.whl", hash = "sha256:ad76aef7f5f7e4a757fddcdcf010a8290958f09e3470ea458c80d26f4316ae89", size = 41147682 },
    { url = "https://files.pythonhosted.org/packages/40/17/a6c3db0b5f3678f33bbb552d2acbc16def67f89a72955b67b0109af23eb0/pyarrow-19.0.1-cp310-cp310-manylinux_2_17_x86_64.manylinux2014_x86_64.whl", hash = "sha256:d03c9d6f2a3dffbd62671ca070f13fc527bb1867b4ec2b98c7eeed381d4f389a", size = 42179192 },
    { url = "https://files.pythonhosted.org/packages/cf/75/c7c8e599300d8cebb6cb339014800e1c720c9db2a3fcb66aa64ec84bac72/pyarrow-19.0.1-cp310-cp310-manylinux_2_28_aarch64.whl", hash = "sha256:65cf9feebab489b19cdfcfe4aa82f62147218558d8d3f0fc1e9dea0ab8e7905a", size = 40517272 },
    { url = "https://files.pythonhosted.org/packages/ef/c9/68ab123ee1528699c4d5055f645ecd1dd68ff93e4699527249d02f55afeb/pyarrow-19.0.1-cp310-cp310-manylinux_2_28_x86_64.whl", hash = "sha256:41f9706fbe505e0abc10e84bf3a906a1338905cbbcf1177b71486b03e6ea6608", size = 42069036 },
    { url = "https://files.pythonhosted.org/packages/54/e3/d5cfd7654084e6c0d9c3ce949e5d9e0ccad569ae1e2d5a68a3ec03b2be89/pyarrow-19.0.1-cp310-cp310-win_amd64.whl", hash = "sha256:c6cb2335a411b713fdf1e82a752162f72d4a7b5dbc588e32aa18383318b05866", size = 25277951 },
    { url = "https://files.pythonhosted.org/packages/a0/55/f1a8d838ec07fe3ca53edbe76f782df7b9aafd4417080eebf0b42aab0c52/pyarrow-19.0.1-cp311-cp311-macosx_12_0_arm64.whl", hash = "sha256:cc55d71898ea30dc95900297d191377caba257612f384207fe9f8293b5850f90", size = 30713987 },
    { url = "https://files.pythonhosted.org/packages/13/12/428861540bb54c98a140ae858a11f71d041ef9e501e6b7eb965ca7909505/pyarrow-19.0.1-cp311-cp311-macosx_12_0_x86_64.whl", hash = "sha256:7a544ec12de66769612b2d6988c36adc96fb9767ecc8ee0a4d270b10b1c51e00", size = 32135613 },
    { url = "https://files.pythonhosted.org/packages/2f/8a/23d7cc5ae2066c6c736bce1db8ea7bc9ac3ef97ac7e1c1667706c764d2d9/pyarrow-19.0.1-cp311-cp311-manylinux_2_17_aarch64.manylinux2014_aarch64.whl", hash = "sha256:0148bb4fc158bfbc3d6dfe5001d93ebeed253793fff4435167f6ce1dc4bddeae", size = 41149147 },
    { url = "https://files.pythonhosted.org/packages/a2/7a/845d151bb81a892dfb368bf11db584cf8b216963ccce40a5cf50a2492a18/pyarrow-19.0.1-cp311-cp311-manylinux_2_17_x86_64.manylinux2014_x86_64.whl", hash = "sha256:f24faab6ed18f216a37870d8c5623f9c044566d75ec586ef884e13a02a9d62c5", size = 42178045 },
    { url = "https://files.pythonhosted.org/packages/a7/31/e7282d79a70816132cf6cae7e378adfccce9ae10352d21c2fecf9d9756dd/pyarrow-19.0.1-cp311-cp311-manylinux_2_28_aarch64.whl", hash = "sha256:4982f8e2b7afd6dae8608d70ba5bd91699077323f812a0448d8b7abdff6cb5d3", size = 40532998 },
    { url = "https://files.pythonhosted.org/packages/b8/82/20f3c290d6e705e2ee9c1fa1d5a0869365ee477e1788073d8b548da8b64c/pyarrow-19.0.1-cp311-cp311-manylinux_2_28_x86_64.whl", hash = "sha256:49a3aecb62c1be1d822f8bf629226d4a96418228a42f5b40835c1f10d42e4db6", size = 42084055 },
    { url = "https://files.pythonhosted.org/packages/ff/77/e62aebd343238863f2c9f080ad2ef6ace25c919c6ab383436b5b81cbeef7/pyarrow-19.0.1-cp311-cp311-win_amd64.whl", hash = "sha256:008a4009efdb4ea3d2e18f05cd31f9d43c388aad29c636112c2966605ba33466", size = 25283133 },
    { url = "https://files.pythonhosted.org/packages/78/b4/94e828704b050e723f67d67c3535cf7076c7432cd4cf046e4bb3b96a9c9d/pyarrow-19.0.1-cp312-cp312-macosx_12_0_arm64.whl", hash = "sha256:80b2ad2b193e7d19e81008a96e313fbd53157945c7be9ac65f44f8937a55427b", size = 30670749 },
    { url = "https://files.pythonhosted.org/packages/7e/3b/4692965e04bb1df55e2c314c4296f1eb12b4f3052d4cf43d29e076aedf66/pyarrow-19.0.1-cp312-cp312-macosx_12_0_x86_64.whl", hash = "sha256:ee8dec072569f43835932a3b10c55973593abc00936c202707a4ad06af7cb294", size = 32128007 },
    { url = "https://files.pythonhosted.org/packages/22/f7/2239af706252c6582a5635c35caa17cb4d401cd74a87821ef702e3888957/pyarrow-19.0.1-cp312-cp312-manylinux_2_17_aarch64.manylinux2014_aarch64.whl", hash = "sha256:4d5d1ec7ec5324b98887bdc006f4d2ce534e10e60f7ad995e7875ffa0ff9cb14", size = 41144566 },
    { url = "https://files.pythonhosted.org/packages/fb/e3/c9661b2b2849cfefddd9fd65b64e093594b231b472de08ff658f76c732b2/pyarrow-19.0.1-cp312-cp312-manylinux_2_17_x86_64.manylinux2014_x86_64.whl", hash = "sha256:f3ad4c0eb4e2a9aeb990af6c09e6fa0b195c8c0e7b272ecc8d4d2b6574809d34", size = 42202991 },
    { url = "https://files.pythonhosted.org/packages/fe/4f/a2c0ed309167ef436674782dfee4a124570ba64299c551e38d3fdaf0a17b/pyarrow-19.0.1-cp312-cp312-manylinux_2_28_aarch64.whl", hash = "sha256:d383591f3dcbe545f6cc62daaef9c7cdfe0dff0fb9e1c8121101cabe9098cfa6", size = 40507986 },
    { url = "https://files.pythonhosted.org/packages/27/2e/29bb28a7102a6f71026a9d70d1d61df926887e36ec797f2e6acfd2dd3867/pyarrow-19.0.1-cp312-cp312-manylinux_2_28_x86_64.whl", hash = "sha256:b4c4156a625f1e35d6c0b2132635a237708944eb41df5fbe7d50f20d20c17832", size = 42087026 },
    { url = "https://files.pythonhosted.org/packages/16/33/2a67c0f783251106aeeee516f4806161e7b481f7d744d0d643d2f30230a5/pyarrow-19.0.1-cp312-cp312-win_amd64.whl", hash = "sha256:5bd1618ae5e5476b7654c7b55a6364ae87686d4724538c24185bbb2952679960", size = 25250108 },
    { url = "https://files.pythonhosted.org/packages/2b/8d/275c58d4b00781bd36579501a259eacc5c6dfb369be4ddeb672ceb551d2d/pyarrow-19.0.1-cp313-cp313-macosx_12_0_arm64.whl", hash = "sha256:e45274b20e524ae5c39d7fc1ca2aa923aab494776d2d4b316b49ec7572ca324c", size = 30653552 },
    { url = "https://files.pythonhosted.org/packages/a0/9e/e6aca5cc4ef0c7aec5f8db93feb0bde08dbad8c56b9014216205d271101b/pyarrow-19.0.1-cp313-cp313-macosx_12_0_x86_64.whl", hash = "sha256:d9dedeaf19097a143ed6da37f04f4051aba353c95ef507764d344229b2b740ae", size = 32103413 },
    { url = "https://files.pythonhosted.org/packages/6a/fa/a7033f66e5d4f1308c7eb0dfcd2ccd70f881724eb6fd1776657fdf65458f/pyarrow-19.0.1-cp313-cp313-manylinux_2_17_aarch64.manylinux2014_aarch64.whl", hash = "sha256:6ebfb5171bb5f4a52319344ebbbecc731af3f021e49318c74f33d520d31ae0c4", size = 41134869 },
    { url = "https://files.pythonhosted.org/packages/2d/92/34d2569be8e7abdc9d145c98dc410db0071ac579b92ebc30da35f500d630/pyarrow-19.0.1-cp313-cp313-manylinux_2_17_x86_64.manylinux2014_x86_64.whl", hash = "sha256:f2a21d39fbdb948857f67eacb5bbaaf36802de044ec36fbef7a1c8f0dd3a4ab2", size = 42192626 },
    { url = "https://files.pythonhosted.org/packages/0a/1f/80c617b1084fc833804dc3309aa9d8daacd46f9ec8d736df733f15aebe2c/pyarrow-19.0.1-cp313-cp313-manylinux_2_28_aarch64.whl", hash = "sha256:99bc1bec6d234359743b01e70d4310d0ab240c3d6b0da7e2a93663b0158616f6", size = 40496708 },
    { url = "https://files.pythonhosted.org/packages/e6/90/83698fcecf939a611c8d9a78e38e7fed7792dcc4317e29e72cf8135526fb/pyarrow-19.0.1-cp313-cp313-manylinux_2_28_x86_64.whl", hash = "sha256:1b93ef2c93e77c442c979b0d596af45e4665d8b96da598db145b0fec014b9136", size = 42075728 },
    { url = "https://files.pythonhosted.org/packages/40/49/2325f5c9e7a1c125c01ba0c509d400b152c972a47958768e4e35e04d13d8/pyarrow-19.0.1-cp313-cp313-win_amd64.whl", hash = "sha256:d9d46e06846a41ba906ab25302cf0fd522f81aa2a85a71021826f34639ad31ef", size = 25242568 },
    { url = "https://files.pythonhosted.org/packages/3f/72/135088d995a759d4d916ec4824cb19e066585b4909ebad4ab196177aa825/pyarrow-19.0.1-cp313-cp313t-macosx_12_0_arm64.whl", hash = "sha256:c0fe3dbbf054a00d1f162fda94ce236a899ca01123a798c561ba307ca38af5f0", size = 30702371 },
    { url = "https://files.pythonhosted.org/packages/2e/01/00beeebd33d6bac701f20816a29d2018eba463616bbc07397fdf99ac4ce3/pyarrow-19.0.1-cp313-cp313t-macosx_12_0_x86_64.whl", hash = "sha256:96606c3ba57944d128e8a8399da4812f56c7f61de8c647e3470b417f795d0ef9", size = 32116046 },
    { url = "https://files.pythonhosted.org/packages/1f/c9/23b1ea718dfe967cbd986d16cf2a31fe59d015874258baae16d7ea0ccabc/pyarrow-19.0.1-cp313-cp313t-manylinux_2_17_aarch64.manylinux2014_aarch64.whl", hash = "sha256:8f04d49a6b64cf24719c080b3c2029a3a5b16417fd5fd7c4041f94233af732f3", size = 41091183 },
    { url = "https://files.pythonhosted.org/packages/3a/d4/b4a3aa781a2c715520aa8ab4fe2e7fa49d33a1d4e71c8fc6ab7b5de7a3f8/pyarrow-19.0.1-cp313-cp313t-manylinux_2_17_x86_64.manylinux2014_x86_64.whl", hash = "sha256:5a9137cf7e1640dce4c190551ee69d478f7121b5c6f323553b319cac936395f6", size = 42171896 },
    { url = "https://files.pythonhosted.org/packages/23/1b/716d4cd5a3cbc387c6e6745d2704c4b46654ba2668260d25c402626c5ddb/pyarrow-19.0.1-cp313-cp313t-manylinux_2_28_aarch64.whl", hash = "sha256:7c1bca1897c28013db5e4c83944a2ab53231f541b9e0c3f4791206d0c0de389a", size = 40464851 },
    { url = "https://files.pythonhosted.org/packages/ed/bd/54907846383dcc7ee28772d7e646f6c34276a17da740002a5cefe90f04f7/pyarrow-19.0.1-cp313-cp313t-manylinux_2_28_x86_64.whl", hash = "sha256:58d9397b2e273ef76264b45531e9d552d8ec8a6688b7390b5be44c02a37aade8", size = 42085744 },
]

[[package]]
name = "pyasn1"
version = "0.6.1"
source = { registry = "https://pypi.org/simple" }
sdist = { url = "https://files.pythonhosted.org/packages/ba/e9/01f1a64245b89f039897cb0130016d79f77d52669aae6ee7b159a6c4c018/pyasn1-0.6.1.tar.gz", hash = "sha256:6f580d2bdd84365380830acf45550f2511469f673cb4a5ae3857a3170128b034", size = 145322 }
wheels = [
    { url = "https://files.pythonhosted.org/packages/c8/f1/d6a797abb14f6283c0ddff96bbdd46937f64122b8c925cab503dd37f8214/pyasn1-0.6.1-py3-none-any.whl", hash = "sha256:0d632f46f2ba09143da3a8afe9e33fb6f92fa2320ab7e886e2d0f7672af84629", size = 83135 },
]

[[package]]
name = "pyasn1-modules"
version = "0.4.2"
source = { registry = "https://pypi.org/simple" }
dependencies = [
    { name = "pyasn1" },
]
sdist = { url = "https://files.pythonhosted.org/packages/e9/e6/78ebbb10a8c8e4b61a59249394a4a594c1a7af95593dc933a349c8d00964/pyasn1_modules-0.4.2.tar.gz", hash = "sha256:677091de870a80aae844b1ca6134f54652fa2c8c5a52aa396440ac3106e941e6", size = 307892 }
wheels = [
    { url = "https://files.pythonhosted.org/packages/47/8d/d529b5d697919ba8c11ad626e835d4039be708a35b0d22de83a269a6682c/pyasn1_modules-0.4.2-py3-none-any.whl", hash = "sha256:29253a9207ce32b64c3ac6600edc75368f98473906e8fd1043bd6b5b1de2c14a", size = 181259 },
]

[[package]]
name = "pycountry"
version = "22.3.5"
source = { registry = "https://pypi.org/simple" }
dependencies = [
    { name = "setuptools" },
]
sdist = { url = "https://files.pythonhosted.org/packages/33/24/033604d30f6cf82d661c0f9dfc2c71d52cafc2de516616f80d3b0600cb7c/pycountry-22.3.5.tar.gz", hash = "sha256:b2163a246c585894d808f18783e19137cb70a0c18fb36748dc01fc6f109c1646", size = 10141551 }

[[package]]
name = "pycparser"
version = "2.22"
source = { registry = "https://pypi.org/simple" }
sdist = { url = "https://files.pythonhosted.org/packages/1d/b2/31537cf4b1ca988837256c910a668b553fceb8f069bedc4b1c826024b52c/pycparser-2.22.tar.gz", hash = "sha256:491c8be9c040f5390f5bf44a5b07752bd07f56edf992381b05c701439eec10f6", size = 172736 }
wheels = [
    { url = "https://files.pythonhosted.org/packages/13/a3/a812df4e2dd5696d1f351d58b8fe16a405b234ad2886a0dab9183fb78109/pycparser-2.22-py3-none-any.whl", hash = "sha256:c3702b6d3dd8c7abc1afa565d7e63d53a1d0bd86cdc24edd75470f4de499cfcc", size = 117552 },
]

[[package]]
name = "pydantic"
version = "2.11.2"
source = { registry = "https://pypi.org/simple" }
dependencies = [
    { name = "annotated-types" },
    { name = "pydantic-core" },
    { name = "typing-extensions" },
    { name = "typing-inspection" },
]
sdist = { url = "https://files.pythonhosted.org/packages/b0/41/832125a41fe098b58d1fdd04ae819b4dc6b34d6b09ed78304fd93d4bc051/pydantic-2.11.2.tar.gz", hash = "sha256:2138628e050bd7a1e70b91d4bf4a91167f4ad76fdb83209b107c8d84b854917e", size = 784742 }
wheels = [
    { url = "https://files.pythonhosted.org/packages/bf/c2/0f3baea344d0b15e35cb3e04ad5b953fa05106b76efbf4c782a3f47f22f5/pydantic-2.11.2-py3-none-any.whl", hash = "sha256:7f17d25846bcdf89b670a86cdfe7b29a9f1c9ca23dee154221c9aa81845cfca7", size = 443295 },
]

[[package]]
name = "pydantic-core"
version = "2.33.1"
source = { registry = "https://pypi.org/simple" }
dependencies = [
    { name = "typing-extensions" },
]
sdist = { url = "https://files.pythonhosted.org/packages/17/19/ed6a078a5287aea7922de6841ef4c06157931622c89c2a47940837b5eecd/pydantic_core-2.33.1.tar.gz", hash = "sha256:bcc9c6fdb0ced789245b02b7d6603e17d1563064ddcfc36f046b61c0c05dd9df", size = 434395 }
wheels = [
    { url = "https://files.pythonhosted.org/packages/38/ea/5f572806ab4d4223d11551af814d243b0e3e02cc6913def4d1fe4a5ca41c/pydantic_core-2.33.1-cp310-cp310-macosx_10_12_x86_64.whl", hash = "sha256:3077cfdb6125cc8dab61b155fdd714663e401f0e6883f9632118ec12cf42df26", size = 2044021 },
    { url = "https://files.pythonhosted.org/packages/8c/d1/f86cc96d2aa80e3881140d16d12ef2b491223f90b28b9a911346c04ac359/pydantic_core-2.33.1-cp310-cp310-macosx_11_0_arm64.whl", hash = "sha256:8ffab8b2908d152e74862d276cf5017c81a2f3719f14e8e3e8d6b83fda863927", size = 1861742 },
    { url = "https://files.pythonhosted.org/packages/37/08/fbd2cd1e9fc735a0df0142fac41c114ad9602d1c004aea340169ae90973b/pydantic_core-2.33.1-cp310-cp310-manylinux_2_17_aarch64.manylinux2014_aarch64.whl", hash = "sha256:5183e4f6a2d468787243ebcd70cf4098c247e60d73fb7d68d5bc1e1beaa0c4db", size = 1910414 },
    { url = "https://files.pythonhosted.org/packages/7f/73/3ac217751decbf8d6cb9443cec9b9eb0130eeada6ae56403e11b486e277e/pydantic_core-2.33.1-cp310-cp310-manylinux_2_17_armv7l.manylinux2014_armv7l.whl", hash = "sha256:398a38d323f37714023be1e0285765f0a27243a8b1506b7b7de87b647b517e48", size = 1996848 },
    { url = "https://files.pythonhosted.org/packages/9a/f5/5c26b265cdcff2661e2520d2d1e9db72d117ea00eb41e00a76efe68cb009/pydantic_core-2.33.1-cp310-cp310-manylinux_2_17_ppc64le.manylinux2014_ppc64le.whl", hash = "sha256:87d3776f0001b43acebfa86f8c64019c043b55cc5a6a2e313d728b5c95b46969", size = 2141055 },
    { url = "https://files.pythonhosted.org/packages/5d/14/a9c3cee817ef2f8347c5ce0713e91867a0dceceefcb2973942855c917379/pydantic_core-2.33.1-cp310-cp310-manylinux_2_17_s390x.manylinux2014_s390x.whl", hash = "sha256:c566dd9c5f63d22226409553531f89de0cac55397f2ab8d97d6f06cfce6d947e", size = 2753806 },
    { url = "https://files.pythonhosted.org/packages/f2/68/866ce83a51dd37e7c604ce0050ff6ad26de65a7799df89f4db87dd93d1d6/pydantic_core-2.33.1-cp310-cp310-manylinux_2_17_x86_64.manylinux2014_x86_64.whl", hash = "sha256:a0d5f3acc81452c56895e90643a625302bd6be351e7010664151cc55b7b97f89", size = 2007777 },
    { url = "https://files.pythonhosted.org/packages/b6/a8/36771f4404bb3e49bd6d4344da4dede0bf89cc1e01f3b723c47248a3761c/pydantic_core-2.33.1-cp310-cp310-manylinux_2_5_i686.manylinux1_i686.whl", hash = "sha256:d3a07fadec2a13274a8d861d3d37c61e97a816beae717efccaa4b36dfcaadcde", size = 2122803 },
    { url = "https://files.pythonhosted.org/packages/18/9c/730a09b2694aa89360d20756369822d98dc2f31b717c21df33b64ffd1f50/pydantic_core-2.33.1-cp310-cp310-musllinux_1_1_aarch64.whl", hash = "sha256:f99aeda58dce827f76963ee87a0ebe75e648c72ff9ba1174a253f6744f518f65", size = 2086755 },
    { url = "https://files.pythonhosted.org/packages/54/8e/2dccd89602b5ec31d1c58138d02340ecb2ebb8c2cac3cc66b65ce3edb6ce/pydantic_core-2.33.1-cp310-cp310-musllinux_1_1_armv7l.whl", hash = "sha256:902dbc832141aa0ec374f4310f1e4e7febeebc3256f00dc359a9ac3f264a45dc", size = 2257358 },
    { url = "https://files.pythonhosted.org/packages/d1/9c/126e4ac1bfad8a95a9837acdd0963695d69264179ba4ede8b8c40d741702/pydantic_core-2.33.1-cp310-cp310-musllinux_1_1_x86_64.whl", hash = "sha256:fe44d56aa0b00d66640aa84a3cbe80b7a3ccdc6f0b1ca71090696a6d4777c091", size = 2257916 },
    { url = "https://files.pythonhosted.org/packages/7d/ba/91eea2047e681a6853c81c20aeca9dcdaa5402ccb7404a2097c2adf9d038/pydantic_core-2.33.1-cp310-cp310-win32.whl", hash = "sha256:ed3eb16d51257c763539bde21e011092f127a2202692afaeaccb50db55a31383", size = 1923823 },
    { url = "https://files.pythonhosted.org/packages/94/c0/fcdf739bf60d836a38811476f6ecd50374880b01e3014318b6e809ddfd52/pydantic_core-2.33.1-cp310-cp310-win_amd64.whl", hash = "sha256:694ad99a7f6718c1a498dc170ca430687a39894a60327f548e02a9c7ee4b6504", size = 1952494 },
    { url = "https://files.pythonhosted.org/packages/d6/7f/c6298830cb780c46b4f46bb24298d01019ffa4d21769f39b908cd14bbd50/pydantic_core-2.33.1-cp311-cp311-macosx_10_12_x86_64.whl", hash = "sha256:6e966fc3caaf9f1d96b349b0341c70c8d6573bf1bac7261f7b0ba88f96c56c24", size = 2044224 },
    { url = "https://files.pythonhosted.org/packages/a8/65/6ab3a536776cad5343f625245bd38165d6663256ad43f3a200e5936afd6c/pydantic_core-2.33.1-cp311-cp311-macosx_11_0_arm64.whl", hash = "sha256:bfd0adeee563d59c598ceabddf2c92eec77abcb3f4a391b19aa7366170bd9e30", size = 1858845 },
    { url = "https://files.pythonhosted.org/packages/e9/15/9a22fd26ba5ee8c669d4b8c9c244238e940cd5d818649603ca81d1c69861/pydantic_core-2.33.1-cp311-cp311-manylinux_2_17_aarch64.manylinux2014_aarch64.whl", hash = "sha256:91815221101ad3c6b507804178a7bb5cb7b2ead9ecd600041669c8d805ebd595", size = 1910029 },
    { url = "https://files.pythonhosted.org/packages/d5/33/8cb1a62818974045086f55f604044bf35b9342900318f9a2a029a1bec460/pydantic_core-2.33.1-cp311-cp311-manylinux_2_17_armv7l.manylinux2014_armv7l.whl", hash = "sha256:9fea9c1869bb4742d174a57b4700c6dadea951df8b06de40c2fedb4f02931c2e", size = 1997784 },
    { url = "https://files.pythonhosted.org/packages/c0/ca/49958e4df7715c71773e1ea5be1c74544923d10319173264e6db122543f9/pydantic_core-2.33.1-cp311-cp311-manylinux_2_17_ppc64le.manylinux2014_ppc64le.whl", hash = "sha256:1d20eb4861329bb2484c021b9d9a977566ab16d84000a57e28061151c62b349a", size = 2141075 },
    { url = "https://files.pythonhosted.org/packages/7b/a6/0b3a167a9773c79ba834b959b4e18c3ae9216b8319bd8422792abc8a41b1/pydantic_core-2.33.1-cp311-cp311-manylinux_2_17_s390x.manylinux2014_s390x.whl", hash = "sha256:0fb935c5591573ae3201640579f30128ccc10739b45663f93c06796854405505", size = 2745849 },
    { url = "https://files.pythonhosted.org/packages/0b/60/516484135173aa9e5861d7a0663dce82e4746d2e7f803627d8c25dfa5578/pydantic_core-2.33.1-cp311-cp311-manylinux_2_17_x86_64.manylinux2014_x86_64.whl", hash = "sha256:c964fd24e6166420d18fb53996d8c9fd6eac9bf5ae3ec3d03015be4414ce497f", size = 2005794 },
    { url = "https://files.pythonhosted.org/packages/86/70/05b1eb77459ad47de00cf78ee003016da0cedf8b9170260488d7c21e9181/pydantic_core-2.33.1-cp311-cp311-manylinux_2_5_i686.manylinux1_i686.whl", hash = "sha256:681d65e9011f7392db5aa002b7423cc442d6a673c635668c227c6c8d0e5a4f77", size = 2123237 },
    { url = "https://files.pythonhosted.org/packages/c7/57/12667a1409c04ae7dc95d3b43158948eb0368e9c790be8b095cb60611459/pydantic_core-2.33.1-cp311-cp311-musllinux_1_1_aarch64.whl", hash = "sha256:e100c52f7355a48413e2999bfb4e139d2977a904495441b374f3d4fb4a170961", size = 2086351 },
    { url = "https://files.pythonhosted.org/packages/57/61/cc6d1d1c1664b58fdd6ecc64c84366c34ec9b606aeb66cafab6f4088974c/pydantic_core-2.33.1-cp311-cp311-musllinux_1_1_armv7l.whl", hash = "sha256:048831bd363490be79acdd3232f74a0e9951b11b2b4cc058aeb72b22fdc3abe1", size = 2258914 },
    { url = "https://files.pythonhosted.org/packages/d1/0a/edb137176a1f5419b2ddee8bde6a0a548cfa3c74f657f63e56232df8de88/pydantic_core-2.33.1-cp311-cp311-musllinux_1_1_x86_64.whl", hash = "sha256:bdc84017d28459c00db6f918a7272a5190bec3090058334e43a76afb279eac7c", size = 2257385 },
    { url = "https://files.pythonhosted.org/packages/26/3c/48ca982d50e4b0e1d9954919c887bdc1c2b462801bf408613ccc641b3daa/pydantic_core-2.33.1-cp311-cp311-win32.whl", hash = "sha256:32cd11c5914d1179df70406427097c7dcde19fddf1418c787540f4b730289896", size = 1923765 },
    { url = "https://files.pythonhosted.org/packages/33/cd/7ab70b99e5e21559f5de38a0928ea84e6f23fdef2b0d16a6feaf942b003c/pydantic_core-2.33.1-cp311-cp311-win_amd64.whl", hash = "sha256:2ea62419ba8c397e7da28a9170a16219d310d2cf4970dbc65c32faf20d828c83", size = 1950688 },
    { url = "https://files.pythonhosted.org/packages/4b/ae/db1fc237b82e2cacd379f63e3335748ab88b5adde98bf7544a1b1bd10a84/pydantic_core-2.33.1-cp311-cp311-win_arm64.whl", hash = "sha256:fc903512177361e868bc1f5b80ac8c8a6e05fcdd574a5fb5ffeac5a9982b9e89", size = 1908185 },
    { url = "https://files.pythonhosted.org/packages/c8/ce/3cb22b07c29938f97ff5f5bb27521f95e2ebec399b882392deb68d6c440e/pydantic_core-2.33.1-cp312-cp312-macosx_10_12_x86_64.whl", hash = "sha256:1293d7febb995e9d3ec3ea09caf1a26214eec45b0f29f6074abb004723fc1de8", size = 2026640 },
    { url = "https://files.pythonhosted.org/packages/19/78/f381d643b12378fee782a72126ec5d793081ef03791c28a0fd542a5bee64/pydantic_core-2.33.1-cp312-cp312-macosx_11_0_arm64.whl", hash = "sha256:99b56acd433386c8f20be5c4000786d1e7ca0523c8eefc995d14d79c7a081498", size = 1852649 },
    { url = "https://files.pythonhosted.org/packages/9d/2b/98a37b80b15aac9eb2c6cfc6dbd35e5058a352891c5cce3a8472d77665a6/pydantic_core-2.33.1-cp312-cp312-manylinux_2_17_aarch64.manylinux2014_aarch64.whl", hash = "sha256:35a5ec3fa8c2fe6c53e1b2ccc2454398f95d5393ab398478f53e1afbbeb4d939", size = 1892472 },
    { url = "https://files.pythonhosted.org/packages/4e/d4/3c59514e0f55a161004792b9ff3039da52448f43f5834f905abef9db6e4a/pydantic_core-2.33.1-cp312-cp312-manylinux_2_17_armv7l.manylinux2014_armv7l.whl", hash = "sha256:b172f7b9d2f3abc0efd12e3386f7e48b576ef309544ac3a63e5e9cdd2e24585d", size = 1977509 },
    { url = "https://files.pythonhosted.org/packages/a9/b6/c2c7946ef70576f79a25db59a576bce088bdc5952d1b93c9789b091df716/pydantic_core-2.33.1-cp312-cp312-manylinux_2_17_ppc64le.manylinux2014_ppc64le.whl", hash = "sha256:9097b9f17f91eea659b9ec58148c0747ec354a42f7389b9d50701610d86f812e", size = 2128702 },
    { url = "https://files.pythonhosted.org/packages/88/fe/65a880f81e3f2a974312b61f82a03d85528f89a010ce21ad92f109d94deb/pydantic_core-2.33.1-cp312-cp312-manylinux_2_17_s390x.manylinux2014_s390x.whl", hash = "sha256:cc77ec5b7e2118b152b0d886c7514a4653bcb58c6b1d760134a9fab915f777b3", size = 2679428 },
    { url = "https://files.pythonhosted.org/packages/6f/ff/4459e4146afd0462fb483bb98aa2436d69c484737feaceba1341615fb0ac/pydantic_core-2.33.1-cp312-cp312-manylinux_2_17_x86_64.manylinux2014_x86_64.whl", hash = "sha256:d5e3d15245b08fa4a84cefc6c9222e6f37c98111c8679fbd94aa145f9a0ae23d", size = 2008753 },
    { url = "https://files.pythonhosted.org/packages/7c/76/1c42e384e8d78452ededac8b583fe2550c84abfef83a0552e0e7478ccbc3/pydantic_core-2.33.1-cp312-cp312-manylinux_2_5_i686.manylinux1_i686.whl", hash = "sha256:ef99779001d7ac2e2461d8ab55d3373fe7315caefdbecd8ced75304ae5a6fc6b", size = 2114849 },
    { url = "https://files.pythonhosted.org/packages/00/72/7d0cf05095c15f7ffe0eb78914b166d591c0eed72f294da68378da205101/pydantic_core-2.33.1-cp312-cp312-musllinux_1_1_aarch64.whl", hash = "sha256:fc6bf8869e193855e8d91d91f6bf59699a5cdfaa47a404e278e776dd7f168b39", size = 2069541 },
    { url = "https://files.pythonhosted.org/packages/b3/69/94a514066bb7d8be499aa764926937409d2389c09be0b5107a970286ef81/pydantic_core-2.33.1-cp312-cp312-musllinux_1_1_armv7l.whl", hash = "sha256:b1caa0bc2741b043db7823843e1bde8aaa58a55a58fda06083b0569f8b45693a", size = 2239225 },
    { url = "https://files.pythonhosted.org/packages/84/b0/e390071eadb44b41f4f54c3cef64d8bf5f9612c92686c9299eaa09e267e2/pydantic_core-2.33.1-cp312-cp312-musllinux_1_1_x86_64.whl", hash = "sha256:ec259f62538e8bf364903a7d0d0239447059f9434b284f5536e8402b7dd198db", size = 2248373 },
    { url = "https://files.pythonhosted.org/packages/d6/b2/288b3579ffc07e92af66e2f1a11be3b056fe1214aab314748461f21a31c3/pydantic_core-2.33.1-cp312-cp312-win32.whl", hash = "sha256:e14f369c98a7c15772b9da98987f58e2b509a93235582838bd0d1d8c08b68fda", size = 1907034 },
    { url = "https://files.pythonhosted.org/packages/02/28/58442ad1c22b5b6742b992ba9518420235adced665513868f99a1c2638a5/pydantic_core-2.33.1-cp312-cp312-win_amd64.whl", hash = "sha256:1c607801d85e2e123357b3893f82c97a42856192997b95b4d8325deb1cd0c5f4", size = 1956848 },
    { url = "https://files.pythonhosted.org/packages/a1/eb/f54809b51c7e2a1d9f439f158b8dd94359321abcc98767e16fc48ae5a77e/pydantic_core-2.33.1-cp312-cp312-win_arm64.whl", hash = "sha256:8d13f0276806ee722e70a1c93da19748594f19ac4299c7e41237fc791d1861ea", size = 1903986 },
    { url = "https://files.pythonhosted.org/packages/7a/24/eed3466a4308d79155f1cdd5c7432c80ddcc4530ba8623b79d5ced021641/pydantic_core-2.33.1-cp313-cp313-macosx_10_12_x86_64.whl", hash = "sha256:70af6a21237b53d1fe7b9325b20e65cbf2f0a848cf77bed492b029139701e66a", size = 2033551 },
    { url = "https://files.pythonhosted.org/packages/ab/14/df54b1a0bc9b6ded9b758b73139d2c11b4e8eb43e8ab9c5847c0a2913ada/pydantic_core-2.33.1-cp313-cp313-macosx_11_0_arm64.whl", hash = "sha256:282b3fe1bbbe5ae35224a0dbd05aed9ccabccd241e8e6b60370484234b456266", size = 1852785 },
    { url = "https://files.pythonhosted.org/packages/fa/96/e275f15ff3d34bb04b0125d9bc8848bf69f25d784d92a63676112451bfb9/pydantic_core-2.33.1-cp313-cp313-manylinux_2_17_aarch64.manylinux2014_aarch64.whl", hash = "sha256:4b315e596282bbb5822d0c7ee9d255595bd7506d1cb20c2911a4da0b970187d3", size = 1897758 },
    { url = "https://files.pythonhosted.org/packages/b7/d8/96bc536e975b69e3a924b507d2a19aedbf50b24e08c80fb00e35f9baaed8/pydantic_core-2.33.1-cp313-cp313-manylinux_2_17_armv7l.manylinux2014_armv7l.whl", hash = "sha256:1dfae24cf9921875ca0ca6a8ecb4bb2f13c855794ed0d468d6abbec6e6dcd44a", size = 1986109 },
    { url = "https://files.pythonhosted.org/packages/90/72/ab58e43ce7e900b88cb571ed057b2fcd0e95b708a2e0bed475b10130393e/pydantic_core-2.33.1-cp313-cp313-manylinux_2_17_ppc64le.manylinux2014_ppc64le.whl", hash = "sha256:6dd8ecfde08d8bfadaea669e83c63939af76f4cf5538a72597016edfa3fad516", size = 2129159 },
    { url = "https://files.pythonhosted.org/packages/dc/3f/52d85781406886c6870ac995ec0ba7ccc028b530b0798c9080531b409fdb/pydantic_core-2.33.1-cp313-cp313-manylinux_2_17_s390x.manylinux2014_s390x.whl", hash = "sha256:2f593494876eae852dc98c43c6f260f45abdbfeec9e4324e31a481d948214764", size = 2680222 },
    { url = "https://files.pythonhosted.org/packages/f4/56/6e2ef42f363a0eec0fd92f74a91e0ac48cd2e49b695aac1509ad81eee86a/pydantic_core-2.33.1-cp313-cp313-manylinux_2_17_x86_64.manylinux2014_x86_64.whl", hash = "sha256:948b73114f47fd7016088e5186d13faf5e1b2fe83f5e320e371f035557fd264d", size = 2006980 },
    { url = "https://files.pythonhosted.org/packages/4c/c0/604536c4379cc78359f9ee0aa319f4aedf6b652ec2854953f5a14fc38c5a/pydantic_core-2.33.1-cp313-cp313-manylinux_2_5_i686.manylinux1_i686.whl", hash = "sha256:e11f3864eb516af21b01e25fac915a82e9ddad3bb0fb9e95a246067398b435a4", size = 2120840 },
    { url = "https://files.pythonhosted.org/packages/1f/46/9eb764814f508f0edfb291a0f75d10854d78113fa13900ce13729aaec3ae/pydantic_core-2.33.1-cp313-cp313-musllinux_1_1_aarch64.whl", hash = "sha256:549150be302428b56fdad0c23c2741dcdb5572413776826c965619a25d9c6bde", size = 2072518 },
    { url = "https://files.pythonhosted.org/packages/42/e3/fb6b2a732b82d1666fa6bf53e3627867ea3131c5f39f98ce92141e3e3dc1/pydantic_core-2.33.1-cp313-cp313-musllinux_1_1_armv7l.whl", hash = "sha256:495bc156026efafd9ef2d82372bd38afce78ddd82bf28ef5276c469e57c0c83e", size = 2248025 },
    { url = "https://files.pythonhosted.org/packages/5c/9d/fbe8fe9d1aa4dac88723f10a921bc7418bd3378a567cb5e21193a3c48b43/pydantic_core-2.33.1-cp313-cp313-musllinux_1_1_x86_64.whl", hash = "sha256:ec79de2a8680b1a67a07490bddf9636d5c2fab609ba8c57597e855fa5fa4dacd", size = 2254991 },
    { url = "https://files.pythonhosted.org/packages/aa/99/07e2237b8a66438d9b26482332cda99a9acccb58d284af7bc7c946a42fd3/pydantic_core-2.33.1-cp313-cp313-win32.whl", hash = "sha256:ee12a7be1742f81b8a65b36c6921022301d466b82d80315d215c4c691724986f", size = 1915262 },
    { url = "https://files.pythonhosted.org/packages/8a/f4/e457a7849beeed1e5defbcf5051c6f7b3c91a0624dd31543a64fc9adcf52/pydantic_core-2.33.1-cp313-cp313-win_amd64.whl", hash = "sha256:ede9b407e39949d2afc46385ce6bd6e11588660c26f80576c11c958e6647bc40", size = 1956626 },
    { url = "https://files.pythonhosted.org/packages/20/d0/e8d567a7cff7b04e017ae164d98011f1e1894269fe8e90ea187a3cbfb562/pydantic_core-2.33.1-cp313-cp313-win_arm64.whl", hash = "sha256:aa687a23d4b7871a00e03ca96a09cad0f28f443690d300500603bd0adba4b523", size = 1909590 },
    { url = "https://files.pythonhosted.org/packages/ef/fd/24ea4302d7a527d672c5be06e17df16aabfb4e9fdc6e0b345c21580f3d2a/pydantic_core-2.33.1-cp313-cp313t-macosx_11_0_arm64.whl", hash = "sha256:401d7b76e1000d0dd5538e6381d28febdcacb097c8d340dde7d7fc6e13e9f95d", size = 1812963 },
    { url = "https://files.pythonhosted.org/packages/5f/95/4fbc2ecdeb5c1c53f1175a32d870250194eb2fdf6291b795ab08c8646d5d/pydantic_core-2.33.1-cp313-cp313t-manylinux_2_17_x86_64.manylinux2014_x86_64.whl", hash = "sha256:7aeb055a42d734c0255c9e489ac67e75397d59c6fbe60d155851e9782f276a9c", size = 1986896 },
    { url = "https://files.pythonhosted.org/packages/71/ae/fe31e7f4a62431222d8f65a3bd02e3fa7e6026d154a00818e6d30520ea77/pydantic_core-2.33.1-cp313-cp313t-win_amd64.whl", hash = "sha256:338ea9b73e6e109f15ab439e62cb3b78aa752c7fd9536794112e14bee02c8d18", size = 1931810 },
    { url = "https://files.pythonhosted.org/packages/9c/c7/8b311d5adb0fe00a93ee9b4e92a02b0ec08510e9838885ef781ccbb20604/pydantic_core-2.33.1-pp310-pypy310_pp73-macosx_10_12_x86_64.whl", hash = "sha256:5c834f54f8f4640fd7e4b193f80eb25a0602bba9e19b3cd2fc7ffe8199f5ae02", size = 2041659 },
    { url = "https://files.pythonhosted.org/packages/8a/d6/4f58d32066a9e26530daaf9adc6664b01875ae0691570094968aaa7b8fcc/pydantic_core-2.33.1-pp310-pypy310_pp73-macosx_11_0_arm64.whl", hash = "sha256:049e0de24cf23766f12cc5cc71d8abc07d4a9deb9061b334b62093dedc7cb068", size = 1873294 },
    { url = "https://files.pythonhosted.org/packages/f7/3f/53cc9c45d9229da427909c751f8ed2bf422414f7664ea4dde2d004f596ba/pydantic_core-2.33.1-pp310-pypy310_pp73-manylinux_2_17_aarch64.manylinux2014_aarch64.whl", hash = "sha256:1a28239037b3d6f16916a4c831a5a0eadf856bdd6d2e92c10a0da3a59eadcf3e", size = 1903771 },
    { url = "https://files.pythonhosted.org/packages/f0/49/bf0783279ce674eb9903fb9ae43f6c614cb2f1c4951370258823f795368b/pydantic_core-2.33.1-pp310-pypy310_pp73-manylinux_2_17_x86_64.manylinux2014_x86_64.whl", hash = "sha256:9d3da303ab5f378a268fa7d45f37d7d85c3ec19769f28d2cc0c61826a8de21fe", size = 2083558 },
    { url = "https://files.pythonhosted.org/packages/9c/5b/0d998367687f986c7d8484a2c476d30f07bf5b8b1477649a6092bd4c540e/pydantic_core-2.33.1-pp310-pypy310_pp73-manylinux_2_5_i686.manylinux1_i686.whl", hash = "sha256:25626fb37b3c543818c14821afe0fd3830bc327a43953bc88db924b68c5723f1", size = 2118038 },
    { url = "https://files.pythonhosted.org/packages/b3/33/039287d410230ee125daee57373ac01940d3030d18dba1c29cd3089dc3ca/pydantic_core-2.33.1-pp310-pypy310_pp73-musllinux_1_1_aarch64.whl", hash = "sha256:3ab2d36e20fbfcce8f02d73c33a8a7362980cff717926bbae030b93ae46b56c7", size = 2079315 },
    { url = "https://files.pythonhosted.org/packages/1f/85/6d8b2646d99c062d7da2d0ab2faeb0d6ca9cca4c02da6076376042a20da3/pydantic_core-2.33.1-pp310-pypy310_pp73-musllinux_1_1_armv7l.whl", hash = "sha256:2f9284e11c751b003fd4215ad92d325d92c9cb19ee6729ebd87e3250072cdcde", size = 2249063 },
    { url = "https://files.pythonhosted.org/packages/17/d7/c37d208d5738f7b9ad8f22ae8a727d88ebf9c16c04ed2475122cc3f7224a/pydantic_core-2.33.1-pp310-pypy310_pp73-musllinux_1_1_x86_64.whl", hash = "sha256:048c01eee07d37cbd066fc512b9d8b5ea88ceeb4e629ab94b3e56965ad655add", size = 2254631 },
    { url = "https://files.pythonhosted.org/packages/13/e0/bafa46476d328e4553b85ab9b2f7409e7aaef0ce4c937c894821c542d347/pydantic_core-2.33.1-pp310-pypy310_pp73-win_amd64.whl", hash = "sha256:5ccd429694cf26af7997595d627dd2637e7932214486f55b8a357edaac9dae8c", size = 2080877 },
    { url = "https://files.pythonhosted.org/packages/0b/76/1794e440c1801ed35415238d2c728f26cd12695df9057154ad768b7b991c/pydantic_core-2.33.1-pp311-pypy311_pp73-macosx_10_12_x86_64.whl", hash = "sha256:3a371dc00282c4b84246509a5ddc808e61b9864aa1eae9ecc92bb1268b82db4a", size = 2042858 },
    { url = "https://files.pythonhosted.org/packages/73/b4/9cd7b081fb0b1b4f8150507cd59d27b275c3e22ad60b35cb19ea0977d9b9/pydantic_core-2.33.1-pp311-pypy311_pp73-macosx_11_0_arm64.whl", hash = "sha256:f59295ecc75a1788af8ba92f2e8c6eeaa5a94c22fc4d151e8d9638814f85c8fc", size = 1873745 },
    { url = "https://files.pythonhosted.org/packages/e1/d7/9ddb7575d4321e40d0363903c2576c8c0c3280ebea137777e5ab58d723e3/pydantic_core-2.33.1-pp311-pypy311_pp73-manylinux_2_17_aarch64.manylinux2014_aarch64.whl", hash = "sha256:08530b8ac922003033f399128505f513e30ca770527cc8bbacf75a84fcc2c74b", size = 1904188 },
    { url = "https://files.pythonhosted.org/packages/d1/a8/3194ccfe461bb08da19377ebec8cb4f13c9bd82e13baebc53c5c7c39a029/pydantic_core-2.33.1-pp311-pypy311_pp73-manylinux_2_17_x86_64.manylinux2014_x86_64.whl", hash = "sha256:bae370459da6a5466978c0eacf90690cb57ec9d533f8e63e564ef3822bfa04fe", size = 2083479 },
    { url = "https://files.pythonhosted.org/packages/42/c7/84cb569555d7179ca0b3f838cef08f66f7089b54432f5b8599aac6e9533e/pydantic_core-2.33.1-pp311-pypy311_pp73-manylinux_2_5_i686.manylinux1_i686.whl", hash = "sha256:e3de2777e3b9f4d603112f78006f4ae0acb936e95f06da6cb1a45fbad6bdb4b5", size = 2118415 },
    { url = "https://files.pythonhosted.org/packages/3b/67/72abb8c73e0837716afbb58a59cc9e3ae43d1aa8677f3b4bc72c16142716/pydantic_core-2.33.1-pp311-pypy311_pp73-musllinux_1_1_aarch64.whl", hash = "sha256:3a64e81e8cba118e108d7126362ea30e021291b7805d47e4896e52c791be2761", size = 2079623 },
    { url = "https://files.pythonhosted.org/packages/0b/cd/c59707e35a47ba4cbbf153c3f7c56420c58653b5801b055dc52cccc8e2dc/pydantic_core-2.33.1-pp311-pypy311_pp73-musllinux_1_1_armv7l.whl", hash = "sha256:52928d8c1b6bda03cc6d811e8923dffc87a2d3c8b3bfd2ce16471c7147a24850", size = 2250175 },
    { url = "https://files.pythonhosted.org/packages/84/32/e4325a6676b0bed32d5b084566ec86ed7fd1e9bcbfc49c578b1755bde920/pydantic_core-2.33.1-pp311-pypy311_pp73-musllinux_1_1_x86_64.whl", hash = "sha256:1b30d92c9412beb5ac6b10a3eb7ef92ccb14e3f2a8d7732e2d739f58b3aa7544", size = 2254674 },
    { url = "https://files.pythonhosted.org/packages/12/6f/5596dc418f2e292ffc661d21931ab34591952e2843e7168ea5a52591f6ff/pydantic_core-2.33.1-pp311-pypy311_pp73-win_amd64.whl", hash = "sha256:f995719707e0e29f0f41a8aa3bcea6e761a36c9136104d3189eafb83f5cec5e5", size = 2080951 },
]

[[package]]
name = "pygments"
version = "2.19.1"
source = { registry = "https://pypi.org/simple" }
sdist = { url = "https://files.pythonhosted.org/packages/7c/2d/c3338d48ea6cc0feb8446d8e6937e1408088a72a39937982cc6111d17f84/pygments-2.19.1.tar.gz", hash = "sha256:61c16d2a8576dc0649d9f39e089b5f02bcd27fba10d8fb4dcc28173f7a45151f", size = 4968581 }
wheels = [
    { url = "https://files.pythonhosted.org/packages/8a/0b/9fcc47d19c48b59121088dd6da2488a49d5f72dacf8262e2790a1d2c7d15/pygments-2.19.1-py3-none-any.whl", hash = "sha256:9ea1544ad55cecf4b8242fab6dd35a93bbce657034b0611ee383099054ab6d8c", size = 1225293 },
]

[[package]]
name = "pyjwt"
version = "2.10.1"
source = { registry = "https://pypi.org/simple" }
sdist = { url = "https://files.pythonhosted.org/packages/e7/46/bd74733ff231675599650d3e47f361794b22ef3e3770998dda30d3b63726/pyjwt-2.10.1.tar.gz", hash = "sha256:3cc5772eb20009233caf06e9d8a0577824723b44e6648ee0a2aedb6cf9381953", size = 87785 }
wheels = [
    { url = "https://files.pythonhosted.org/packages/61/ad/689f02752eeec26aed679477e80e632ef1b682313be70793d798c1d5fc8f/PyJWT-2.10.1-py3-none-any.whl", hash = "sha256:dcdd193e30abefd5debf142f9adfcdd2b58004e644f25406ffaebd50bd98dacb", size = 22997 },
]

[package.optional-dependencies]
crypto = [
    { name = "cryptography" },
]

[[package]]
name = "pymongo"
version = "4.11.3"
source = { registry = "https://pypi.org/simple" }
dependencies = [
    { name = "dnspython" },
]
sdist = { url = "https://files.pythonhosted.org/packages/db/e6/cdb1105c14a86aa2b1663a6cccc6bf54722bb12fb5d479979628142dde42/pymongo-4.11.3.tar.gz", hash = "sha256:b6f24aec7c0cfcf0ea9f89e92b7d40ba18a1e18c134815758f111ecb0122e61c", size = 2054848 }
wheels = [
    { url = "https://files.pythonhosted.org/packages/21/dd/61e6a43442b13533ddf0e798e05206a7ebc4ebcb03a3e6c1aace73a94d19/pymongo-4.11.3-cp310-cp310-macosx_10_9_x86_64.whl", hash = "sha256:78f19598246dd61ba2a4fc4dddfa6a4f9af704fff7d81cb4fe0d02c7b17b1f68", size = 786122 },
    { url = "https://files.pythonhosted.org/packages/ef/0c/e810c2a98a6a4dd3374400fce1744e4594075091b3067fb440f855f3eac9/pymongo-4.11.3-cp310-cp310-macosx_11_0_arm64.whl", hash = "sha256:1c9cbe81184ec81ad8c76ccedbf5b743639448008d68f51f9a3c8a9abe6d9a46", size = 786419 },
    { url = "https://files.pythonhosted.org/packages/b0/91/f48cbcc9cff5196a82a9ca88d7a8f721bae2a3f9b8afddfe346f8659fff7/pymongo-4.11.3-cp310-cp310-manylinux_2_17_aarch64.manylinux2014_aarch64.whl", hash = "sha256:b9047ecb3bc47c43ada7d6f98baf8060c637b1e880c803a2bbd1dc63b49d2f92", size = 1163792 },
    { url = "https://files.pythonhosted.org/packages/ad/77/81fe752967fa1ed7adc5b75d7bdf7c15546f0734c7c21d1924b564ff421d/pymongo-4.11.3-cp310-cp310-manylinux_2_17_ppc64le.manylinux2014_ppc64le.whl", hash = "sha256:f1a16ec731b42f6b2b4f1aa3a94e74ff2722aacf691922a2e8e607b7f6b8d9f1", size = 1198006 },
    { url = "https://files.pythonhosted.org/packages/dc/6e/440d56354e95352ac1dc5f1ab27d5e45d4d1c6e1d2cf174727061ddddb85/pymongo-4.11.3-cp310-cp310-manylinux_2_17_s390x.manylinux2014_s390x.whl", hash = "sha256:e9120e25ac468fda3e3a1749695e0c5e52ff2294334fcc81e70ccb65c897bb58", size = 1180927 },
    { url = "https://files.pythonhosted.org/packages/68/57/e3d5508fa8ff8a536f1dfbcefe4ac18d954c0b8d67eb05b8aadddb0b51b5/pymongo-4.11.3-cp310-cp310-manylinux_2_17_x86_64.manylinux2014_x86_64.whl", hash = "sha256:f618bd6ed5c3c08b350b157b1d9066d3d389785b7359d2b7b7d82ca4083595d3", size = 1166941 },
    { url = "https://files.pythonhosted.org/packages/11/9e/60f40c5b6dd1f710208dc9eb72755698df607eb20429eec3e65009e73df2/pymongo-4.11.3-cp310-cp310-manylinux_2_5_i686.manylinux1_i686.manylinux_2_17_i686.manylinux2014_i686.whl", hash = "sha256:98017f006e047f5ed6c99c2cb1cac71534f0e11862beeff4d0bc9227189bedcd", size = 1146097 },
    { url = "https://files.pythonhosted.org/packages/96/15/ad8464d6084a8c06fc9937277b527c6f6782877864b5a994cd86e3a85ed9/pymongo-4.11.3-cp310-cp310-win32.whl", hash = "sha256:84b9300ed411fef776c60feab40f3ee03db5d0ac8921285c6e03a3e27efa2c20", size = 772068 },
    { url = "https://files.pythonhosted.org/packages/92/55/fd9fa9d0f296793944c615f2bb0a292168050d374e7f37685f57ac79c9c7/pymongo-4.11.3-cp310-cp310-win_amd64.whl", hash = "sha256:07231d0bac54e32503507777719dd05ca63bc68896e64ea852edde2f1986b868", size = 781410 },
    { url = "https://files.pythonhosted.org/packages/7b/9a/11d68ecb0260454e46404302c5a1cb16d93c0d9ad0c8a7bc4df1859f95a7/pymongo-4.11.3-cp311-cp311-macosx_10_9_x86_64.whl", hash = "sha256:31b5ad4ce148b201fa8426d0767517dc68424c3380ef4a981038d4d4350f10ee", size = 840506 },
    { url = "https://files.pythonhosted.org/packages/46/db/bfe487b1b1b6c3e86b8152845550d7db15476c12516f5093ec122d840602/pymongo-4.11.3-cp311-cp311-macosx_11_0_arm64.whl", hash = "sha256:505fb3facf54623b45c96e8e6ad6516f58bb8069f9456e1d7c0abdfdb6929c21", size = 840798 },
    { url = "https://files.pythonhosted.org/packages/d4/4b/d1378adbac16829745e57781b140ab7cdbd1046a18cdb796e3adf280c963/pymongo-4.11.3-cp311-cp311-manylinux_2_17_aarch64.manylinux2014_aarch64.whl", hash = "sha256:b3f20467d695f49ce4c2d6cb87de458ebb3d098cbc951834a74f36a2e992a6bb", size = 1409884 },
    { url = "https://files.pythonhosted.org/packages/33/97/4882a0b6be225d0358b431e6d0fe70fba368b2cedabf38c005f2a73917c9/pymongo-4.11.3-cp311-cp311-manylinux_2_17_ppc64le.manylinux2014_ppc64le.whl", hash = "sha256:65e8a397b03156880a099d55067daa1580a5333aaf4da3b0313bd7e1731e408f", size = 1460828 },
    { url = "https://files.pythonhosted.org/packages/4b/a8/fde60995524f5b2794bdf07cad98f5b369a3cfa7e90b6ec081fc57d3b5ea/pymongo-4.11.3-cp311-cp311-manylinux_2_17_s390x.manylinux2014_s390x.whl", hash = "sha256:0992917ed259f5ca3506ec8009e7c82d398737a4230a607bf44d102cae31e1d6", size = 1435261 },
    { url = "https://files.pythonhosted.org/packages/ce/42/d0ac7f445edd6abf5c7197ad83d9902ad1e8f4be767af257bd892684560a/pymongo-4.11.3-cp311-cp311-manylinux_2_17_x86_64.manylinux2014_x86_64.whl", hash = "sha256:2f2f0c3ab8284e0e2674367fa47774411212c86482bbbe78e8ae9fb223b8f6ee", size = 1414380 },
    { url = "https://files.pythonhosted.org/packages/e7/02/dd67685b67f7408ed72d801b268988986343208f712b0e90c639358b2d19/pymongo-4.11.3-cp311-cp311-manylinux_2_5_i686.manylinux1_i686.manylinux_2_17_i686.manylinux2014_i686.whl", hash = "sha256:c2240126683f55160f83f587d76955ad1e419a72d5c09539a509bd9d1e20bd53", size = 1383026 },
    { url = "https://files.pythonhosted.org/packages/2b/60/07f61ad5ddd39c4d52466ac1ce089c0c8c3d337145efcadbfa61072b1913/pymongo-4.11.3-cp311-cp311-win32.whl", hash = "sha256:be89776c5b8272437a85c904d45e0f1bbc0f21bf11688341938380843dd7fe5f", size = 817664 },
    { url = "https://files.pythonhosted.org/packages/e1/f3/073f763f6673ecfb33c13568037cdba499284758cfa54c556cac8a406cb7/pymongo-4.11.3-cp311-cp311-win_amd64.whl", hash = "sha256:c237780760f891cae79abbfc52fda55b584492d5d9452762040aadb2c64ac691", size = 831617 },
    { url = "https://files.pythonhosted.org/packages/6d/cf/c606c9d889d8f34dcf80455e045854ef2fa187c439b22a6d30357790c12a/pymongo-4.11.3-cp312-cp312-macosx_10_13_x86_64.whl", hash = "sha256:5f48b7faf4064e5f484989608a59503b11b7f134ca344635e416b1b12e7dc255", size = 895374 },
    { url = "https://files.pythonhosted.org/packages/c6/f5/287e84ba6c8e34cb13f798e7e859b4dcbc5fab99261f91202a8027f62ba6/pymongo-4.11.3-cp312-cp312-macosx_11_0_arm64.whl", hash = "sha256:722f22bf18d208aa752591bde93e018065641711594e7a2fef0432da429264e8", size = 895063 },
    { url = "https://files.pythonhosted.org/packages/0e/ba/fe8964ec3f8d7348e9cd6a11864e1e84b2be62ea98ca0ba01a4f5b4d417d/pymongo-4.11.3-cp312-cp312-manylinux_2_17_aarch64.manylinux2014_aarch64.whl", hash = "sha256:5be1b35c4897626327c4e8bae14655807c2bc710504fa790bc19a72403142264", size = 1673722 },
    { url = "https://files.pythonhosted.org/packages/92/89/925b7160c517b66c80d05b36f63d4cc0d0ff23f01b5150b55936b5fab097/pymongo-4.11.3-cp312-cp312-manylinux_2_17_ppc64le.manylinux2014_ppc64le.whl", hash = "sha256:14f9e4d2172545798738d27bc6293b972c4f1f98cce248aa56e1e62c4c258ca7", size = 1737946 },
    { url = "https://files.pythonhosted.org/packages/f8/97/bcedba78ddbc1b8837bf556da55eb08a055e93b331722ecd1dad602a3427/pymongo-4.11.3-cp312-cp312-manylinux_2_17_s390x.manylinux2014_s390x.whl", hash = "sha256:cd3f7bafe441135f58d2b91a312714f423e15fed5afe3854880c8c61ad78d3ce", size = 1706981 },
    { url = "https://files.pythonhosted.org/packages/d7/ce/63719be395ec29b8f71fd267014af4957736b5297a1f51f76ef32d05a0cf/pymongo-4.11.3-cp312-cp312-manylinux_2_17_x86_64.manylinux2014_x86_64.whl", hash = "sha256:73de1b9f416a2662ba95b4b49edc963d47b93760a7e2b561b932c8099d160151", size = 1676948 },
    { url = "https://files.pythonhosted.org/packages/c1/36/de366cee39e6c2e64d824d1f2e5672381ec766c51224304d1aebf7db3507/pymongo-4.11.3-cp312-cp312-manylinux_2_5_i686.manylinux1_i686.manylinux_2_17_i686.manylinux2014_i686.whl", hash = "sha256:e24268e2d7ae96eab12161985b39e75a75185393134fc671f4bb1a16f50bf6f4", size = 1636072 },
    { url = "https://files.pythonhosted.org/packages/07/48/34751291a152e8098b4cf6f467046f00edd71b695d5cf6be1b15778cda63/pymongo-4.11.3-cp312-cp312-win32.whl", hash = "sha256:33a936d3c1828e4f52bed3dad6191a3618cc28ab056e2770390aec88d9e9f9ea", size = 864025 },
    { url = "https://files.pythonhosted.org/packages/96/8a/604fab1e1f45deb0dc19e06053369e7db44e3d1359a39e0fe376bdb95b41/pymongo-4.11.3-cp312-cp312-win_amd64.whl", hash = "sha256:c4673d8ef0c8ef712491a750adf64f7998202a82abd72be5be749749275b3edb", size = 882290 },
    { url = "https://files.pythonhosted.org/packages/01/f1/19f8a81ca1ef180983b89e24f8003863612aea358a06d7685566ccc18a87/pymongo-4.11.3-cp313-cp313-macosx_10_13_x86_64.whl", hash = "sha256:5e53b98c9700bb69f33a322b648d028bfe223ad135fb04ec48c0226998b80d0e", size = 949622 },
    { url = "https://files.pythonhosted.org/packages/67/9a/ae232aa9379a9e6cf325facf0f65176d70520d6a16807f4de2e1ccfb76ec/pymongo-4.11.3-cp313-cp313-macosx_11_0_arm64.whl", hash = "sha256:8464aff011208cf86eae28f4a3624ebc4a40783634e119b2b35852252b901ef3", size = 949299 },
    { url = "https://files.pythonhosted.org/packages/70/6d/1ddef8b6c6d598fe21c917d93c49a6304611a252a07e98a9b7e70e1b995b/pymongo-4.11.3-cp313-cp313-manylinux_2_17_aarch64.manylinux2014_aarch64.whl", hash = "sha256:3742ffc1951bec1450a5a6a02cfd40ddd4b1c9416b36c70ae439a532e8be0e05", size = 1937616 },
    { url = "https://files.pythonhosted.org/packages/13/9c/e735715789a876140f453def1b2015948708d224f1728f9b8412b6e495d2/pymongo-4.11.3-cp313-cp313-manylinux_2_17_ppc64le.manylinux2014_ppc64le.whl", hash = "sha256:a29294b508975a5dfd384f4b902cd121dc2b6e5d55ea2be2debffd2a63461cd9", size = 2015041 },
    { url = "https://files.pythonhosted.org/packages/fc/d3/cf41e9ce81644de9d8db54cc039823863e7240e021466ae093edc061683a/pymongo-4.11.3-cp313-cp313-manylinux_2_17_s390x.manylinux2014_s390x.whl", hash = "sha256:051c741586ab6efafe72e027504ac4e5f01c88eceec579e4e1a438a369a61b0c", size = 1978716 },
    { url = "https://files.pythonhosted.org/packages/be/c8/c3f15c6cc5a9e0a75d18ae86209584cb14fdca017197def9741bff19c151/pymongo-4.11.3-cp313-cp313-manylinux_2_17_x86_64.manylinux2014_x86_64.whl", hash = "sha256:4b05e03a327cdef28ec2bb72c974d412d308f5cf867a472ef17f9ac95d18ec05", size = 1939524 },
    { url = "https://files.pythonhosted.org/packages/1b/0d/613cd91c736325d05d2d5d389d06ed899bcdce5a265cb486b948729bf1eb/pymongo-4.11.3-cp313-cp313-manylinux_2_5_i686.manylinux1_i686.manylinux_2_17_i686.manylinux2014_i686.whl", hash = "sha256:dafeddf1db51df19effd0828ae75492b15d60c7faec388da08f1fe9593c88e7a", size = 1888960 },
    { url = "https://files.pythonhosted.org/packages/e7/eb/b1e9cf2e03a47c4f35ffc5db1cb0ed0f92c5fe58c6f5f04d5a2da9d6bb77/pymongo-4.11.3-cp313-cp313-win32.whl", hash = "sha256:40c55afb34788ae6a6b8c175421fa46a37cfc45de41fe4669d762c3b1bbda48e", size = 910370 },
    { url = "https://files.pythonhosted.org/packages/77/f3/023f12ee9028f341880016fd6251255bf755f70730440ad11bf745f5f9e4/pymongo-4.11.3-cp313-cp313-win_amd64.whl", hash = "sha256:a5b8b7ba9614a081d1f932724b7a6a20847f6c9629420ae81ce827db3b599af2", size = 932930 },
    { url = "https://files.pythonhosted.org/packages/d3/c7/0a145cc66fc756cea547b948150583357e5518cfa60b3ad0d3266d3ee168/pymongo-4.11.3-cp313-cp313t-macosx_10_13_x86_64.whl", hash = "sha256:0f23f849693e829655f667ea18b87bf34e1395237eb45084f3495317d455beb2", size = 1006138 },
    { url = "https://files.pythonhosted.org/packages/81/88/4ed3cd03d2f7835393a72ed87f5e9186f6fc54bcb0e9b7f718424c0b5db8/pymongo-4.11.3-cp313-cp313t-macosx_11_0_arm64.whl", hash = "sha256:62bcfa88deb4a6152a7c93bedd1a808497f6c2881424ca54c3c81964a51c5040", size = 1006125 },
    { url = "https://files.pythonhosted.org/packages/91/a9/d86844a9aff958c959e84b8223b9d226c3b39a71f2f2fbf2aa3a4a748212/pymongo-4.11.3-cp313-cp313t-manylinux_2_17_aarch64.manylinux2014_aarch64.whl", hash = "sha256:2eaa0233858f72074bf0319f5034018092b43f19202bd7ecb822980c35bfd623", size = 2266315 },
    { url = "https://files.pythonhosted.org/packages/1d/06/fff82b09382a887dab6207bb23778395c5986a5ddab6f55905ebdd82e10c/pymongo-4.11.3-cp313-cp313t-manylinux_2_17_ppc64le.manylinux2014_ppc64le.whl", hash = "sha256:0a434e081017be360595237cd1aeac3d047dd38e8785c549be80748608c1d4ca", size = 2353538 },
    { url = "https://files.pythonhosted.org/packages/5d/f7/ff5399baee5888eb686c1508d28b4e9d82b9da5ca63215f958356dee4016/pymongo-4.11.3-cp313-cp313t-manylinux_2_17_s390x.manylinux2014_s390x.whl", hash = "sha256:3e8aa65a9e4a989245198c249816d86cb240221861b748db92b8b3a5356bd6f1", size = 2312410 },
    { url = "https://files.pythonhosted.org/packages/b0/4d/1746ee984b229eddf5f768265b553a90b31b2395fb5ae1d30d28e430a862/pymongo-4.11.3-cp313-cp313t-manylinux_2_17_x86_64.manylinux2014_x86_64.whl", hash = "sha256:d0a91004029d1fc9e66a800e6da4170afaa9b93bcf41299e4b5951b837b3467a", size = 2263706 },
    { url = "https://files.pythonhosted.org/packages/1c/dc/5d4154c5baf62af9ffb9391cf41848a87cda97798f92e4336730690be7d5/pymongo-4.11.3-cp313-cp313t-manylinux_2_5_i686.manylinux1_i686.manylinux_2_17_i686.manylinux2014_i686.whl", hash = "sha256:1b992904ac78cb712b42c4b7348974ba1739137c1692cdf8bf75c3eeb22881a4", size = 2202724 },
    { url = "https://files.pythonhosted.org/packages/72/15/c18fcc456fdcb793714776da273fc4cba4579f21818f2219e23ff9512314/pymongo-4.11.3-cp313-cp313t-win32.whl", hash = "sha256:45e18bda802d95a2aed88e487f06becc3bd0b22286a25aeca8c46b8c64980dbb", size = 959256 },
    { url = "https://files.pythonhosted.org/packages/7d/64/11d87df61cdca4fef90388af592247e17f3d31b15a909780f186d2739592/pymongo-4.11.3-cp313-cp313t-win_amd64.whl", hash = "sha256:07d40b831590bc458b624f421849c2b09ad2b9110b956f658b583fe01fe01c01", size = 987855 },
]

[package.optional-dependencies]
aws = [
    { name = "pymongo-auth-aws" },
]

[[package]]
name = "pymongo-auth-aws"
version = "1.3.0"
source = { registry = "https://pypi.org/simple" }
dependencies = [
    { name = "boto3" },
    { name = "botocore" },
]
sdist = { url = "https://files.pythonhosted.org/packages/c7/37/ca8d840f322f0047b71afcec7a489b1ea1f59a5f6d29f91ad8004024736f/pymongo_auth_aws-1.3.0.tar.gz", hash = "sha256:d0fa893958dc525ca29f601c34f2ca73c860f66bc6511ec0a7da6eb7ea44e94f", size = 18559 }
wheels = [
    { url = "https://files.pythonhosted.org/packages/f4/12/a997fc108416f31fac55748e5406c1c8c4e976a4073f07b5553825641611/pymongo_auth_aws-1.3.0-py3-none-any.whl", hash = "sha256:367f6d853da428a02e9e450422756133715d40f8141f47ae5d98f139a88c0ce5", size = 15470 },
]

[[package]]
name = "pytest"
version = "8.3.5"
source = { registry = "https://pypi.org/simple" }
dependencies = [
    { name = "colorama", marker = "sys_platform == 'win32'" },
    { name = "exceptiongroup", marker = "python_full_version < '3.11'" },
    { name = "iniconfig" },
    { name = "packaging" },
    { name = "pluggy" },
    { name = "tomli", marker = "python_full_version < '3.11'" },
]
sdist = { url = "https://files.pythonhosted.org/packages/ae/3c/c9d525a414d506893f0cd8a8d0de7706446213181570cdbd766691164e40/pytest-8.3.5.tar.gz", hash = "sha256:f4efe70cc14e511565ac476b57c279e12a855b11f48f212af1080ef2263d3845", size = 1450891 }
wheels = [
    { url = "https://files.pythonhosted.org/packages/30/3d/64ad57c803f1fa1e963a7946b6e0fea4a70df53c1a7fed304586539c2bac/pytest-8.3.5-py3-none-any.whl", hash = "sha256:c69214aa47deac29fad6c2a4f590b9c4a9fdb16a403176fe154b79c0b4d4d820", size = 343634 },
]

[[package]]
name = "pytest-freezegun"
version = "0.4.2"
source = { registry = "https://pypi.org/simple" }
dependencies = [
    { name = "freezegun" },
    { name = "pytest" },
]
sdist = { url = "https://files.pythonhosted.org/packages/f0/e3/c39d7c3d3afef5652f19323f3483267d7e6b0d9911c3867e10d6e2d3c9ae/pytest-freezegun-0.4.2.zip", hash = "sha256:19c82d5633751bf3ec92caa481fb5cffaac1787bd485f0df6436fd6242176949", size = 9059 }
wheels = [
    { url = "https://files.pythonhosted.org/packages/9e/09/0bdd7d24b9d21453ad3364ae1efbd65082045bb6081b5fd5eade91a9b644/pytest_freezegun-0.4.2-py2.py3-none-any.whl", hash = "sha256:5318a6bfb8ba4b709c8471c94d0033113877b3ee02da5bfcd917c1889cde99a7", size = 4590 },
]

[[package]]
name = "python-dateutil"
version = "2.9.0.post0"
source = { registry = "https://pypi.org/simple" }
dependencies = [
    { name = "six" },
]
sdist = { url = "https://files.pythonhosted.org/packages/66/c0/0c8b6ad9f17a802ee498c46e004a0eb49bc148f2fd230864601a86dcf6db/python-dateutil-2.9.0.post0.tar.gz", hash = "sha256:37dd54208da7e1cd875388217d5e00ebd4179249f90fb72437e91a35459a0ad3", size = 342432 }
wheels = [
    { url = "https://files.pythonhosted.org/packages/ec/57/56b9bcc3c9c6a792fcbaf139543cee77261f3651ca9da0c93f5c1221264b/python_dateutil-2.9.0.post0-py2.py3-none-any.whl", hash = "sha256:a8b2bc7bffae282281c8140a97d3aa9c14da0b136dfe83f850eea9a5f7470427", size = 229892 },
]

[[package]]
name = "python-json-logger"
version = "3.3.0"
source = { registry = "https://pypi.org/simple" }
sdist = { url = "https://files.pythonhosted.org/packages/9e/de/d3144a0bceede957f961e975f3752760fbe390d57fbe194baf709d8f1f7b/python_json_logger-3.3.0.tar.gz", hash = "sha256:12b7e74b17775e7d565129296105bbe3910842d9d0eb083fc83a6a617aa8df84", size = 16642 }
wheels = [
    { url = "https://files.pythonhosted.org/packages/08/20/0f2523b9e50a8052bc6a8b732dfc8568abbdc42010aef03a2d750bdab3b2/python_json_logger-3.3.0-py3-none-any.whl", hash = "sha256:dd980fae8cffb24c13caf6e158d3d61c0d6d22342f932cb6e9deedab3d35eec7", size = 15163 },
]

[[package]]
name = "python-slugify"
version = "8.0.4"
source = { registry = "https://pypi.org/simple" }
dependencies = [
    { name = "text-unidecode" },
]
sdist = { url = "https://files.pythonhosted.org/packages/87/c7/5e1547c44e31da50a460df93af11a535ace568ef89d7a811069ead340c4a/python-slugify-8.0.4.tar.gz", hash = "sha256:59202371d1d05b54a9e7720c5e038f928f45daaffe41dd10822f3907b937c856", size = 10921 }
wheels = [
    { url = "https://files.pythonhosted.org/packages/a4/62/02da182e544a51a5c3ccf4b03ab79df279f9c60c5e82d5e8bec7ca26ac11/python_slugify-8.0.4-py2.py3-none-any.whl", hash = "sha256:276540b79961052b66b7d116620b36518847f52d5fd9e3a70164fc8c50faa6b8", size = 10051 },
]

[[package]]
name = "pytimeparse"
version = "1.1.8"
source = { registry = "https://pypi.org/simple" }
sdist = { url = "https://files.pythonhosted.org/packages/37/5d/231f5f33c81e09682708fb323f9e4041408d8223e2f0fb9742843328778f/pytimeparse-1.1.8.tar.gz", hash = "sha256:e86136477be924d7e670646a98561957e8ca7308d44841e21f5ddea757556a0a", size = 9403 }
wheels = [
    { url = "https://files.pythonhosted.org/packages/1b/b4/afd75551a3b910abd1d922dbd45e49e5deeb4d47dc50209ce489ba9844dd/pytimeparse-1.1.8-py2.py3-none-any.whl", hash = "sha256:04b7be6cc8bd9f5647a6325444926c3ac34ee6bc7e69da4367ba282f076036bd", size = 9969 },
]

[[package]]
name = "pytz"
version = "2025.2"
source = { registry = "https://pypi.org/simple" }
sdist = { url = "https://files.pythonhosted.org/packages/f8/bf/abbd3cdfb8fbc7fb3d4d38d320f2441b1e7cbe29be4f23797b4a2b5d8aac/pytz-2025.2.tar.gz", hash = "sha256:360b9e3dbb49a209c21ad61809c7fb453643e048b38924c765813546746e81c3", size = 320884 }
wheels = [
    { url = "https://files.pythonhosted.org/packages/81/c4/34e93fe5f5429d7570ec1fa436f1986fb1f00c3e0f43a589fe2bbcd22c3f/pytz-2025.2-py2.py3-none-any.whl", hash = "sha256:5ddf76296dd8c44c26eb8f4b6f35488f3ccbf6fbbd7adee0b7262d43f0ec2f00", size = 509225 },
]

[[package]]
name = "pywin32"
version = "310"
source = { registry = "https://pypi.org/simple" }
wheels = [
    { url = "https://files.pythonhosted.org/packages/95/da/a5f38fffbba2fb99aa4aa905480ac4b8e83ca486659ac8c95bce47fb5276/pywin32-310-cp310-cp310-win32.whl", hash = "sha256:6dd97011efc8bf51d6793a82292419eba2c71cf8e7250cfac03bba284454abc1", size = 8848240 },
    { url = "https://files.pythonhosted.org/packages/aa/fe/d873a773324fa565619ba555a82c9dabd677301720f3660a731a5d07e49a/pywin32-310-cp310-cp310-win_amd64.whl", hash = "sha256:c3e78706e4229b915a0821941a84e7ef420bf2b77e08c9dae3c76fd03fd2ae3d", size = 9601854 },
    { url = "https://files.pythonhosted.org/packages/3c/84/1a8e3d7a15490d28a5d816efa229ecb4999cdc51a7c30dd8914f669093b8/pywin32-310-cp310-cp310-win_arm64.whl", hash = "sha256:33babed0cf0c92a6f94cc6cc13546ab24ee13e3e800e61ed87609ab91e4c8213", size = 8522963 },
    { url = "https://files.pythonhosted.org/packages/f7/b1/68aa2986129fb1011dabbe95f0136f44509afaf072b12b8f815905a39f33/pywin32-310-cp311-cp311-win32.whl", hash = "sha256:1e765f9564e83011a63321bb9d27ec456a0ed90d3732c4b2e312b855365ed8bd", size = 8784284 },
    { url = "https://files.pythonhosted.org/packages/b3/bd/d1592635992dd8db5bb8ace0551bc3a769de1ac8850200cfa517e72739fb/pywin32-310-cp311-cp311-win_amd64.whl", hash = "sha256:126298077a9d7c95c53823934f000599f66ec9296b09167810eb24875f32689c", size = 9520748 },
    { url = "https://files.pythonhosted.org/packages/90/b1/ac8b1ffce6603849eb45a91cf126c0fa5431f186c2e768bf56889c46f51c/pywin32-310-cp311-cp311-win_arm64.whl", hash = "sha256:19ec5fc9b1d51c4350be7bb00760ffce46e6c95eaf2f0b2f1150657b1a43c582", size = 8455941 },
    { url = "https://files.pythonhosted.org/packages/6b/ec/4fdbe47932f671d6e348474ea35ed94227fb5df56a7c30cbbb42cd396ed0/pywin32-310-cp312-cp312-win32.whl", hash = "sha256:8a75a5cc3893e83a108c05d82198880704c44bbaee4d06e442e471d3c9ea4f3d", size = 8796239 },
    { url = "https://files.pythonhosted.org/packages/e3/e5/b0627f8bb84e06991bea89ad8153a9e50ace40b2e1195d68e9dff6b03d0f/pywin32-310-cp312-cp312-win_amd64.whl", hash = "sha256:bf5c397c9a9a19a6f62f3fb821fbf36cac08f03770056711f765ec1503972060", size = 9503839 },
    { url = "https://files.pythonhosted.org/packages/1f/32/9ccf53748df72301a89713936645a664ec001abd35ecc8578beda593d37d/pywin32-310-cp312-cp312-win_arm64.whl", hash = "sha256:2349cc906eae872d0663d4d6290d13b90621eaf78964bb1578632ff20e152966", size = 8459470 },
    { url = "https://files.pythonhosted.org/packages/1c/09/9c1b978ffc4ae53999e89c19c77ba882d9fce476729f23ef55211ea1c034/pywin32-310-cp313-cp313-win32.whl", hash = "sha256:5d241a659c496ada3253cd01cfaa779b048e90ce4b2b38cd44168ad555ce74ab", size = 8794384 },
    { url = "https://files.pythonhosted.org/packages/45/3c/b4640f740ffebadd5d34df35fecba0e1cfef8fde9f3e594df91c28ad9b50/pywin32-310-cp313-cp313-win_amd64.whl", hash = "sha256:667827eb3a90208ddbdcc9e860c81bde63a135710e21e4cb3348968e4bd5249e", size = 9503039 },
    { url = "https://files.pythonhosted.org/packages/b4/f4/f785020090fb050e7fb6d34b780f2231f302609dc964672f72bfaeb59a28/pywin32-310-cp313-cp313-win_arm64.whl", hash = "sha256:e308f831de771482b7cf692a1f308f8fca701b2d8f9dde6cc440c7da17e47b33", size = 8458152 },
]

[[package]]
name = "pywin32-ctypes"
version = "0.2.3"
source = { registry = "https://pypi.org/simple" }
sdist = { url = "https://files.pythonhosted.org/packages/85/9f/01a1a99704853cb63f253eea009390c88e7131c67e66a0a02099a8c917cb/pywin32-ctypes-0.2.3.tar.gz", hash = "sha256:d162dc04946d704503b2edc4d55f3dba5c1d539ead017afa00142c38b9885755", size = 29471 }
wheels = [
    { url = "https://files.pythonhosted.org/packages/de/3d/8161f7711c017e01ac9f008dfddd9410dff3674334c233bde66e7ba65bbf/pywin32_ctypes-0.2.3-py3-none-any.whl", hash = "sha256:8a1513379d709975552d202d942d9837758905c8d01eb82b8bcc30918929e7b8", size = 30756 },
]

[[package]]
name = "pyyaml"
version = "6.0.2"
source = { registry = "https://pypi.org/simple" }
sdist = { url = "https://files.pythonhosted.org/packages/54/ed/79a089b6be93607fa5cdaedf301d7dfb23af5f25c398d5ead2525b063e17/pyyaml-6.0.2.tar.gz", hash = "sha256:d584d9ec91ad65861cc08d42e834324ef890a082e591037abe114850ff7bbc3e", size = 130631 }
wheels = [
    { url = "https://files.pythonhosted.org/packages/9b/95/a3fac87cb7158e231b5a6012e438c647e1a87f09f8e0d123acec8ab8bf71/PyYAML-6.0.2-cp310-cp310-macosx_10_9_x86_64.whl", hash = "sha256:0a9a2848a5b7feac301353437eb7d5957887edbf81d56e903999a75a3d743086", size = 184199 },
    { url = "https://files.pythonhosted.org/packages/c7/7a/68bd47624dab8fd4afbfd3c48e3b79efe09098ae941de5b58abcbadff5cb/PyYAML-6.0.2-cp310-cp310-macosx_11_0_arm64.whl", hash = "sha256:29717114e51c84ddfba879543fb232a6ed60086602313ca38cce623c1d62cfbf", size = 171758 },
    { url = "https://files.pythonhosted.org/packages/49/ee/14c54df452143b9ee9f0f29074d7ca5516a36edb0b4cc40c3f280131656f/PyYAML-6.0.2-cp310-cp310-manylinux_2_17_aarch64.manylinux2014_aarch64.whl", hash = "sha256:8824b5a04a04a047e72eea5cec3bc266db09e35de6bdfe34c9436ac5ee27d237", size = 718463 },
    { url = "https://files.pythonhosted.org/packages/4d/61/de363a97476e766574650d742205be468921a7b532aa2499fcd886b62530/PyYAML-6.0.2-cp310-cp310-manylinux_2_17_s390x.manylinux2014_s390x.whl", hash = "sha256:7c36280e6fb8385e520936c3cb3b8042851904eba0e58d277dca80a5cfed590b", size = 719280 },
    { url = "https://files.pythonhosted.org/packages/6b/4e/1523cb902fd98355e2e9ea5e5eb237cbc5f3ad5f3075fa65087aa0ecb669/PyYAML-6.0.2-cp310-cp310-manylinux_2_17_x86_64.manylinux2014_x86_64.whl", hash = "sha256:ec031d5d2feb36d1d1a24380e4db6d43695f3748343d99434e6f5f9156aaa2ed", size = 751239 },
    { url = "https://files.pythonhosted.org/packages/b7/33/5504b3a9a4464893c32f118a9cc045190a91637b119a9c881da1cf6b7a72/PyYAML-6.0.2-cp310-cp310-musllinux_1_1_aarch64.whl", hash = "sha256:936d68689298c36b53b29f23c6dbb74de12b4ac12ca6cfe0e047bedceea56180", size = 695802 },
    { url = "https://files.pythonhosted.org/packages/5c/20/8347dcabd41ef3a3cdc4f7b7a2aff3d06598c8779faa189cdbf878b626a4/PyYAML-6.0.2-cp310-cp310-musllinux_1_1_x86_64.whl", hash = "sha256:23502f431948090f597378482b4812b0caae32c22213aecf3b55325e049a6c68", size = 720527 },
    { url = "https://files.pythonhosted.org/packages/be/aa/5afe99233fb360d0ff37377145a949ae258aaab831bde4792b32650a4378/PyYAML-6.0.2-cp310-cp310-win32.whl", hash = "sha256:2e99c6826ffa974fe6e27cdb5ed0021786b03fc98e5ee3c5bfe1fd5015f42b99", size = 144052 },
    { url = "https://files.pythonhosted.org/packages/b5/84/0fa4b06f6d6c958d207620fc60005e241ecedceee58931bb20138e1e5776/PyYAML-6.0.2-cp310-cp310-win_amd64.whl", hash = "sha256:a4d3091415f010369ae4ed1fc6b79def9416358877534caf6a0fdd2146c87a3e", size = 161774 },
    { url = "https://files.pythonhosted.org/packages/f8/aa/7af4e81f7acba21a4c6be026da38fd2b872ca46226673c89a758ebdc4fd2/PyYAML-6.0.2-cp311-cp311-macosx_10_9_x86_64.whl", hash = "sha256:cc1c1159b3d456576af7a3e4d1ba7e6924cb39de8f67111c735f6fc832082774", size = 184612 },
    { url = "https://files.pythonhosted.org/packages/8b/62/b9faa998fd185f65c1371643678e4d58254add437edb764a08c5a98fb986/PyYAML-6.0.2-cp311-cp311-macosx_11_0_arm64.whl", hash = "sha256:1e2120ef853f59c7419231f3bf4e7021f1b936f6ebd222406c3b60212205d2ee", size = 172040 },
    { url = "https://files.pythonhosted.org/packages/ad/0c/c804f5f922a9a6563bab712d8dcc70251e8af811fce4524d57c2c0fd49a4/PyYAML-6.0.2-cp311-cp311-manylinux_2_17_aarch64.manylinux2014_aarch64.whl", hash = "sha256:5d225db5a45f21e78dd9358e58a98702a0302f2659a3c6cd320564b75b86f47c", size = 736829 },
    { url = "https://files.pythonhosted.org/packages/51/16/6af8d6a6b210c8e54f1406a6b9481febf9c64a3109c541567e35a49aa2e7/PyYAML-6.0.2-cp311-cp311-manylinux_2_17_s390x.manylinux2014_s390x.whl", hash = "sha256:5ac9328ec4831237bec75defaf839f7d4564be1e6b25ac710bd1a96321cc8317", size = 764167 },
    { url = "https://files.pythonhosted.org/packages/75/e4/2c27590dfc9992f73aabbeb9241ae20220bd9452df27483b6e56d3975cc5/PyYAML-6.0.2-cp311-cp311-manylinux_2_17_x86_64.manylinux2014_x86_64.whl", hash = "sha256:3ad2a3decf9aaba3d29c8f537ac4b243e36bef957511b4766cb0057d32b0be85", size = 762952 },
    { url = "https://files.pythonhosted.org/packages/9b/97/ecc1abf4a823f5ac61941a9c00fe501b02ac3ab0e373c3857f7d4b83e2b6/PyYAML-6.0.2-cp311-cp311-musllinux_1_1_aarch64.whl", hash = "sha256:ff3824dc5261f50c9b0dfb3be22b4567a6f938ccce4587b38952d85fd9e9afe4", size = 735301 },
    { url = "https://files.pythonhosted.org/packages/45/73/0f49dacd6e82c9430e46f4a027baa4ca205e8b0a9dce1397f44edc23559d/PyYAML-6.0.2-cp311-cp311-musllinux_1_1_x86_64.whl", hash = "sha256:797b4f722ffa07cc8d62053e4cff1486fa6dc094105d13fea7b1de7d8bf71c9e", size = 756638 },
    { url = "https://files.pythonhosted.org/packages/22/5f/956f0f9fc65223a58fbc14459bf34b4cc48dec52e00535c79b8db361aabd/PyYAML-6.0.2-cp311-cp311-win32.whl", hash = "sha256:11d8f3dd2b9c1207dcaf2ee0bbbfd5991f571186ec9cc78427ba5bd32afae4b5", size = 143850 },
    { url = "https://files.pythonhosted.org/packages/ed/23/8da0bbe2ab9dcdd11f4f4557ccaf95c10b9811b13ecced089d43ce59c3c8/PyYAML-6.0.2-cp311-cp311-win_amd64.whl", hash = "sha256:e10ce637b18caea04431ce14fabcf5c64a1c61ec9c56b071a4b7ca131ca52d44", size = 161980 },
    { url = "https://files.pythonhosted.org/packages/86/0c/c581167fc46d6d6d7ddcfb8c843a4de25bdd27e4466938109ca68492292c/PyYAML-6.0.2-cp312-cp312-macosx_10_9_x86_64.whl", hash = "sha256:c70c95198c015b85feafc136515252a261a84561b7b1d51e3384e0655ddf25ab", size = 183873 },
    { url = "https://files.pythonhosted.org/packages/a8/0c/38374f5bb272c051e2a69281d71cba6fdb983413e6758b84482905e29a5d/PyYAML-6.0.2-cp312-cp312-macosx_11_0_arm64.whl", hash = "sha256:ce826d6ef20b1bc864f0a68340c8b3287705cae2f8b4b1d932177dcc76721725", size = 173302 },
    { url = "https://files.pythonhosted.org/packages/c3/93/9916574aa8c00aa06bbac729972eb1071d002b8e158bd0e83a3b9a20a1f7/PyYAML-6.0.2-cp312-cp312-manylinux_2_17_aarch64.manylinux2014_aarch64.whl", hash = "sha256:1f71ea527786de97d1a0cc0eacd1defc0985dcf6b3f17bb77dcfc8c34bec4dc5", size = 739154 },
    { url = "https://files.pythonhosted.org/packages/95/0f/b8938f1cbd09739c6da569d172531567dbcc9789e0029aa070856f123984/PyYAML-6.0.2-cp312-cp312-manylinux_2_17_s390x.manylinux2014_s390x.whl", hash = "sha256:9b22676e8097e9e22e36d6b7bda33190d0d400f345f23d4065d48f4ca7ae0425", size = 766223 },
    { url = "https://files.pythonhosted.org/packages/b9/2b/614b4752f2e127db5cc206abc23a8c19678e92b23c3db30fc86ab731d3bd/PyYAML-6.0.2-cp312-cp312-manylinux_2_17_x86_64.manylinux2014_x86_64.whl", hash = "sha256:80bab7bfc629882493af4aa31a4cfa43a4c57c83813253626916b8c7ada83476", size = 767542 },
    { url = "https://files.pythonhosted.org/packages/d4/00/dd137d5bcc7efea1836d6264f049359861cf548469d18da90cd8216cf05f/PyYAML-6.0.2-cp312-cp312-musllinux_1_1_aarch64.whl", hash = "sha256:0833f8694549e586547b576dcfaba4a6b55b9e96098b36cdc7ebefe667dfed48", size = 731164 },
    { url = "https://files.pythonhosted.org/packages/c9/1f/4f998c900485e5c0ef43838363ba4a9723ac0ad73a9dc42068b12aaba4e4/PyYAML-6.0.2-cp312-cp312-musllinux_1_1_x86_64.whl", hash = "sha256:8b9c7197f7cb2738065c481a0461e50ad02f18c78cd75775628afb4d7137fb3b", size = 756611 },
    { url = "https://files.pythonhosted.org/packages/df/d1/f5a275fdb252768b7a11ec63585bc38d0e87c9e05668a139fea92b80634c/PyYAML-6.0.2-cp312-cp312-win32.whl", hash = "sha256:ef6107725bd54b262d6dedcc2af448a266975032bc85ef0172c5f059da6325b4", size = 140591 },
    { url = "https://files.pythonhosted.org/packages/0c/e8/4f648c598b17c3d06e8753d7d13d57542b30d56e6c2dedf9c331ae56312e/PyYAML-6.0.2-cp312-cp312-win_amd64.whl", hash = "sha256:7e7401d0de89a9a855c839bc697c079a4af81cf878373abd7dc625847d25cbd8", size = 156338 },
    { url = "https://files.pythonhosted.org/packages/ef/e3/3af305b830494fa85d95f6d95ef7fa73f2ee1cc8ef5b495c7c3269fb835f/PyYAML-6.0.2-cp313-cp313-macosx_10_13_x86_64.whl", hash = "sha256:efdca5630322a10774e8e98e1af481aad470dd62c3170801852d752aa7a783ba", size = 181309 },
    { url = "https://files.pythonhosted.org/packages/45/9f/3b1c20a0b7a3200524eb0076cc027a970d320bd3a6592873c85c92a08731/PyYAML-6.0.2-cp313-cp313-macosx_11_0_arm64.whl", hash = "sha256:50187695423ffe49e2deacb8cd10510bc361faac997de9efef88badc3bb9e2d1", size = 171679 },
    { url = "https://files.pythonhosted.org/packages/7c/9a/337322f27005c33bcb656c655fa78325b730324c78620e8328ae28b64d0c/PyYAML-6.0.2-cp313-cp313-manylinux_2_17_aarch64.manylinux2014_aarch64.whl", hash = "sha256:0ffe8360bab4910ef1b9e87fb812d8bc0a308b0d0eef8c8f44e0254ab3b07133", size = 733428 },
    { url = "https://files.pythonhosted.org/packages/a3/69/864fbe19e6c18ea3cc196cbe5d392175b4cf3d5d0ac1403ec3f2d237ebb5/PyYAML-6.0.2-cp313-cp313-manylinux_2_17_s390x.manylinux2014_s390x.whl", hash = "sha256:17e311b6c678207928d649faa7cb0d7b4c26a0ba73d41e99c4fff6b6c3276484", size = 763361 },
    { url = "https://files.pythonhosted.org/packages/04/24/b7721e4845c2f162d26f50521b825fb061bc0a5afcf9a386840f23ea19fa/PyYAML-6.0.2-cp313-cp313-manylinux_2_17_x86_64.manylinux2014_x86_64.whl", hash = "sha256:70b189594dbe54f75ab3a1acec5f1e3faa7e8cf2f1e08d9b561cb41b845f69d5", size = 759523 },
    { url = "https://files.pythonhosted.org/packages/2b/b2/e3234f59ba06559c6ff63c4e10baea10e5e7df868092bf9ab40e5b9c56b6/PyYAML-6.0.2-cp313-cp313-musllinux_1_1_aarch64.whl", hash = "sha256:41e4e3953a79407c794916fa277a82531dd93aad34e29c2a514c2c0c5fe971cc", size = 726660 },
    { url = "https://files.pythonhosted.org/packages/fe/0f/25911a9f080464c59fab9027482f822b86bf0608957a5fcc6eaac85aa515/PyYAML-6.0.2-cp313-cp313-musllinux_1_1_x86_64.whl", hash = "sha256:68ccc6023a3400877818152ad9a1033e3db8625d899c72eacb5a668902e4d652", size = 751597 },
    { url = "https://files.pythonhosted.org/packages/14/0d/e2c3b43bbce3cf6bd97c840b46088a3031085179e596d4929729d8d68270/PyYAML-6.0.2-cp313-cp313-win32.whl", hash = "sha256:bc2fa7c6b47d6bc618dd7fb02ef6fdedb1090ec036abab80d4681424b84c1183", size = 140527 },
    { url = "https://files.pythonhosted.org/packages/fa/de/02b54f42487e3d3c6efb3f89428677074ca7bf43aae402517bc7cca949f3/PyYAML-6.0.2-cp313-cp313-win_amd64.whl", hash = "sha256:8388ee1976c416731879ac16da0aff3f63b286ffdd57cdeb95f3f2e085687563", size = 156446 },
]

[[package]]
name = "readerwriterlock"
version = "1.0.9"
source = { registry = "https://pypi.org/simple" }
dependencies = [
    { name = "typing-extensions" },
]
sdist = { url = "https://files.pythonhosted.org/packages/a4/b9/6b7c390440ec23bf5fdf33e76d6c3b697a788b983c11cb2739d6541835d6/readerwriterlock-1.0.9.tar.gz", hash = "sha256:b7c4cc003435d7a8ff15b312b0a62a88d9800ba6164af88991f87f8b748f9bea", size = 16595 }
wheels = [
    { url = "https://files.pythonhosted.org/packages/c2/5a/2f2e7fc026d5e64b5408aa3fbe0296a6407b8481196cae4daacacb3a3ae0/readerwriterlock-1.0.9-py3-none-any.whl", hash = "sha256:8c4b704e60d15991462081a27ef46762fea49b478aa4426644f2146754759ca7", size = 9999 },
]

[[package]]
name = "requests"
version = "2.32.3"
source = { registry = "https://pypi.org/simple" }
dependencies = [
    { name = "certifi" },
    { name = "charset-normalizer" },
    { name = "idna" },
    { name = "urllib3" },
]
sdist = { url = "https://files.pythonhosted.org/packages/63/70/2bf7780ad2d390a8d301ad0b550f1581eadbd9a20f896afe06353c2a2913/requests-2.32.3.tar.gz", hash = "sha256:55365417734eb18255590a9ff9eb97e9e1da868d4ccd6402399eaf68af20a760", size = 131218 }
wheels = [
    { url = "https://files.pythonhosted.org/packages/f9/9b/335f9764261e915ed497fcdeb11df5dfd6f7bf257d4a6a2a686d80da4d54/requests-2.32.3-py3-none-any.whl", hash = "sha256:70761cfe03c773ceb22aa2f671b4757976145175cdfca038c02654d061d6dcc6", size = 64928 },
]

[[package]]
name = "requests-oauthlib"
version = "2.0.0"
source = { registry = "https://pypi.org/simple" }
dependencies = [
    { name = "oauthlib" },
    { name = "requests" },
]
sdist = { url = "https://files.pythonhosted.org/packages/42/f2/05f29bc3913aea15eb670be136045bf5c5bbf4b99ecb839da9b422bb2c85/requests-oauthlib-2.0.0.tar.gz", hash = "sha256:b3dffaebd884d8cd778494369603a9e7b58d29111bf6b41bdc2dcd87203af4e9", size = 55650 }
wheels = [
    { url = "https://files.pythonhosted.org/packages/3b/5d/63d4ae3b9daea098d5d6f5da83984853c1bbacd5dc826764b249fe119d24/requests_oauthlib-2.0.0-py2.py3-none-any.whl", hash = "sha256:7dd8a5c40426b779b0868c404bdef9768deccf22749cde15852df527e6269b36", size = 24179 },
]

[[package]]
name = "rich"
version = "14.0.0"
source = { registry = "https://pypi.org/simple" }
dependencies = [
    { name = "markdown-it-py" },
    { name = "pygments" },
    { name = "typing-extensions", marker = "python_full_version < '3.11'" },
]
sdist = { url = "https://files.pythonhosted.org/packages/a1/53/830aa4c3066a8ab0ae9a9955976fb770fe9c6102117c8ec4ab3ea62d89e8/rich-14.0.0.tar.gz", hash = "sha256:82f1bc23a6a21ebca4ae0c45af9bdbc492ed20231dcb63f297d6d1021a9d5725", size = 224078 }
wheels = [
    { url = "https://files.pythonhosted.org/packages/0d/9b/63f4c7ebc259242c89b3acafdb37b41d1185c07ff0011164674e9076b491/rich-14.0.0-py3-none-any.whl", hash = "sha256:1c9491e1951aac09caffd42f448ee3d04e58923ffe14993f6e83068dc395d7e0", size = 243229 },
]

[[package]]
name = "rich-click"
version = "1.8.8"
source = { registry = "https://pypi.org/simple" }
dependencies = [
    { name = "click" },
    { name = "rich" },
    { name = "typing-extensions" },
]
sdist = { url = "https://files.pythonhosted.org/packages/a6/7a/4b78c5997f2a799a8c5c07f3b2145bbcda40115c4d35c76fbadd418a3c89/rich_click-1.8.8.tar.gz", hash = "sha256:547c618dea916620af05d4a6456da797fbde904c97901f44d2f32f89d85d6c84", size = 39066 }
wheels = [
    { url = "https://files.pythonhosted.org/packages/fa/69/963f0bf44a654f6465bdb66fb5a91051b0d7af9f742b5bd7202607165036/rich_click-1.8.8-py3-none-any.whl", hash = "sha256:205aabd5a98e64ab2c105dee9e368be27480ba004c7dfa2accd0ed44f9f1550e", size = 35747 },
]

[[package]]
name = "rsa"
version = "4.9"
source = { registry = "https://pypi.org/simple" }
dependencies = [
    { name = "pyasn1" },
]
sdist = { url = "https://files.pythonhosted.org/packages/aa/65/7d973b89c4d2351d7fb232c2e452547ddfa243e93131e7cfa766da627b52/rsa-4.9.tar.gz", hash = "sha256:e38464a49c6c85d7f1351b0126661487a7e0a14a50f1675ec50eb34d4f20ef21", size = 29711 }
wheels = [
    { url = "https://files.pythonhosted.org/packages/49/97/fa78e3d2f65c02c8e1268b9aba606569fe97f6c8f7c2d74394553347c145/rsa-4.9-py3-none-any.whl", hash = "sha256:90260d9058e514786967344d0ef75fa8727eed8a7d2e43ce9f4bcf1b536174f7", size = 34315 },
]

[[package]]
name = "ruff"
version = "0.11.3"
source = { registry = "https://pypi.org/simple" }
sdist = { url = "https://files.pythonhosted.org/packages/98/93/f51326459536f64876c932ed26c54fad11775dfda9a690966a8a8a3388d2/ruff-0.11.3.tar.gz", hash = "sha256:8d5fcdb3bb359adc12b757ed832ee743993e7474b9de714bb9ea13c4a8458bf9", size = 3902954 }
wheels = [
    { url = "https://files.pythonhosted.org/packages/55/54/34341a6363405eea37d05d0062d3f4bff4b268b08e8f4f36fb6f4593b653/ruff-0.11.3-py3-none-linux_armv6l.whl", hash = "sha256:cb893a5eedff45071d52565300a20cd4ac088869e156b25e0971cb98c06f5dd7", size = 10097109 },
    { url = "https://files.pythonhosted.org/packages/ee/33/636511dcacae6710660aa1d746c98f1b63d969b5b04fb4dcaf9a3b068a3f/ruff-0.11.3-py3-none-macosx_10_12_x86_64.whl", hash = "sha256:58edd48af0e201e2f494789de80f5b2f2b46c9a2991a12ea031254865d5f6aa3", size = 10896580 },
    { url = "https://files.pythonhosted.org/packages/1c/d0/b196c659fa4c9bea394833fcf1e9ff92a941d59474374e3cbda0ba548d2b/ruff-0.11.3-py3-none-macosx_11_0_arm64.whl", hash = "sha256:520f6ade25cea98b2e5cb29eb0906f6a0339c6b8e28a024583b867f48295f1ed", size = 10235125 },
    { url = "https://files.pythonhosted.org/packages/31/27/8010ce0b5dae8ad994635c2b112df76f10e9747802ac417a68a06349971f/ruff-0.11.3-py3-none-manylinux_2_17_aarch64.manylinux2014_aarch64.whl", hash = "sha256:d1ca4405a93ebbc05e924358f872efceb1498c3d52a989ddf9476712a5480b16", size = 10398941 },
    { url = "https://files.pythonhosted.org/packages/ed/82/0e6eba1371cc221d5a7255a144dc5ab05f13d2aba46224f38b6628781647/ruff-0.11.3-py3-none-manylinux_2_17_armv7l.manylinux2014_armv7l.whl", hash = "sha256:f4341d38775a6be605ce7cd50e951b89de65cbd40acb0399f95b8e1524d604c8", size = 9946629 },
    { url = "https://files.pythonhosted.org/packages/4c/9d/8c03b84476187d48eae3ba5f3b7d550da9b5947ab967d47f832e6141c1b2/ruff-0.11.3-py3-none-manylinux_2_17_i686.manylinux2014_i686.whl", hash = "sha256:72bf5b49e4b546f4bea6c05448ab71919b09cf75363adf5e3bf5276124afd31c", size = 11551896 },
    { url = "https://files.pythonhosted.org/packages/a8/63/cf7915adf71d72ccc95b24f9ea3637311f8efe8221a24400d823607e998a/ruff-0.11.3-py3-none-manylinux_2_17_ppc64.manylinux2014_ppc64.whl", hash = "sha256:9fa791ee6c3629ba7f9ba2c8f2e76178b03f3eaefb920e426302115259819237", size = 12210030 },
    { url = "https://files.pythonhosted.org/packages/9c/b3/2bbfd8aee10de3eed807c9c3d5b48f927efbdada8c0e87a20073f1eb2537/ruff-0.11.3-py3-none-manylinux_2_17_ppc64le.manylinux2014_ppc64le.whl", hash = "sha256:2c81d3fe718f4d303aaa4ccdcd0f43e23bb2127da3353635f718394ca9b26721", size = 11643431 },
    { url = "https://files.pythonhosted.org/packages/5b/00/0343bec91e505be5f6ac1db13ffca0afe691789e1dc263a05a72b931570f/ruff-0.11.3-py3-none-manylinux_2_17_s390x.manylinux2014_s390x.whl", hash = "sha256:4e4c38e9b6c01caaba46b6d8e732791f4c78389a9923319991d55b298017ce02", size = 13834449 },
    { url = "https://files.pythonhosted.org/packages/d4/d1/95ef70afe169400d1878e69ed4fa8b8361e3c5d0a25d2d3d5c25e6347590/ruff-0.11.3-py3-none-manylinux_2_17_x86_64.manylinux2014_x86_64.whl", hash = "sha256:9686f5d1a2b4c918b5a6e9876bfe7f47498a990076624d41f57d17aadd02a4dd", size = 11356995 },
    { url = "https://files.pythonhosted.org/packages/92/fa/a1d68e12c9a2cb25bf8eef099381ca42ea3c8ed589fc4f04004466f4d19f/ruff-0.11.3-py3-none-musllinux_1_2_aarch64.whl", hash = "sha256:4800ddc4764d42d8961ce4cb972bcf5cc2730d11cca3f11f240d9f7360460408", size = 10287108 },
    { url = "https://files.pythonhosted.org/packages/3c/31/711a3f2c0972f44e3770951a19a1b6ea551b9b7c08f257518c35a46666bd/ruff-0.11.3-py3-none-musllinux_1_2_armv7l.whl", hash = "sha256:e63a2808879361aa9597d88d86380d8fb934953ef91f5ff3dafe18d9cb0b1e14", size = 9933317 },
    { url = "https://files.pythonhosted.org/packages/c4/ee/8c8dd6ec903f29a4bd1bd4510d1c9ba1a955cd792601ac3822764c7397d8/ruff-0.11.3-py3-none-musllinux_1_2_i686.whl", hash = "sha256:8f8b1c4ae62638cc220df440140c21469232d8f2cb7f5059f395f7f48dcdb59e", size = 10966227 },
    { url = "https://files.pythonhosted.org/packages/f5/7c/ba479eb45803165dd3dc8accf32c7d52769f9011df958f983f2bcd40566f/ruff-0.11.3-py3-none-musllinux_1_2_x86_64.whl", hash = "sha256:3ea2026be50f6b1fbedd2d1757d004e1e58bd0f414efa2a6fa01235468d4c82a", size = 11412919 },
    { url = "https://files.pythonhosted.org/packages/51/a2/6878e74efef39cb0996342c48918aff9a9f5632d8d40c307610688d382ae/ruff-0.11.3-py3-none-win32.whl", hash = "sha256:73d8b90d12674a0c6e98cd9e235f2dcad09d1a80e559a585eac994bb536917a3", size = 10306265 },
    { url = "https://files.pythonhosted.org/packages/95/95/30646e735a201266ec93504a8640190e4a47a9efb10990cb095bf1111c3a/ruff-0.11.3-py3-none-win_amd64.whl", hash = "sha256:faf1bfb0a51fb3a82aa1112cb03658796acef978e37c7f807d3ecc50b52ecbf6", size = 11403990 },
    { url = "https://files.pythonhosted.org/packages/cd/2e/d04d606d0b13c2c8188111a4ff9a99811c40fe170e1523e20f13cf85235e/ruff-0.11.3-py3-none-win_arm64.whl", hash = "sha256:67f8b68d7ab909f08af1fb601696925a89d65083ae2bb3ab286e572b5dc456aa", size = 10525855 },
]

[[package]]
name = "s3fs"
version = "2023.9.2"
source = { registry = "https://pypi.org/simple" }
dependencies = [
    { name = "aiobotocore" },
    { name = "aiohttp" },
    { name = "fsspec" },
]
sdist = { url = "https://files.pythonhosted.org/packages/4c/63/f19d72bf5112cfb53f65b895f2eafcbf98209644cc5800a7ac3ef031beca/s3fs-2023.9.2.tar.gz", hash = "sha256:64cccead32a816422dd9ae1d693c5d6354d99f64ae26c56388f1d8e1c7858321", size = 71637 }
wheels = [
    { url = "https://files.pythonhosted.org/packages/36/93/8aed66523d90361211a02dc0435855cc1ef357978decc2b05c8291fc515f/s3fs-2023.9.2-py3-none-any.whl", hash = "sha256:d0e0ad0267820f4e9ff16556e004e6759010e92378aebe2ac5d71419a6ff5387", size = 28780 },
]

[[package]]
name = "s3transfer"
version = "0.6.2"
source = { registry = "https://pypi.org/simple" }
dependencies = [
    { name = "botocore" },
]
sdist = { url = "https://files.pythonhosted.org/packages/5a/47/d676353674e651910085e3537866f093d2b9e9699e95e89d960e78df9ecf/s3transfer-0.6.2.tar.gz", hash = "sha256:cab66d3380cca3e70939ef2255d01cd8aece6a4907a9528740f668c4b0611861", size = 132821 }
wheels = [
    { url = "https://files.pythonhosted.org/packages/d9/17/a3b666f5ef9543cfd3c661d39d1e193abb9649d0cfbbfee3cf3b51d5af02/s3transfer-0.6.2-py3-none-any.whl", hash = "sha256:b014be3a8a2aab98cfe1abc7229cc5a9a0cf05eb9c1f2b86b230fd8df3f78084", size = 79765 },
]

[[package]]
name = "scipy"
version = "1.15.2"
source = { registry = "https://pypi.org/simple" }
dependencies = [
    { name = "numpy" },
]
sdist = { url = "https://files.pythonhosted.org/packages/b7/b9/31ba9cd990e626574baf93fbc1ac61cf9ed54faafd04c479117517661637/scipy-1.15.2.tar.gz", hash = "sha256:cd58a314d92838f7e6f755c8a2167ead4f27e1fd5c1251fd54289569ef3495ec", size = 59417316 }
wheels = [
    { url = "https://files.pythonhosted.org/packages/95/df/ef233fff6838fe6f7840d69b5ef9f20d2b5c912a8727b21ebf876cb15d54/scipy-1.15.2-cp310-cp310-macosx_10_13_x86_64.whl", hash = "sha256:a2ec871edaa863e8213ea5df811cd600734f6400b4af272e1c011e69401218e9", size = 38692502 },
    { url = "https://files.pythonhosted.org/packages/5c/20/acdd4efb8a68b842968f7bc5611b1aeb819794508771ad104de418701422/scipy-1.15.2-cp310-cp310-macosx_12_0_arm64.whl", hash = "sha256:6f223753c6ea76983af380787611ae1291e3ceb23917393079dcc746ba60cfb5", size = 30085508 },
    { url = "https://files.pythonhosted.org/packages/42/55/39cf96ca7126f1e78ee72a6344ebdc6702fc47d037319ad93221063e6cf4/scipy-1.15.2-cp310-cp310-macosx_14_0_arm64.whl", hash = "sha256:ecf797d2d798cf7c838c6d98321061eb3e72a74710e6c40540f0e8087e3b499e", size = 22359166 },
    { url = "https://files.pythonhosted.org/packages/51/48/708d26a4ab8a1441536bf2dfcad1df0ca14a69f010fba3ccbdfc02df7185/scipy-1.15.2-cp310-cp310-macosx_14_0_x86_64.whl", hash = "sha256:9b18aa747da280664642997e65aab1dd19d0c3d17068a04b3fe34e2559196cb9", size = 25112047 },
    { url = "https://files.pythonhosted.org/packages/dd/65/f9c5755b995ad892020381b8ae11f16d18616208e388621dfacc11df6de6/scipy-1.15.2-cp310-cp310-manylinux_2_17_aarch64.manylinux2014_aarch64.whl", hash = "sha256:87994da02e73549dfecaed9e09a4f9d58a045a053865679aeb8d6d43747d4df3", size = 35536214 },
    { url = "https://files.pythonhosted.org/packages/de/3c/c96d904b9892beec978562f64d8cc43f9cca0842e65bd3cd1b7f7389b0ba/scipy-1.15.2-cp310-cp310-manylinux_2_17_x86_64.manylinux2014_x86_64.whl", hash = "sha256:69ea6e56d00977f355c0f84eba69877b6df084516c602d93a33812aa04d90a3d", size = 37646981 },
    { url = "https://files.pythonhosted.org/packages/3d/74/c2d8a24d18acdeae69ed02e132b9bc1bb67b7bee90feee1afe05a68f9d67/scipy-1.15.2-cp310-cp310-musllinux_1_2_aarch64.whl", hash = "sha256:888307125ea0c4466287191e5606a2c910963405ce9671448ff9c81c53f85f58", size = 37230048 },
    { url = "https://files.pythonhosted.org/packages/42/19/0aa4ce80eca82d487987eff0bc754f014dec10d20de2f66754fa4ea70204/scipy-1.15.2-cp310-cp310-musllinux_1_2_x86_64.whl", hash = "sha256:9412f5e408b397ff5641080ed1e798623dbe1ec0d78e72c9eca8992976fa65aa", size = 40010322 },
    { url = "https://files.pythonhosted.org/packages/d0/d2/f0683b7e992be44d1475cc144d1f1eeae63c73a14f862974b4db64af635e/scipy-1.15.2-cp310-cp310-win_amd64.whl", hash = "sha256:b5e025e903b4f166ea03b109bb241355b9c42c279ea694d8864d033727205e65", size = 41233385 },
    { url = "https://files.pythonhosted.org/packages/40/1f/bf0a5f338bda7c35c08b4ed0df797e7bafe8a78a97275e9f439aceb46193/scipy-1.15.2-cp311-cp311-macosx_10_13_x86_64.whl", hash = "sha256:92233b2df6938147be6fa8824b8136f29a18f016ecde986666be5f4d686a91a4", size = 38703651 },
    { url = "https://files.pythonhosted.org/packages/de/54/db126aad3874601048c2c20ae3d8a433dbfd7ba8381551e6f62606d9bd8e/scipy-1.15.2-cp311-cp311-macosx_12_0_arm64.whl", hash = "sha256:62ca1ff3eb513e09ed17a5736929429189adf16d2d740f44e53270cc800ecff1", size = 30102038 },
    { url = "https://files.pythonhosted.org/packages/61/d8/84da3fffefb6c7d5a16968fe5b9f24c98606b165bb801bb0b8bc3985200f/scipy-1.15.2-cp311-cp311-macosx_14_0_arm64.whl", hash = "sha256:4c6676490ad76d1c2894d77f976144b41bd1a4052107902238047fb6a473e971", size = 22375518 },
    { url = "https://files.pythonhosted.org/packages/44/78/25535a6e63d3b9c4c90147371aedb5d04c72f3aee3a34451f2dc27c0c07f/scipy-1.15.2-cp311-cp311-macosx_14_0_x86_64.whl", hash = "sha256:a8bf5cb4a25046ac61d38f8d3c3426ec11ebc350246a4642f2f315fe95bda655", size = 25142523 },
    { url = "https://files.pythonhosted.org/packages/e0/22/4b4a26fe1cd9ed0bc2b2cb87b17d57e32ab72c346949eaf9288001f8aa8e/scipy-1.15.2-cp311-cp311-manylinux_2_17_aarch64.manylinux2014_aarch64.whl", hash = "sha256:6a8e34cf4c188b6dd004654f88586d78f95639e48a25dfae9c5e34a6dc34547e", size = 35491547 },
    { url = "https://files.pythonhosted.org/packages/32/ea/564bacc26b676c06a00266a3f25fdfe91a9d9a2532ccea7ce6dd394541bc/scipy-1.15.2-cp311-cp311-manylinux_2_17_x86_64.manylinux2014_x86_64.whl", hash = "sha256:28a0d2c2075946346e4408b211240764759e0fabaeb08d871639b5f3b1aca8a0", size = 37634077 },
    { url = "https://files.pythonhosted.org/packages/43/c2/bfd4e60668897a303b0ffb7191e965a5da4056f0d98acfb6ba529678f0fb/scipy-1.15.2-cp311-cp311-musllinux_1_2_aarch64.whl", hash = "sha256:42dabaaa798e987c425ed76062794e93a243be8f0f20fff6e7a89f4d61cb3d40", size = 37231657 },
    { url = "https://files.pythonhosted.org/packages/4a/75/5f13050bf4f84c931bcab4f4e83c212a36876c3c2244475db34e4b5fe1a6/scipy-1.15.2-cp311-cp311-musllinux_1_2_x86_64.whl", hash = "sha256:6f5e296ec63c5da6ba6fa0343ea73fd51b8b3e1a300b0a8cae3ed4b1122c7462", size = 40035857 },
    { url = "https://files.pythonhosted.org/packages/b9/8b/7ec1832b09dbc88f3db411f8cdd47db04505c4b72c99b11c920a8f0479c3/scipy-1.15.2-cp311-cp311-win_amd64.whl", hash = "sha256:597a0c7008b21c035831c39927406c6181bcf8f60a73f36219b69d010aa04737", size = 41217654 },
    { url = "https://files.pythonhosted.org/packages/4b/5d/3c78815cbab499610f26b5bae6aed33e227225a9fa5290008a733a64f6fc/scipy-1.15.2-cp312-cp312-macosx_10_13_x86_64.whl", hash = "sha256:c4697a10da8f8765bb7c83e24a470da5797e37041edfd77fd95ba3811a47c4fd", size = 38756184 },
    { url = "https://files.pythonhosted.org/packages/37/20/3d04eb066b471b6e171827548b9ddb3c21c6bbea72a4d84fc5989933910b/scipy-1.15.2-cp312-cp312-macosx_12_0_arm64.whl", hash = "sha256:869269b767d5ee7ea6991ed7e22b3ca1f22de73ab9a49c44bad338b725603301", size = 30163558 },
    { url = "https://files.pythonhosted.org/packages/a4/98/e5c964526c929ef1f795d4c343b2ff98634ad2051bd2bbadfef9e772e413/scipy-1.15.2-cp312-cp312-macosx_14_0_arm64.whl", hash = "sha256:bad78d580270a4d32470563ea86c6590b465cb98f83d760ff5b0990cb5518a93", size = 22437211 },
    { url = "https://files.pythonhosted.org/packages/1d/cd/1dc7371e29195ecbf5222f9afeedb210e0a75057d8afbd942aa6cf8c8eca/scipy-1.15.2-cp312-cp312-macosx_14_0_x86_64.whl", hash = "sha256:b09ae80010f52efddb15551025f9016c910296cf70adbf03ce2a8704f3a5ad20", size = 25232260 },
    { url = "https://files.pythonhosted.org/packages/f0/24/1a181a9e5050090e0b5138c5f496fee33293c342b788d02586bc410c6477/scipy-1.15.2-cp312-cp312-manylinux_2_17_aarch64.manylinux2014_aarch64.whl", hash = "sha256:5a6fd6eac1ce74a9f77a7fc724080d507c5812d61e72bd5e4c489b042455865e", size = 35198095 },
    { url = "https://files.pythonhosted.org/packages/c0/53/eaada1a414c026673eb983f8b4a55fe5eb172725d33d62c1b21f63ff6ca4/scipy-1.15.2-cp312-cp312-manylinux_2_17_x86_64.manylinux2014_x86_64.whl", hash = "sha256:2b871df1fe1a3ba85d90e22742b93584f8d2b8e6124f8372ab15c71b73e428b8", size = 37297371 },
    { url = "https://files.pythonhosted.org/packages/e9/06/0449b744892ed22b7e7b9a1994a866e64895363572677a316a9042af1fe5/scipy-1.15.2-cp312-cp312-musllinux_1_2_aarch64.whl", hash = "sha256:03205d57a28e18dfd39f0377d5002725bf1f19a46f444108c29bdb246b6c8a11", size = 36872390 },
    { url = "https://files.pythonhosted.org/packages/6a/6f/a8ac3cfd9505ec695c1bc35edc034d13afbd2fc1882a7c6b473e280397bb/scipy-1.15.2-cp312-cp312-musllinux_1_2_x86_64.whl", hash = "sha256:601881dfb761311045b03114c5fe718a12634e5608c3b403737ae463c9885d53", size = 39700276 },
    { url = "https://files.pythonhosted.org/packages/f5/6f/e6e5aff77ea2a48dd96808bb51d7450875af154ee7cbe72188afb0b37929/scipy-1.15.2-cp312-cp312-win_amd64.whl", hash = "sha256:e7c68b6a43259ba0aab737237876e5c2c549a031ddb7abc28c7b47f22e202ded", size = 40942317 },
    { url = "https://files.pythonhosted.org/packages/53/40/09319f6e0f276ea2754196185f95cd191cb852288440ce035d5c3a931ea2/scipy-1.15.2-cp313-cp313-macosx_10_13_x86_64.whl", hash = "sha256:01edfac9f0798ad6b46d9c4c9ca0e0ad23dbf0b1eb70e96adb9fa7f525eff0bf", size = 38717587 },
    { url = "https://files.pythonhosted.org/packages/fe/c3/2854f40ecd19585d65afaef601e5e1f8dbf6758b2f95b5ea93d38655a2c6/scipy-1.15.2-cp313-cp313-macosx_12_0_arm64.whl", hash = "sha256:08b57a9336b8e79b305a143c3655cc5bdbe6d5ece3378578888d2afbb51c4e37", size = 30100266 },
    { url = "https://files.pythonhosted.org/packages/dd/b1/f9fe6e3c828cb5930b5fe74cb479de5f3d66d682fa8adb77249acaf545b8/scipy-1.15.2-cp313-cp313-macosx_14_0_arm64.whl", hash = "sha256:54c462098484e7466362a9f1672d20888f724911a74c22ae35b61f9c5919183d", size = 22373768 },
    { url = "https://files.pythonhosted.org/packages/15/9d/a60db8c795700414c3f681908a2b911e031e024d93214f2d23c6dae174ab/scipy-1.15.2-cp313-cp313-macosx_14_0_x86_64.whl", hash = "sha256:cf72ff559a53a6a6d77bd8eefd12a17995ffa44ad86c77a5df96f533d4e6c6bb", size = 25154719 },
    { url = "https://files.pythonhosted.org/packages/37/3b/9bda92a85cd93f19f9ed90ade84aa1e51657e29988317fabdd44544f1dd4/scipy-1.15.2-cp313-cp313-manylinux_2_17_aarch64.manylinux2014_aarch64.whl", hash = "sha256:9de9d1416b3d9e7df9923ab23cd2fe714244af10b763975bea9e4f2e81cebd27", size = 35163195 },
    { url = "https://files.pythonhosted.org/packages/03/5a/fc34bf1aa14dc7c0e701691fa8685f3faec80e57d816615e3625f28feb43/scipy-1.15.2-cp313-cp313-manylinux_2_17_x86_64.manylinux2014_x86_64.whl", hash = "sha256:fb530e4794fc8ea76a4a21ccb67dea33e5e0e60f07fc38a49e821e1eae3b71a0", size = 37255404 },
    { url = "https://files.pythonhosted.org/packages/4a/71/472eac45440cee134c8a180dbe4c01b3ec247e0338b7c759e6cd71f199a7/scipy-1.15.2-cp313-cp313-musllinux_1_2_aarch64.whl", hash = "sha256:5ea7ed46d437fc52350b028b1d44e002646e28f3e8ddc714011aaf87330f2f32", size = 36860011 },
    { url = "https://files.pythonhosted.org/packages/01/b3/21f890f4f42daf20e4d3aaa18182dddb9192771cd47445aaae2e318f6738/scipy-1.15.2-cp313-cp313-musllinux_1_2_x86_64.whl", hash = "sha256:11e7ad32cf184b74380f43d3c0a706f49358b904fa7d5345f16ddf993609184d", size = 39657406 },
    { url = "https://files.pythonhosted.org/packages/0d/76/77cf2ac1f2a9cc00c073d49e1e16244e389dd88e2490c91d84e1e3e4d126/scipy-1.15.2-cp313-cp313-win_amd64.whl", hash = "sha256:a5080a79dfb9b78b768cebf3c9dcbc7b665c5875793569f48bf0e2b1d7f68f6f", size = 40961243 },
    { url = "https://files.pythonhosted.org/packages/4c/4b/a57f8ddcf48e129e6054fa9899a2a86d1fc6b07a0e15c7eebff7ca94533f/scipy-1.15.2-cp313-cp313t-macosx_10_13_x86_64.whl", hash = "sha256:447ce30cee6a9d5d1379087c9e474628dab3db4a67484be1b7dc3196bfb2fac9", size = 38870286 },
    { url = "https://files.pythonhosted.org/packages/0c/43/c304d69a56c91ad5f188c0714f6a97b9c1fed93128c691148621274a3a68/scipy-1.15.2-cp313-cp313t-macosx_12_0_arm64.whl", hash = "sha256:c90ebe8aaa4397eaefa8455a8182b164a6cc1d59ad53f79943f266d99f68687f", size = 30141634 },
    { url = "https://files.pythonhosted.org/packages/44/1a/6c21b45d2548eb73be9b9bff421aaaa7e85e22c1f9b3bc44b23485dfce0a/scipy-1.15.2-cp313-cp313t-macosx_14_0_arm64.whl", hash = "sha256:def751dd08243934c884a3221156d63e15234a3155cf25978b0a668409d45eb6", size = 22415179 },
    { url = "https://files.pythonhosted.org/packages/74/4b/aefac4bba80ef815b64f55da06f62f92be5d03b467f2ce3668071799429a/scipy-1.15.2-cp313-cp313t-macosx_14_0_x86_64.whl", hash = "sha256:302093e7dfb120e55515936cb55618ee0b895f8bcaf18ff81eca086c17bd80af", size = 25126412 },
    { url = "https://files.pythonhosted.org/packages/b1/53/1cbb148e6e8f1660aacd9f0a9dfa2b05e9ff1cb54b4386fe868477972ac2/scipy-1.15.2-cp313-cp313t-manylinux_2_17_aarch64.manylinux2014_aarch64.whl", hash = "sha256:7cd5b77413e1855351cdde594eca99c1f4a588c2d63711388b6a1f1c01f62274", size = 34952867 },
    { url = "https://files.pythonhosted.org/packages/2c/23/e0eb7f31a9c13cf2dca083828b97992dd22f8184c6ce4fec5deec0c81fcf/scipy-1.15.2-cp313-cp313t-manylinux_2_17_x86_64.manylinux2014_x86_64.whl", hash = "sha256:6d0194c37037707b2afa7a2f2a924cf7bac3dc292d51b6a925e5fcb89bc5c776", size = 36890009 },
    { url = "https://files.pythonhosted.org/packages/03/f3/e699e19cabe96bbac5189c04aaa970718f0105cff03d458dc5e2b6bd1e8c/scipy-1.15.2-cp313-cp313t-musllinux_1_2_aarch64.whl", hash = "sha256:bae43364d600fdc3ac327db99659dcb79e6e7ecd279a75fe1266669d9a652828", size = 36545159 },
    { url = "https://files.pythonhosted.org/packages/af/f5/ab3838e56fe5cc22383d6fcf2336e48c8fe33e944b9037fbf6cbdf5a11f8/scipy-1.15.2-cp313-cp313t-musllinux_1_2_x86_64.whl", hash = "sha256:f031846580d9acccd0044efd1a90e6f4df3a6e12b4b6bd694a7bc03a89892b28", size = 39136566 },
    { url = "https://files.pythonhosted.org/packages/0a/c8/b3f566db71461cabd4b2d5b39bcc24a7e1c119535c8361f81426be39bb47/scipy-1.15.2-cp313-cp313t-win_amd64.whl", hash = "sha256:fe8a9eb875d430d81755472c5ba75e84acc980e4a8f6204d402849234d3017db", size = 40477705 },
]

[[package]]
name = "secretstorage"
version = "3.3.3"
source = { registry = "https://pypi.org/simple" }
dependencies = [
    { name = "cryptography", marker = "sys_platform != 'darwin'" },
    { name = "jeepney", marker = "sys_platform != 'darwin'" },
]
sdist = { url = "https://files.pythonhosted.org/packages/53/a4/f48c9d79cb507ed1373477dbceaba7401fd8a23af63b837fa61f1dcd3691/SecretStorage-3.3.3.tar.gz", hash = "sha256:2403533ef369eca6d2ba81718576c5e0f564d5cca1b58f73a8b23e7d4eeebd77", size = 19739 }
wheels = [
    { url = "https://files.pythonhosted.org/packages/54/24/b4293291fa1dd830f353d2cb163295742fa87f179fcc8a20a306a81978b7/SecretStorage-3.3.3-py3-none-any.whl", hash = "sha256:f356e6628222568e3af06f2eba8df495efa13b3b63081dafd4f7d9a7b7bc9f99", size = 15221 },
]

[[package]]
name = "setuptools"
version = "78.1.0"
source = { registry = "https://pypi.org/simple" }
sdist = { url = "https://files.pythonhosted.org/packages/a9/5a/0db4da3bc908df06e5efae42b44e75c81dd52716e10192ff36d0c1c8e379/setuptools-78.1.0.tar.gz", hash = "sha256:18fd474d4a82a5f83dac888df697af65afa82dec7323d09c3e37d1f14288da54", size = 1367827 }
wheels = [
    { url = "https://files.pythonhosted.org/packages/54/21/f43f0a1fa8b06b32812e0975981f4677d28e0f3271601dc88ac5a5b83220/setuptools-78.1.0-py3-none-any.whl", hash = "sha256:3e386e96793c8702ae83d17b853fb93d3e09ef82ec62722e61da5cd22376dcd8", size = 1256108 },
]

[[package]]
name = "shapely"
version = "2.1.0"
source = { registry = "https://pypi.org/simple" }
dependencies = [
    { name = "numpy" },
]
sdist = { url = "https://files.pythonhosted.org/packages/fb/fe/3b0d2f828ffaceadcdcb51b75b9c62d98e62dd95ce575278de35f24a1c20/shapely-2.1.0.tar.gz", hash = "sha256:2cbe90e86fa8fc3ca8af6ffb00a77b246b918c7cf28677b7c21489b678f6b02e", size = 313617 }
wheels = [
    { url = "https://files.pythonhosted.org/packages/98/97/7027722bec6fba6fbfdb36ff987bc368f6cd01ff91d3815bce93439ef3f5/shapely-2.1.0-cp310-cp310-macosx_10_9_x86_64.whl", hash = "sha256:d3e5c5e3864d4dc431dd85a8e5137ebd39c8ac287b009d3fa80a07017b29c940", size = 1826440 },
    { url = "https://files.pythonhosted.org/packages/7e/de/d2ee50a66fcff3786a00b59b99b5bf3a7ec7bb1805e1c409a1c9c1817749/shapely-2.1.0-cp310-cp310-macosx_11_0_arm64.whl", hash = "sha256:d6eea89b16f5f3a064659126455d23fa3066bc3d6cd385c35214f06bf5871aa6", size = 1627651 },
    { url = "https://files.pythonhosted.org/packages/54/c9/e0ead09661f58fb9ef65826ff6af7fa4386f9e52dc25ddd36cdd019235e2/shapely-2.1.0-cp310-cp310-manylinux_2_17_aarch64.manylinux2014_aarch64.whl", hash = "sha256:183174ad0b21a81ee661f05e7c47aa92ebfae01814cd3cbe54adea7a4213f5f4", size = 2891260 },
    { url = "https://files.pythonhosted.org/packages/16/6f/bcb800b2579b995bb61f429445b7328ae2336155964ca5f6c367ebd3fd17/shapely-2.1.0-cp310-cp310-manylinux_2_17_x86_64.manylinux2014_x86_64.whl", hash = "sha256:f239c1484af66bc14b81a76f2a8e0fada29d59010423253ff857d0ccefdaa93f", size = 3011154 },
    { url = "https://files.pythonhosted.org/packages/c5/a0/8eeaf01fff142f092b64b53c425bd11a2c2a1564a30df283d9e8eb719fcf/shapely-2.1.0-cp310-cp310-musllinux_1_2_aarch64.whl", hash = "sha256:6220a466d1475141dad0cd8065d2549a5c2ed3fa4e2e02fb8ea65d494cfd5b07", size = 3834153 },
    { url = "https://files.pythonhosted.org/packages/7c/45/4a0b7e55731a410f44c4f8fbc61f484e04ec78eb6490d05576ff98efec59/shapely-2.1.0-cp310-cp310-musllinux_1_2_x86_64.whl", hash = "sha256:4822d3ed3efb06145c34d29d5b56792f72b7d713300f603bfd5d825892c6f79f", size = 4017460 },
    { url = "https://files.pythonhosted.org/packages/bf/75/c3f3e6f5d40b9bf9390aa47d7ec56b8d56e61a30487d76d7aa06f87b3308/shapely-2.1.0-cp310-cp310-win32.whl", hash = "sha256:ea51ddf3d3c60866dca746081b56c75f34ff1b01acbd4d44269071a673c735b9", size = 1527812 },
    { url = "https://files.pythonhosted.org/packages/71/0a/2002b39da6935f361da9c6437e45e01f0ebac81f66c08c01da974227036c/shapely-2.1.0-cp310-cp310-win_amd64.whl", hash = "sha256:a6f5e02e2cded9f4ec5709900a296c7f2cce5f8e9e9d80ba7d89ae2f4ed89d7b", size = 1707475 },
    { url = "https://files.pythonhosted.org/packages/1c/37/ae448f06f363ff3dfe4bae890abd842c4e3e9edaf01245dbc9b97008c9e6/shapely-2.1.0-cp311-cp311-macosx_10_9_x86_64.whl", hash = "sha256:c8323031ef7c1bdda7a92d5ddbc7b6b62702e73ba37e9a8ccc8da99ec2c0b87c", size = 1820974 },
    { url = "https://files.pythonhosted.org/packages/78/da/ea2a898e93c6953c5eef353a0e1781a0013a1352f2b90aa9ab0b800e0c75/shapely-2.1.0-cp311-cp311-macosx_11_0_arm64.whl", hash = "sha256:4da7c6cd748d86ec6aace99ad17129d30954ccf5e73e9911cdb5f0fa9658b4f8", size = 1624137 },
    { url = "https://files.pythonhosted.org/packages/64/4a/f903f82f0fabcd3f43ea2e8132cabda079119247330a9fe58018c39c4e22/shapely-2.1.0-cp311-cp311-manylinux_2_17_aarch64.manylinux2014_aarch64.whl", hash = "sha256:1f0cdf85ff80831137067e7a237085a3ee72c225dba1b30beef87f7d396cf02b", size = 2957161 },
    { url = "https://files.pythonhosted.org/packages/92/07/3e2738c542d73182066196b8ce99388cb537d19e300e428d50b1537e3b21/shapely-2.1.0-cp311-cp311-manylinux_2_17_x86_64.manylinux2014_x86_64.whl", hash = "sha256:41f2be5d79aac39886f23000727cf02001aef3af8810176c29ee12cdc3ef3a50", size = 3078530 },
    { url = "https://files.pythonhosted.org/packages/82/08/32210e63d8f8af9142d37c2433ece4846862cdac91a0fe66f040780a71bd/shapely-2.1.0-cp311-cp311-musllinux_1_2_aarch64.whl", hash = "sha256:21a4515009f56d7a159cf5c2554264e82f56405b4721f9a422cb397237c5dca8", size = 3902208 },
    { url = "https://files.pythonhosted.org/packages/19/0e/0abb5225f8a32fbdb615476637038a7d2db40c0af46d1bb3a08b869bee39/shapely-2.1.0-cp311-cp311-musllinux_1_2_x86_64.whl", hash = "sha256:15cebc323cec2cb6b2eaa310fdfc621f6dbbfaf6bde336d13838fcea76c885a9", size = 4082863 },
    { url = "https://files.pythonhosted.org/packages/f8/1b/7cd816fd388108c872ab7e2930180b02d0c34891213f361e4a66e5e032f2/shapely-2.1.0-cp311-cp311-win32.whl", hash = "sha256:cad51b7a5c8f82f5640472944a74f0f239123dde9a63042b3c5ea311739b7d20", size = 1527488 },
    { url = "https://files.pythonhosted.org/packages/fd/28/7bb5b1944d4002d4b2f967762018500381c3b532f98e456bbda40c3ded68/shapely-2.1.0-cp311-cp311-win_amd64.whl", hash = "sha256:d4005309dde8658e287ad9c435c81877f6a95a9419b932fa7a1f34b120f270ae", size = 1708311 },
    { url = "https://files.pythonhosted.org/packages/4e/d1/6a9371ec39d3ef08e13225594e6c55b045209629afd9e6d403204507c2a8/shapely-2.1.0-cp312-cp312-macosx_10_13_x86_64.whl", hash = "sha256:53e7ee8bd8609cf12ee6dce01ea5affe676976cf7049315751d53d8db6d2b4b2", size = 1830732 },
    { url = "https://files.pythonhosted.org/packages/32/87/799e3e48be7ce848c08509b94d2180f4ddb02e846e3c62d0af33da4d78d3/shapely-2.1.0-cp312-cp312-macosx_11_0_arm64.whl", hash = "sha256:3cab20b665d26dbec0b380e15749bea720885a481fa7b1eedc88195d4a98cfa4", size = 1638404 },
    { url = "https://files.pythonhosted.org/packages/85/00/6665d77f9dd09478ab0993b8bc31668aec4fd3e5f1ddd1b28dd5830e47be/shapely-2.1.0-cp312-cp312-manylinux_2_17_aarch64.manylinux2014_aarch64.whl", hash = "sha256:f4a38b39a09340273c3c92b3b9a374272a12cc7e468aeeea22c1c46217a03e5c", size = 2945316 },
    { url = "https://files.pythonhosted.org/packages/34/49/738e07d10bbc67cae0dcfe5a484c6e518a517f4f90550dda2adf3a78b9f2/shapely-2.1.0-cp312-cp312-manylinux_2_17_x86_64.manylinux2014_x86_64.whl", hash = "sha256:edaec656bdd9b71278b98e6f77c464b1c3b2daa9eace78012ff0f0b4b5b15b04", size = 3063099 },
    { url = "https://files.pythonhosted.org/packages/88/b8/138098674559362ab29f152bff3b6630de423378fbb0324812742433a4ef/shapely-2.1.0-cp312-cp312-musllinux_1_2_aarch64.whl", hash = "sha256:c8a732ddd9b25e7a54aa748e7df8fd704e23e5d5d35b7d376d80bffbfc376d04", size = 3887873 },
    { url = "https://files.pythonhosted.org/packages/67/a8/fdae7c2db009244991d86f4d2ca09d2f5ccc9d41c312c3b1ee1404dc55da/shapely-2.1.0-cp312-cp312-musllinux_1_2_x86_64.whl", hash = "sha256:9c93693ad8adfdc9138a5a2d42da02da94f728dd2e82d2f0f442f10e25027f5f", size = 4067004 },
    { url = "https://files.pythonhosted.org/packages/ed/78/17e17d91b489019379df3ee1afc4bd39787b232aaa1d540f7d376f0280b7/shapely-2.1.0-cp312-cp312-win32.whl", hash = "sha256:d8ac6604eefe807e71a908524de23a37920133a1729fe3a4dfe0ed82c044cbf4", size = 1527366 },
    { url = "https://files.pythonhosted.org/packages/b8/bd/9249bd6dda948441e25e4fb14cbbb5205146b0fff12c66b19331f1ff2141/shapely-2.1.0-cp312-cp312-win_amd64.whl", hash = "sha256:f4f47e631aa4f9ec5576eac546eb3f38802e2f82aeb0552f9612cb9a14ece1db", size = 1708265 },
    { url = "https://files.pythonhosted.org/packages/8d/77/4e368704b2193e74498473db4461d697cc6083c96f8039367e59009d78bd/shapely-2.1.0-cp313-cp313-macosx_10_13_x86_64.whl", hash = "sha256:b64423295b563f43a043eb786e7a03200ebe68698e36d2b4b1c39f31dfb50dfb", size = 1830029 },
    { url = "https://files.pythonhosted.org/packages/71/3c/d888597bda680e4de987316b05ca9db07416fa29523beff64f846503302f/shapely-2.1.0-cp313-cp313-macosx_11_0_arm64.whl", hash = "sha256:1b5578f45adc25b235b22d1ccb9a0348c8dc36f31983e57ea129a88f96f7b870", size = 1637999 },
    { url = "https://files.pythonhosted.org/packages/03/8d/ee0e23b7ef88fba353c63a81f1f329c77f5703835db7b165e7c0b8b7f839/shapely-2.1.0-cp313-cp313-manylinux_2_17_aarch64.manylinux2014_aarch64.whl", hash = "sha256:d1a7e83d383b27f02b684e50ab7f34e511c92e33b6ca164a6a9065705dd64bcb", size = 2929348 },
    { url = "https://files.pythonhosted.org/packages/d1/a7/5c9cb413e4e2ce52c16be717e94abd40ce91b1f8974624d5d56154c5d40b/shapely-2.1.0-cp313-cp313-manylinux_2_17_x86_64.manylinux2014_x86_64.whl", hash = "sha256:942031eb4d8f7b3b22f43ba42c09c7aa3d843aa10d5cc1619fe816e923b66e55", size = 3048973 },
    { url = "https://files.pythonhosted.org/packages/84/23/45b90c0bd2157b238490ca56ef2eedf959d3514c7d05475f497a2c88b6d9/shapely-2.1.0-cp313-cp313-musllinux_1_2_aarch64.whl", hash = "sha256:d2843c456a2e5627ee6271800f07277c0d2652fb287bf66464571a057dbc00b3", size = 3873148 },
    { url = "https://files.pythonhosted.org/packages/c0/bc/ed7d5d37f5395166042576f0c55a12d7e56102799464ba7ea3a72a38c769/shapely-2.1.0-cp313-cp313-musllinux_1_2_x86_64.whl", hash = "sha256:8c4b17469b7f39a5e6a7cfea79f38ae08a275427f41fe8b48c372e1449147908", size = 4052655 },
    { url = "https://files.pythonhosted.org/packages/c0/8f/a1dafbb10d20d1c569f2db3fb1235488f624dafe8469e8ce65356800ba31/shapely-2.1.0-cp313-cp313-win32.whl", hash = "sha256:30e967abd08fce49513d4187c01b19f139084019f33bec0673e8dbeb557c45e4", size = 1526600 },
    { url = "https://files.pythonhosted.org/packages/e3/f0/9f8cdf2258d7aed742459cea51c70d184de92f5d2d6f5f7f1ded90a18c31/shapely-2.1.0-cp313-cp313-win_amd64.whl", hash = "sha256:1dc8d4364483a14aba4c844b7bd16a6fa3728887e2c33dfa1afa34a3cf4d08a5", size = 1707115 },
    { url = "https://files.pythonhosted.org/packages/75/ed/32952df461753a65b3e5d24c8efb361d3a80aafaef0b70d419063f6f2c11/shapely-2.1.0-cp313-cp313t-macosx_10_13_x86_64.whl", hash = "sha256:673e073fea099d1c82f666fb7ab0a00a77eff2999130a69357ce11941260d855", size = 1824847 },
    { url = "https://files.pythonhosted.org/packages/ff/b9/2284de512af30b02f93ddcdd2e5c79834a3cf47fa3ca11b0f74396feb046/shapely-2.1.0-cp313-cp313t-macosx_11_0_arm64.whl", hash = "sha256:6d1513f915a56de67659fe2047c1ad5ff0f8cbff3519d1e74fced69c9cb0e7da", size = 1631035 },
    { url = "https://files.pythonhosted.org/packages/35/16/a59f252a7e736b73008f10d0950ffeeb0d5953be7c0bdffd39a02a6ba310/shapely-2.1.0-cp313-cp313t-manylinux_2_17_aarch64.manylinux2014_aarch64.whl", hash = "sha256:0d6a7043178890b9e028d80496ff4c79dc7629bff4d78a2f25323b661756bab8", size = 2968639 },
    { url = "https://files.pythonhosted.org/packages/a5/0a/6a20eca7b0092cfa243117e8e145a58631a4833a0a519ec9b445172e83a0/shapely-2.1.0-cp313-cp313t-manylinux_2_17_x86_64.manylinux2014_x86_64.whl", hash = "sha256:cb638378dc3d76f7e85b67d7e2bb1366811912430ac9247ac00c127c2b444cdc", size = 3055713 },
    { url = "https://files.pythonhosted.org/packages/fb/44/eeb0c7583b1453d1cf7a319a1d738e08f98a5dc993fa1ef3c372983e4cb5/shapely-2.1.0-cp313-cp313t-musllinux_1_2_aarch64.whl", hash = "sha256:737124e87d91d616acf9a911f74ac55e05db02a43a6a7245b3d663817b876055", size = 3890478 },
    { url = "https://files.pythonhosted.org/packages/5d/6e/37ff3c6af1d408cacb0a7d7bfea7b8ab163a5486e35acb08997eae9d8756/shapely-2.1.0-cp313-cp313t-musllinux_1_2_x86_64.whl", hash = "sha256:8e6c229e7bb87aae5df82fa00b6718987a43ec168cc5affe095cca59d233f314", size = 4036148 },
    { url = "https://files.pythonhosted.org/packages/c8/6a/8c0b7de3aeb5014a23f06c5e9d3c7852ebcf0d6b00fe660b93261e310e24/shapely-2.1.0-cp313-cp313t-win32.whl", hash = "sha256:a9580bda119b1f42f955aa8e52382d5c73f7957e0203bc0c0c60084846f3db94", size = 1535993 },
    { url = "https://files.pythonhosted.org/packages/a8/91/ae80359a58409d52e4d62c7eacc7eb3ddee4b9135f1db884b6a43cf2e174/shapely-2.1.0-cp313-cp313t-win_amd64.whl", hash = "sha256:e8ff4e5cfd799ba5b6f37b5d5527dbd85b4a47c65b6d459a03d0962d2a9d4d10", size = 1717777 },
]

[[package]]
name = "six"
version = "1.17.0"
source = { registry = "https://pypi.org/simple" }
sdist = { url = "https://files.pythonhosted.org/packages/94/e7/b2c673351809dca68a0e064b6af791aa332cf192da575fd474ed7d6f16a2/six-1.17.0.tar.gz", hash = "sha256:ff70335d468e7eb6ec65b95b99d3a2836546063f63acc5171de367e834932a81", size = 34031 }
wheels = [
    { url = "https://files.pythonhosted.org/packages/b7/ce/149a00dd41f10bc29e5921b496af8b574d8413afcd5e30dfa0ed46c2cc5e/six-1.17.0-py2.py3-none-any.whl", hash = "sha256:4721f391ed90541fddacab5acf947aa0d3dc7d27b2e1e8eda2be8970586c3274", size = 11050 },
]

[[package]]
name = "sniffio"
version = "1.3.1"
source = { registry = "https://pypi.org/simple" }
sdist = { url = "https://files.pythonhosted.org/packages/a2/87/a6771e1546d97e7e041b6ae58d80074f81b7d5121207425c964ddf5cfdbd/sniffio-1.3.1.tar.gz", hash = "sha256:f4324edc670a0f49750a81b895f35c3adb843cca46f0530f79fc1babb23789dc", size = 20372 }
wheels = [
    { url = "https://files.pythonhosted.org/packages/e9/44/75a9c9421471a6c4805dbf2356f7c181a29c1879239abab1ea2cc8f38b40/sniffio-1.3.1-py3-none-any.whl", hash = "sha256:2f6da418d1f1e0fddd844478f41680e794e6051915791a034ff65e5f100525a2", size = 10235 },
]

[[package]]
name = "starlette"
version = "0.40.0"
source = { registry = "https://pypi.org/simple" }
dependencies = [
    { name = "anyio" },
]
sdist = { url = "https://files.pythonhosted.org/packages/4b/cb/244daf0d7be4508099ad5bca3cdfe8b8b5538acd719c5f397f614e569fff/starlette-0.40.0.tar.gz", hash = "sha256:1a3139688fb298ce5e2d661d37046a66ad996ce94be4d4983be019a23a04ea35", size = 2573611 }
wheels = [
    { url = "https://files.pythonhosted.org/packages/0a/0f/64baf7a06492e8c12f5c4b49db286787a7255195df496fc21f5fd9eecffa/starlette-0.40.0-py3-none-any.whl", hash = "sha256:c494a22fae73805376ea6bf88439783ecfba9aac88a43911b48c653437e784c4", size = 73303 },
]

[[package]]
name = "statsd"
version = "3.3.0"
source = { registry = "https://pypi.org/simple" }
sdist = { url = "https://files.pythonhosted.org/packages/2d/f2/48ffc8d0051849e4417e809dc9420e76084c8a62749b3442915402127caa/statsd-3.3.0.tar.gz", hash = "sha256:e3e6db4c246f7c59003e51c9720a51a7f39a396541cb9b147ff4b14d15b5dd1f", size = 259045 }
wheels = [
    { url = "https://files.pythonhosted.org/packages/47/33/c824f799128dfcfce2142f18d9bc6c55c46a939f6e4250639134222d99eb/statsd-3.3.0-py2.py3-none-any.whl", hash = "sha256:c610fb80347fca0ef62666d241bce64184bd7cc1efe582f9690e045c25535eaa", size = 11990 },
]

[[package]]
name = "testfixtures"
version = "8.3.0"
source = { registry = "https://pypi.org/simple" }
sdist = { url = "https://files.pythonhosted.org/packages/3b/25/d7e9d05f87e2ab84657a0dfb1f24fc295d542ac2eb221531d976ea4aa1ff/testfixtures-8.3.0.tar.gz", hash = "sha256:d4c0b84af2f267610f908009b50d6f983a4e58ade22c67bab6787b5a402d59c0", size = 137420 }
wheels = [
    { url = "https://files.pythonhosted.org/packages/1a/4e/699671ba484b94bda0959b281ff59b24f728263befd13e060fa038ce3bc8/testfixtures-8.3.0-py3-none-any.whl", hash = "sha256:3d1e0e0005c4d6ac2a2ab27916704c6471047f0d2f78f2e54adf20abdacc7b10", size = 105085 },
]

[[package]]
name = "text-unidecode"
version = "1.3"
source = { registry = "https://pypi.org/simple" }
sdist = { url = "https://files.pythonhosted.org/packages/ab/e2/e9a00f0ccb71718418230718b3d900e71a5d16e701a3dae079a21e9cd8f8/text-unidecode-1.3.tar.gz", hash = "sha256:bad6603bb14d279193107714b288be206cac565dfa49aa5b105294dd5c4aab93", size = 76885 }
wheels = [
    { url = "https://files.pythonhosted.org/packages/a6/a5/c0b6468d3824fe3fde30dbb5e1f687b291608f9473681bbf7dabbf5a87d7/text_unidecode-1.3-py2.py3-none-any.whl", hash = "sha256:1311f10e8b895935241623731c2ba64f4c455287888b18189350b67134a822e8", size = 78154 },
]

[[package]]
name = "tomli"
version = "2.2.1"
source = { registry = "https://pypi.org/simple" }
sdist = { url = "https://files.pythonhosted.org/packages/18/87/302344fed471e44a87289cf4967697d07e532f2421fdaf868a303cbae4ff/tomli-2.2.1.tar.gz", hash = "sha256:cd45e1dc79c835ce60f7404ec8119f2eb06d38b1deba146f07ced3bbc44505ff", size = 17175 }
wheels = [
    { url = "https://files.pythonhosted.org/packages/43/ca/75707e6efa2b37c77dadb324ae7d9571cb424e61ea73fad7c56c2d14527f/tomli-2.2.1-cp311-cp311-macosx_10_9_x86_64.whl", hash = "sha256:678e4fa69e4575eb77d103de3df8a895e1591b48e740211bd1067378c69e8249", size = 131077 },
    { url = "https://files.pythonhosted.org/packages/c7/16/51ae563a8615d472fdbffc43a3f3d46588c264ac4f024f63f01283becfbb/tomli-2.2.1-cp311-cp311-macosx_11_0_arm64.whl", hash = "sha256:023aa114dd824ade0100497eb2318602af309e5a55595f76b626d6d9f3b7b0a6", size = 123429 },
    { url = "https://files.pythonhosted.org/packages/f1/dd/4f6cd1e7b160041db83c694abc78e100473c15d54620083dbd5aae7b990e/tomli-2.2.1-cp311-cp311-manylinux_2_17_aarch64.manylinux2014_aarch64.whl", hash = "sha256:ece47d672db52ac607a3d9599a9d48dcb2f2f735c6c2d1f34130085bb12b112a", size = 226067 },
    { url = "https://files.pythonhosted.org/packages/a9/6b/c54ede5dc70d648cc6361eaf429304b02f2871a345bbdd51e993d6cdf550/tomli-2.2.1-cp311-cp311-manylinux_2_17_x86_64.manylinux2014_x86_64.whl", hash = "sha256:6972ca9c9cc9f0acaa56a8ca1ff51e7af152a9f87fb64623e31d5c83700080ee", size = 236030 },
    { url = "https://files.pythonhosted.org/packages/1f/47/999514fa49cfaf7a92c805a86c3c43f4215621855d151b61c602abb38091/tomli-2.2.1-cp311-cp311-manylinux_2_5_i686.manylinux1_i686.manylinux_2_17_i686.manylinux2014_i686.whl", hash = "sha256:c954d2250168d28797dd4e3ac5cf812a406cd5a92674ee4c8f123c889786aa8e", size = 240898 },
    { url = "https://files.pythonhosted.org/packages/73/41/0a01279a7ae09ee1573b423318e7934674ce06eb33f50936655071d81a24/tomli-2.2.1-cp311-cp311-musllinux_1_2_aarch64.whl", hash = "sha256:8dd28b3e155b80f4d54beb40a441d366adcfe740969820caf156c019fb5c7ec4", size = 229894 },
    { url = "https://files.pythonhosted.org/packages/55/18/5d8bc5b0a0362311ce4d18830a5d28943667599a60d20118074ea1b01bb7/tomli-2.2.1-cp311-cp311-musllinux_1_2_i686.whl", hash = "sha256:e59e304978767a54663af13c07b3d1af22ddee3bb2fb0618ca1593e4f593a106", size = 245319 },
    { url = "https://files.pythonhosted.org/packages/92/a3/7ade0576d17f3cdf5ff44d61390d4b3febb8a9fc2b480c75c47ea048c646/tomli-2.2.1-cp311-cp311-musllinux_1_2_x86_64.whl", hash = "sha256:33580bccab0338d00994d7f16f4c4ec25b776af3ffaac1ed74e0b3fc95e885a8", size = 238273 },
    { url = "https://files.pythonhosted.org/packages/72/6f/fa64ef058ac1446a1e51110c375339b3ec6be245af9d14c87c4a6412dd32/tomli-2.2.1-cp311-cp311-win32.whl", hash = "sha256:465af0e0875402f1d226519c9904f37254b3045fc5084697cefb9bdde1ff99ff", size = 98310 },
    { url = "https://files.pythonhosted.org/packages/6a/1c/4a2dcde4a51b81be3530565e92eda625d94dafb46dbeb15069df4caffc34/tomli-2.2.1-cp311-cp311-win_amd64.whl", hash = "sha256:2d0f2fdd22b02c6d81637a3c95f8cd77f995846af7414c5c4b8d0545afa1bc4b", size = 108309 },
    { url = "https://files.pythonhosted.org/packages/52/e1/f8af4c2fcde17500422858155aeb0d7e93477a0d59a98e56cbfe75070fd0/tomli-2.2.1-cp312-cp312-macosx_10_13_x86_64.whl", hash = "sha256:4a8f6e44de52d5e6c657c9fe83b562f5f4256d8ebbfe4ff922c495620a7f6cea", size = 132762 },
    { url = "https://files.pythonhosted.org/packages/03/b8/152c68bb84fc00396b83e7bbddd5ec0bd3dd409db4195e2a9b3e398ad2e3/tomli-2.2.1-cp312-cp312-macosx_11_0_arm64.whl", hash = "sha256:8d57ca8095a641b8237d5b079147646153d22552f1c637fd3ba7f4b0b29167a8", size = 123453 },
    { url = "https://files.pythonhosted.org/packages/c8/d6/fc9267af9166f79ac528ff7e8c55c8181ded34eb4b0e93daa767b8841573/tomli-2.2.1-cp312-cp312-manylinux_2_17_aarch64.manylinux2014_aarch64.whl", hash = "sha256:4e340144ad7ae1533cb897d406382b4b6fede8890a03738ff1683af800d54192", size = 233486 },
    { url = "https://files.pythonhosted.org/packages/5c/51/51c3f2884d7bab89af25f678447ea7d297b53b5a3b5730a7cb2ef6069f07/tomli-2.2.1-cp312-cp312-manylinux_2_17_x86_64.manylinux2014_x86_64.whl", hash = "sha256:db2b95f9de79181805df90bedc5a5ab4c165e6ec3fe99f970d0e302f384ad222", size = 242349 },
    { url = "https://files.pythonhosted.org/packages/ab/df/bfa89627d13a5cc22402e441e8a931ef2108403db390ff3345c05253935e/tomli-2.2.1-cp312-cp312-manylinux_2_5_i686.manylinux1_i686.manylinux_2_17_i686.manylinux2014_i686.whl", hash = "sha256:40741994320b232529c802f8bc86da4e1aa9f413db394617b9a256ae0f9a7f77", size = 252159 },
    { url = "https://files.pythonhosted.org/packages/9e/6e/fa2b916dced65763a5168c6ccb91066f7639bdc88b48adda990db10c8c0b/tomli-2.2.1-cp312-cp312-musllinux_1_2_aarch64.whl", hash = "sha256:400e720fe168c0f8521520190686ef8ef033fb19fc493da09779e592861b78c6", size = 237243 },
    { url = "https://files.pythonhosted.org/packages/b4/04/885d3b1f650e1153cbb93a6a9782c58a972b94ea4483ae4ac5cedd5e4a09/tomli-2.2.1-cp312-cp312-musllinux_1_2_i686.whl", hash = "sha256:02abe224de6ae62c19f090f68da4e27b10af2b93213d36cf44e6e1c5abd19fdd", size = 259645 },
    { url = "https://files.pythonhosted.org/packages/9c/de/6b432d66e986e501586da298e28ebeefd3edc2c780f3ad73d22566034239/tomli-2.2.1-cp312-cp312-musllinux_1_2_x86_64.whl", hash = "sha256:b82ebccc8c8a36f2094e969560a1b836758481f3dc360ce9a3277c65f374285e", size = 244584 },
    { url = "https://files.pythonhosted.org/packages/1c/9a/47c0449b98e6e7d1be6cbac02f93dd79003234ddc4aaab6ba07a9a7482e2/tomli-2.2.1-cp312-cp312-win32.whl", hash = "sha256:889f80ef92701b9dbb224e49ec87c645ce5df3fa2cc548664eb8a25e03127a98", size = 98875 },
    { url = "https://files.pythonhosted.org/packages/ef/60/9b9638f081c6f1261e2688bd487625cd1e660d0a85bd469e91d8db969734/tomli-2.2.1-cp312-cp312-win_amd64.whl", hash = "sha256:7fc04e92e1d624a4a63c76474610238576942d6b8950a2d7f908a340494e67e4", size = 109418 },
    { url = "https://files.pythonhosted.org/packages/04/90/2ee5f2e0362cb8a0b6499dc44f4d7d48f8fff06d28ba46e6f1eaa61a1388/tomli-2.2.1-cp313-cp313-macosx_10_13_x86_64.whl", hash = "sha256:f4039b9cbc3048b2416cc57ab3bda989a6fcf9b36cf8937f01a6e731b64f80d7", size = 132708 },
    { url = "https://files.pythonhosted.org/packages/c0/ec/46b4108816de6b385141f082ba99e315501ccd0a2ea23db4a100dd3990ea/tomli-2.2.1-cp313-cp313-macosx_11_0_arm64.whl", hash = "sha256:286f0ca2ffeeb5b9bd4fcc8d6c330534323ec51b2f52da063b11c502da16f30c", size = 123582 },
    { url = "https://files.pythonhosted.org/packages/a0/bd/b470466d0137b37b68d24556c38a0cc819e8febe392d5b199dcd7f578365/tomli-2.2.1-cp313-cp313-manylinux_2_17_aarch64.manylinux2014_aarch64.whl", hash = "sha256:a92ef1a44547e894e2a17d24e7557a5e85a9e1d0048b0b5e7541f76c5032cb13", size = 232543 },
    { url = "https://files.pythonhosted.org/packages/d9/e5/82e80ff3b751373f7cead2815bcbe2d51c895b3c990686741a8e56ec42ab/tomli-2.2.1-cp313-cp313-manylinux_2_17_x86_64.manylinux2014_x86_64.whl", hash = "sha256:9316dc65bed1684c9a98ee68759ceaed29d229e985297003e494aa825ebb0281", size = 241691 },
    { url = "https://files.pythonhosted.org/packages/05/7e/2a110bc2713557d6a1bfb06af23dd01e7dde52b6ee7dadc589868f9abfac/tomli-2.2.1-cp313-cp313-manylinux_2_5_i686.manylinux1_i686.manylinux_2_17_i686.manylinux2014_i686.whl", hash = "sha256:e85e99945e688e32d5a35c1ff38ed0b3f41f43fad8df0bdf79f72b2ba7bc5272", size = 251170 },
    { url = "https://files.pythonhosted.org/packages/64/7b/22d713946efe00e0adbcdfd6d1aa119ae03fd0b60ebed51ebb3fa9f5a2e5/tomli-2.2.1-cp313-cp313-musllinux_1_2_aarch64.whl", hash = "sha256:ac065718db92ca818f8d6141b5f66369833d4a80a9d74435a268c52bdfa73140", size = 236530 },
    { url = "https://files.pythonhosted.org/packages/38/31/3a76f67da4b0cf37b742ca76beaf819dca0ebef26d78fc794a576e08accf/tomli-2.2.1-cp313-cp313-musllinux_1_2_i686.whl", hash = "sha256:d920f33822747519673ee656a4b6ac33e382eca9d331c87770faa3eef562aeb2", size = 258666 },
    { url = "https://files.pythonhosted.org/packages/07/10/5af1293da642aded87e8a988753945d0cf7e00a9452d3911dd3bb354c9e2/tomli-2.2.1-cp313-cp313-musllinux_1_2_x86_64.whl", hash = "sha256:a198f10c4d1b1375d7687bc25294306e551bf1abfa4eace6650070a5c1ae2744", size = 243954 },
    { url = "https://files.pythonhosted.org/packages/5b/b9/1ed31d167be802da0fc95020d04cd27b7d7065cc6fbefdd2f9186f60d7bd/tomli-2.2.1-cp313-cp313-win32.whl", hash = "sha256:d3f5614314d758649ab2ab3a62d4f2004c825922f9e370b29416484086b264ec", size = 98724 },
    { url = "https://files.pythonhosted.org/packages/c7/32/b0963458706accd9afcfeb867c0f9175a741bf7b19cd424230714d722198/tomli-2.2.1-cp313-cp313-win_amd64.whl", hash = "sha256:a38aa0308e754b0e3c67e344754dff64999ff9b513e691d0e786265c93583c69", size = 109383 },
    { url = "https://files.pythonhosted.org/packages/6e/c2/61d3e0f47e2b74ef40a68b9e6ad5984f6241a942f7cd3bbfbdbd03861ea9/tomli-2.2.1-py3-none-any.whl", hash = "sha256:cb55c73c5f4408779d0cf3eef9f762b9c9f147a77de7b258bef0a5628adc85cc", size = 14257 },
]

[[package]]
name = "types-cachetools"
version = "5.5.0.20240820"
source = { registry = "https://pypi.org/simple" }
sdist = { url = "https://files.pythonhosted.org/packages/c2/7e/ad6ba4a56b2a994e0f0a04a61a50466b60ee88a13d10a18c83ac14a66c61/types-cachetools-5.5.0.20240820.tar.gz", hash = "sha256:b888ab5c1a48116f7799cd5004b18474cd82b5463acb5ffb2db2fc9c7b053bc0", size = 4198 }
wheels = [
    { url = "https://files.pythonhosted.org/packages/27/4d/fd7cc050e2d236d5570c4d92531c0396573a1e14b31735870e849351c717/types_cachetools-5.5.0.20240820-py3-none-any.whl", hash = "sha256:efb2ed8bf27a4b9d3ed70d33849f536362603a90b8090a328acf0cd42fda82e2", size = 4149 },
]

[[package]]
name = "types-python-dateutil"
version = "2.9.0.20241206"
source = { registry = "https://pypi.org/simple" }
sdist = { url = "https://files.pythonhosted.org/packages/a9/60/47d92293d9bc521cd2301e423a358abfac0ad409b3a1606d8fbae1321961/types_python_dateutil-2.9.0.20241206.tar.gz", hash = "sha256:18f493414c26ffba692a72369fea7a154c502646301ebfe3d56a04b3767284cb", size = 13802 }
wheels = [
    { url = "https://files.pythonhosted.org/packages/0f/b3/ca41df24db5eb99b00d97f89d7674a90cb6b3134c52fb8121b6d8d30f15c/types_python_dateutil-2.9.0.20241206-py3-none-any.whl", hash = "sha256:e248a4bc70a486d3e3ec84d0dc30eec3a5f979d6e7ee4123ae043eedbb987f53", size = 14384 },
]

[[package]]
name = "types-pyyaml"
version = "6.0.12.20250402"
source = { registry = "https://pypi.org/simple" }
sdist = { url = "https://files.pythonhosted.org/packages/2d/68/609eed7402f87c9874af39d35942744e39646d1ea9011765ec87b01b2a3c/types_pyyaml-6.0.12.20250402.tar.gz", hash = "sha256:d7c13c3e6d335b6af4b0122a01ff1d270aba84ab96d1a1a1063ecba3e13ec075", size = 17282 }
wheels = [
    { url = "https://files.pythonhosted.org/packages/ed/56/1fe61db05685fbb512c07ea9323f06ea727125951f1eb4dff110b3311da3/types_pyyaml-6.0.12.20250402-py3-none-any.whl", hash = "sha256:652348fa9e7a203d4b0d21066dfb00760d3cbd5a15ebb7cf8d33c88a49546681", size = 20329 },
]

[[package]]
name = "typing-extensions"
version = "4.13.0"
source = { registry = "https://pypi.org/simple" }
sdist = { url = "https://files.pythonhosted.org/packages/0e/3e/b00a62db91a83fff600de219b6ea9908e6918664899a2d85db222f4fbf19/typing_extensions-4.13.0.tar.gz", hash = "sha256:0a4ac55a5820789d87e297727d229866c9650f6521b64206413c4fbada24d95b", size = 106520 }
wheels = [
    { url = "https://files.pythonhosted.org/packages/e0/86/39b65d676ec5732de17b7e3c476e45bb80ec64eb50737a8dce1a4178aba1/typing_extensions-4.13.0-py3-none-any.whl", hash = "sha256:c8dd92cc0d6425a97c18fbb9d1954e5ff92c1ca881a309c45f06ebc0b79058e5", size = 45683 },
]

[[package]]
name = "typing-inspect"
version = "0.9.0"
source = { registry = "https://pypi.org/simple" }
dependencies = [
    { name = "mypy-extensions" },
    { name = "typing-extensions" },
]
sdist = { url = "https://files.pythonhosted.org/packages/dc/74/1789779d91f1961fa9438e9a8710cdae6bd138c80d7303996933d117264a/typing_inspect-0.9.0.tar.gz", hash = "sha256:b23fc42ff6f6ef6954e4852c1fb512cdd18dbea03134f91f856a95ccc9461f78", size = 13825 }
wheels = [
    { url = "https://files.pythonhosted.org/packages/65/f3/107a22063bf27bdccf2024833d3445f4eea42b2e598abfbd46f6a63b6cb0/typing_inspect-0.9.0-py3-none-any.whl", hash = "sha256:9ee6fc59062311ef8547596ab6b955e1b8aa46242d854bfc78f4f6b0eff35f9f", size = 8827 },
]

[[package]]
name = "typing-inspection"
version = "0.4.0"
source = { registry = "https://pypi.org/simple" }
dependencies = [
    { name = "typing-extensions" },
]
sdist = { url = "https://files.pythonhosted.org/packages/82/5c/e6082df02e215b846b4b8c0b887a64d7d08ffaba30605502639d44c06b82/typing_inspection-0.4.0.tar.gz", hash = "sha256:9765c87de36671694a67904bf2c96e395be9c6439bb6c87b5142569dcdd65122", size = 76222 }
wheels = [
    { url = "https://files.pythonhosted.org/packages/31/08/aa4fdfb71f7de5176385bd9e90852eaf6b5d622735020ad600f2bab54385/typing_inspection-0.4.0-py3-none-any.whl", hash = "sha256:50e72559fcd2a6367a19f7a7e610e6afcb9fac940c650290eed893d61386832f", size = 14125 },
]

[[package]]
name = "urllib3"
version = "1.26.20"
source = { registry = "https://pypi.org/simple" }
sdist = { url = "https://files.pythonhosted.org/packages/e4/e8/6ff5e6bc22095cfc59b6ea711b687e2b7ed4bdb373f7eeec370a97d7392f/urllib3-1.26.20.tar.gz", hash = "sha256:40c2dc0c681e47eb8f90e7e27bf6ff7df2e677421fd46756da1161c39ca70d32", size = 307380 }
wheels = [
    { url = "https://files.pythonhosted.org/packages/33/cf/8435d5a7159e2a9c83a95896ed596f68cf798005fe107cc655b5c5c14704/urllib3-1.26.20-py2.py3-none-any.whl", hash = "sha256:0ed14ccfbf1c30a9072c7ca157e4319b70d65f623e91e7b32fadb2853431016e", size = 144225 },
]

[[package]]
name = "uvicorn"
version = "0.34.0"
source = { registry = "https://pypi.org/simple" }
dependencies = [
    { name = "click" },
    { name = "h11" },
    { name = "typing-extensions", marker = "python_full_version < '3.11'" },
]
sdist = { url = "https://files.pythonhosted.org/packages/4b/4d/938bd85e5bf2edeec766267a5015ad969730bb91e31b44021dfe8b22df6c/uvicorn-0.34.0.tar.gz", hash = "sha256:404051050cd7e905de2c9a7e61790943440b3416f49cb409f965d9dcd0fa73e9", size = 76568 }
wheels = [
    { url = "https://files.pythonhosted.org/packages/61/14/33a3a1352cfa71812a3a21e8c9bfb83f60b0011f5e36f2b1399d51928209/uvicorn-0.34.0-py3-none-any.whl", hash = "sha256:023dc038422502fa28a09c7a30bf2b6991512da7dcdb8fd35fe57cfc154126f4", size = 62315 },
]

[[package]]
name = "virtualenv"
version = "20.30.0"
source = { registry = "https://pypi.org/simple" }
dependencies = [
    { name = "distlib" },
    { name = "filelock" },
    { name = "platformdirs" },
]
sdist = { url = "https://files.pythonhosted.org/packages/38/e0/633e369b91bbc664df47dcb5454b6c7cf441e8f5b9d0c250ce9f0546401e/virtualenv-20.30.0.tar.gz", hash = "sha256:800863162bcaa5450a6e4d721049730e7f2dae07720e0902b0e4040bd6f9ada8", size = 4346945 }
wheels = [
    { url = "https://files.pythonhosted.org/packages/4c/ed/3cfeb48175f0671ec430ede81f628f9fb2b1084c9064ca67ebe8c0ed6a05/virtualenv-20.30.0-py3-none-any.whl", hash = "sha256:e34302959180fca3af42d1800df014b35019490b119eba981af27f2fa486e5d6", size = 4329461 },
]

[[package]]
name = "websocket-client"
version = "1.8.0"
source = { registry = "https://pypi.org/simple" }
sdist = { url = "https://files.pythonhosted.org/packages/e6/30/fba0d96b4b5fbf5948ed3f4681f7da2f9f64512e1d303f94b4cc174c24a5/websocket_client-1.8.0.tar.gz", hash = "sha256:3239df9f44da632f96012472805d40a23281a991027ce11d2f45a6f24ac4c3da", size = 54648 }
wheels = [
    { url = "https://files.pythonhosted.org/packages/5a/84/44687a29792a70e111c5c477230a72c4b957d88d16141199bf9acb7537a3/websocket_client-1.8.0-py3-none-any.whl", hash = "sha256:17b44cc997f5c498e809b22cdf2d9c7a9e71c02c8cc2b6c56e7c2d1239bfa526", size = 58826 },
]

[[package]]
name = "wrapt"
version = "1.17.2"
source = { registry = "https://pypi.org/simple" }
sdist = { url = "https://files.pythonhosted.org/packages/c3/fc/e91cc220803d7bc4db93fb02facd8461c37364151b8494762cc88b0fbcef/wrapt-1.17.2.tar.gz", hash = "sha256:41388e9d4d1522446fe79d3213196bd9e3b301a336965b9e27ca2788ebd122f3", size = 55531 }
wheels = [
    { url = "https://files.pythonhosted.org/packages/5a/d1/1daec934997e8b160040c78d7b31789f19b122110a75eca3d4e8da0049e1/wrapt-1.17.2-cp310-cp310-macosx_10_9_universal2.whl", hash = "sha256:3d57c572081fed831ad2d26fd430d565b76aa277ed1d30ff4d40670b1c0dd984", size = 53307 },
    { url = "https://files.pythonhosted.org/packages/1b/7b/13369d42651b809389c1a7153baa01d9700430576c81a2f5c5e460df0ed9/wrapt-1.17.2-cp310-cp310-macosx_10_9_x86_64.whl", hash = "sha256:b5e251054542ae57ac7f3fba5d10bfff615b6c2fb09abeb37d2f1463f841ae22", size = 38486 },
    { url = "https://files.pythonhosted.org/packages/62/bf/e0105016f907c30b4bd9e377867c48c34dc9c6c0c104556c9c9126bd89ed/wrapt-1.17.2-cp310-cp310-macosx_11_0_arm64.whl", hash = "sha256:80dd7db6a7cb57ffbc279c4394246414ec99537ae81ffd702443335a61dbf3a7", size = 38777 },
    { url = "https://files.pythonhosted.org/packages/27/70/0f6e0679845cbf8b165e027d43402a55494779295c4b08414097b258ac87/wrapt-1.17.2-cp310-cp310-manylinux_2_17_aarch64.manylinux2014_aarch64.whl", hash = "sha256:0a6e821770cf99cc586d33833b2ff32faebdbe886bd6322395606cf55153246c", size = 83314 },
    { url = "https://files.pythonhosted.org/packages/0f/77/0576d841bf84af8579124a93d216f55d6f74374e4445264cb378a6ed33eb/wrapt-1.17.2-cp310-cp310-manylinux_2_5_i686.manylinux1_i686.manylinux_2_17_i686.manylinux2014_i686.whl", hash = "sha256:b60fb58b90c6d63779cb0c0c54eeb38941bae3ecf7a73c764c52c88c2dcb9d72", size = 74947 },
    { url = "https://files.pythonhosted.org/packages/90/ec/00759565518f268ed707dcc40f7eeec38637d46b098a1f5143bff488fe97/wrapt-1.17.2-cp310-cp310-manylinux_2_5_x86_64.manylinux1_x86_64.manylinux_2_17_x86_64.manylinux2014_x86_64.whl", hash = "sha256:b870b5df5b71d8c3359d21be8f0d6c485fa0ebdb6477dda51a1ea54a9b558061", size = 82778 },
    { url = "https://files.pythonhosted.org/packages/f8/5a/7cffd26b1c607b0b0c8a9ca9d75757ad7620c9c0a9b4a25d3f8a1480fafc/wrapt-1.17.2-cp310-cp310-musllinux_1_2_aarch64.whl", hash = "sha256:4011d137b9955791f9084749cba9a367c68d50ab8d11d64c50ba1688c9b457f2", size = 81716 },
    { url = "https://files.pythonhosted.org/packages/7e/09/dccf68fa98e862df7e6a60a61d43d644b7d095a5fc36dbb591bbd4a1c7b2/wrapt-1.17.2-cp310-cp310-musllinux_1_2_i686.whl", hash = "sha256:1473400e5b2733e58b396a04eb7f35f541e1fb976d0c0724d0223dd607e0f74c", size = 74548 },
    { url = "https://files.pythonhosted.org/packages/b7/8e/067021fa3c8814952c5e228d916963c1115b983e21393289de15128e867e/wrapt-1.17.2-cp310-cp310-musllinux_1_2_x86_64.whl", hash = "sha256:3cedbfa9c940fdad3e6e941db7138e26ce8aad38ab5fe9dcfadfed9db7a54e62", size = 81334 },
    { url = "https://files.pythonhosted.org/packages/4b/0d/9d4b5219ae4393f718699ca1c05f5ebc0c40d076f7e65fd48f5f693294fb/wrapt-1.17.2-cp310-cp310-win32.whl", hash = "sha256:582530701bff1dec6779efa00c516496968edd851fba224fbd86e46cc6b73563", size = 36427 },
    { url = "https://files.pythonhosted.org/packages/72/6a/c5a83e8f61aec1e1aeef939807602fb880e5872371e95df2137142f5c58e/wrapt-1.17.2-cp310-cp310-win_amd64.whl", hash = "sha256:58705da316756681ad3c9c73fd15499aa4d8c69f9fd38dc8a35e06c12468582f", size = 38774 },
    { url = "https://files.pythonhosted.org/packages/cd/f7/a2aab2cbc7a665efab072344a8949a71081eed1d2f451f7f7d2b966594a2/wrapt-1.17.2-cp311-cp311-macosx_10_9_universal2.whl", hash = "sha256:ff04ef6eec3eee8a5efef2401495967a916feaa353643defcc03fc74fe213b58", size = 53308 },
    { url = "https://files.pythonhosted.org/packages/50/ff/149aba8365fdacef52b31a258c4dc1c57c79759c335eff0b3316a2664a64/wrapt-1.17.2-cp311-cp311-macosx_10_9_x86_64.whl", hash = "sha256:4db983e7bca53819efdbd64590ee96c9213894272c776966ca6306b73e4affda", size = 38488 },
    { url = "https://files.pythonhosted.org/packages/65/46/5a917ce85b5c3b490d35c02bf71aedaa9f2f63f2d15d9949cc4ba56e8ba9/wrapt-1.17.2-cp311-cp311-macosx_11_0_arm64.whl", hash = "sha256:9abc77a4ce4c6f2a3168ff34b1da9b0f311a8f1cfd694ec96b0603dff1c79438", size = 38776 },
    { url = "https://files.pythonhosted.org/packages/ca/74/336c918d2915a4943501c77566db41d1bd6e9f4dbc317f356b9a244dfe83/wrapt-1.17.2-cp311-cp311-manylinux_2_17_aarch64.manylinux2014_aarch64.whl", hash = "sha256:0b929ac182f5ace000d459c59c2c9c33047e20e935f8e39371fa6e3b85d56f4a", size = 83776 },
    { url = "https://files.pythonhosted.org/packages/09/99/c0c844a5ccde0fe5761d4305485297f91d67cf2a1a824c5f282e661ec7ff/wrapt-1.17.2-cp311-cp311-manylinux_2_5_i686.manylinux1_i686.manylinux_2_17_i686.manylinux2014_i686.whl", hash = "sha256:f09b286faeff3c750a879d336fb6d8713206fc97af3adc14def0cdd349df6000", size = 75420 },
    { url = "https://files.pythonhosted.org/packages/b4/b0/9fc566b0fe08b282c850063591a756057c3247b2362b9286429ec5bf1721/wrapt-1.17.2-cp311-cp311-manylinux_2_5_x86_64.manylinux1_x86_64.manylinux_2_17_x86_64.manylinux2014_x86_64.whl", hash = "sha256:1a7ed2d9d039bd41e889f6fb9364554052ca21ce823580f6a07c4ec245c1f5d6", size = 83199 },
    { url = "https://files.pythonhosted.org/packages/9d/4b/71996e62d543b0a0bd95dda485219856def3347e3e9380cc0d6cf10cfb2f/wrapt-1.17.2-cp311-cp311-musllinux_1_2_aarch64.whl", hash = "sha256:129a150f5c445165ff941fc02ee27df65940fcb8a22a61828b1853c98763a64b", size = 82307 },
    { url = "https://files.pythonhosted.org/packages/39/35/0282c0d8789c0dc9bcc738911776c762a701f95cfe113fb8f0b40e45c2b9/wrapt-1.17.2-cp311-cp311-musllinux_1_2_i686.whl", hash = "sha256:1fb5699e4464afe5c7e65fa51d4f99e0b2eadcc176e4aa33600a3df7801d6662", size = 75025 },
    { url = "https://files.pythonhosted.org/packages/4f/6d/90c9fd2c3c6fee181feecb620d95105370198b6b98a0770cba090441a828/wrapt-1.17.2-cp311-cp311-musllinux_1_2_x86_64.whl", hash = "sha256:9a2bce789a5ea90e51a02dfcc39e31b7f1e662bc3317979aa7e5538e3a034f72", size = 81879 },
    { url = "https://files.pythonhosted.org/packages/8f/fa/9fb6e594f2ce03ef03eddbdb5f4f90acb1452221a5351116c7c4708ac865/wrapt-1.17.2-cp311-cp311-win32.whl", hash = "sha256:4afd5814270fdf6380616b321fd31435a462019d834f83c8611a0ce7484c7317", size = 36419 },
    { url = "https://files.pythonhosted.org/packages/47/f8/fb1773491a253cbc123c5d5dc15c86041f746ed30416535f2a8df1f4a392/wrapt-1.17.2-cp311-cp311-win_amd64.whl", hash = "sha256:acc130bc0375999da18e3d19e5a86403667ac0c4042a094fefb7eec8ebac7cf3", size = 38773 },
    { url = "https://files.pythonhosted.org/packages/a1/bd/ab55f849fd1f9a58ed7ea47f5559ff09741b25f00c191231f9f059c83949/wrapt-1.17.2-cp312-cp312-macosx_10_13_universal2.whl", hash = "sha256:d5e2439eecc762cd85e7bd37161d4714aa03a33c5ba884e26c81559817ca0925", size = 53799 },
    { url = "https://files.pythonhosted.org/packages/53/18/75ddc64c3f63988f5a1d7e10fb204ffe5762bc663f8023f18ecaf31a332e/wrapt-1.17.2-cp312-cp312-macosx_10_13_x86_64.whl", hash = "sha256:3fc7cb4c1c744f8c05cd5f9438a3caa6ab94ce8344e952d7c45a8ed59dd88392", size = 38821 },
    { url = "https://files.pythonhosted.org/packages/48/2a/97928387d6ed1c1ebbfd4efc4133a0633546bec8481a2dd5ec961313a1c7/wrapt-1.17.2-cp312-cp312-macosx_11_0_arm64.whl", hash = "sha256:8fdbdb757d5390f7c675e558fd3186d590973244fab0c5fe63d373ade3e99d40", size = 38919 },
    { url = "https://files.pythonhosted.org/packages/73/54/3bfe5a1febbbccb7a2f77de47b989c0b85ed3a6a41614b104204a788c20e/wrapt-1.17.2-cp312-cp312-manylinux_2_17_aarch64.manylinux2014_aarch64.whl", hash = "sha256:5bb1d0dbf99411f3d871deb6faa9aabb9d4e744d67dcaaa05399af89d847a91d", size = 88721 },
    { url = "https://files.pythonhosted.org/packages/25/cb/7262bc1b0300b4b64af50c2720ef958c2c1917525238d661c3e9a2b71b7b/wrapt-1.17.2-cp312-cp312-manylinux_2_5_i686.manylinux1_i686.manylinux_2_17_i686.manylinux2014_i686.whl", hash = "sha256:d18a4865f46b8579d44e4fe1e2bcbc6472ad83d98e22a26c963d46e4c125ef0b", size = 80899 },
    { url = "https://files.pythonhosted.org/packages/2a/5a/04cde32b07a7431d4ed0553a76fdb7a61270e78c5fd5a603e190ac389f14/wrapt-1.17.2-cp312-cp312-manylinux_2_5_x86_64.manylinux1_x86_64.manylinux_2_17_x86_64.manylinux2014_x86_64.whl", hash = "sha256:bc570b5f14a79734437cb7b0500376b6b791153314986074486e0b0fa8d71d98", size = 89222 },
    { url = "https://files.pythonhosted.org/packages/09/28/2e45a4f4771fcfb109e244d5dbe54259e970362a311b67a965555ba65026/wrapt-1.17.2-cp312-cp312-musllinux_1_2_aarch64.whl", hash = "sha256:6d9187b01bebc3875bac9b087948a2bccefe464a7d8f627cf6e48b1bbae30f82", size = 86707 },
    { url = "https://files.pythonhosted.org/packages/c6/d2/dcb56bf5f32fcd4bd9aacc77b50a539abdd5b6536872413fd3f428b21bed/wrapt-1.17.2-cp312-cp312-musllinux_1_2_i686.whl", hash = "sha256:9e8659775f1adf02eb1e6f109751268e493c73716ca5761f8acb695e52a756ae", size = 79685 },
    { url = "https://files.pythonhosted.org/packages/80/4e/eb8b353e36711347893f502ce91c770b0b0929f8f0bed2670a6856e667a9/wrapt-1.17.2-cp312-cp312-musllinux_1_2_x86_64.whl", hash = "sha256:e8b2816ebef96d83657b56306152a93909a83f23994f4b30ad4573b00bd11bb9", size = 87567 },
    { url = "https://files.pythonhosted.org/packages/17/27/4fe749a54e7fae6e7146f1c7d914d28ef599dacd4416566c055564080fe2/wrapt-1.17.2-cp312-cp312-win32.whl", hash = "sha256:468090021f391fe0056ad3e807e3d9034e0fd01adcd3bdfba977b6fdf4213ea9", size = 36672 },
    { url = "https://files.pythonhosted.org/packages/15/06/1dbf478ea45c03e78a6a8c4be4fdc3c3bddea5c8de8a93bc971415e47f0f/wrapt-1.17.2-cp312-cp312-win_amd64.whl", hash = "sha256:ec89ed91f2fa8e3f52ae53cd3cf640d6feff92ba90d62236a81e4e563ac0e991", size = 38865 },
    { url = "https://files.pythonhosted.org/packages/ce/b9/0ffd557a92f3b11d4c5d5e0c5e4ad057bd9eb8586615cdaf901409920b14/wrapt-1.17.2-cp313-cp313-macosx_10_13_universal2.whl", hash = "sha256:6ed6ffac43aecfe6d86ec5b74b06a5be33d5bb9243d055141e8cabb12aa08125", size = 53800 },
    { url = "https://files.pythonhosted.org/packages/c0/ef/8be90a0b7e73c32e550c73cfb2fa09db62234227ece47b0e80a05073b375/wrapt-1.17.2-cp313-cp313-macosx_10_13_x86_64.whl", hash = "sha256:35621ae4c00e056adb0009f8e86e28eb4a41a4bfa8f9bfa9fca7d343fe94f998", size = 38824 },
    { url = "https://files.pythonhosted.org/packages/36/89/0aae34c10fe524cce30fe5fc433210376bce94cf74d05b0d68344c8ba46e/wrapt-1.17.2-cp313-cp313-macosx_11_0_arm64.whl", hash = "sha256:a604bf7a053f8362d27eb9fefd2097f82600b856d5abe996d623babd067b1ab5", size = 38920 },
    { url = "https://files.pythonhosted.org/packages/3b/24/11c4510de906d77e0cfb5197f1b1445d4fec42c9a39ea853d482698ac681/wrapt-1.17.2-cp313-cp313-manylinux_2_17_aarch64.manylinux2014_aarch64.whl", hash = "sha256:5cbabee4f083b6b4cd282f5b817a867cf0b1028c54d445b7ec7cfe6505057cf8", size = 88690 },
    { url = "https://files.pythonhosted.org/packages/71/d7/cfcf842291267bf455b3e266c0c29dcb675b5540ee8b50ba1699abf3af45/wrapt-1.17.2-cp313-cp313-manylinux_2_5_i686.manylinux1_i686.manylinux_2_17_i686.manylinux2014_i686.whl", hash = "sha256:49703ce2ddc220df165bd2962f8e03b84c89fee2d65e1c24a7defff6f988f4d6", size = 80861 },
    { url = "https://files.pythonhosted.org/packages/d5/66/5d973e9f3e7370fd686fb47a9af3319418ed925c27d72ce16b791231576d/wrapt-1.17.2-cp313-cp313-manylinux_2_5_x86_64.manylinux1_x86_64.manylinux_2_17_x86_64.manylinux2014_x86_64.whl", hash = "sha256:8112e52c5822fc4253f3901b676c55ddf288614dc7011634e2719718eaa187dc", size = 89174 },
    { url = "https://files.pythonhosted.org/packages/a7/d3/8e17bb70f6ae25dabc1aaf990f86824e4fd98ee9cadf197054e068500d27/wrapt-1.17.2-cp313-cp313-musllinux_1_2_aarch64.whl", hash = "sha256:9fee687dce376205d9a494e9c121e27183b2a3df18037f89d69bd7b35bcf59e2", size = 86721 },
    { url = "https://files.pythonhosted.org/packages/6f/54/f170dfb278fe1c30d0ff864513cff526d624ab8de3254b20abb9cffedc24/wrapt-1.17.2-cp313-cp313-musllinux_1_2_i686.whl", hash = "sha256:18983c537e04d11cf027fbb60a1e8dfd5190e2b60cc27bc0808e653e7b218d1b", size = 79763 },
    { url = "https://files.pythonhosted.org/packages/4a/98/de07243751f1c4a9b15c76019250210dd3486ce098c3d80d5f729cba029c/wrapt-1.17.2-cp313-cp313-musllinux_1_2_x86_64.whl", hash = "sha256:703919b1633412ab54bcf920ab388735832fdcb9f9a00ae49387f0fe67dad504", size = 87585 },
    { url = "https://files.pythonhosted.org/packages/f9/f0/13925f4bd6548013038cdeb11ee2cbd4e37c30f8bfd5db9e5a2a370d6e20/wrapt-1.17.2-cp313-cp313-win32.whl", hash = "sha256:abbb9e76177c35d4e8568e58650aa6926040d6a9f6f03435b7a522bf1c487f9a", size = 36676 },
    { url = "https://files.pythonhosted.org/packages/bf/ae/743f16ef8c2e3628df3ddfd652b7d4c555d12c84b53f3d8218498f4ade9b/wrapt-1.17.2-cp313-cp313-win_amd64.whl", hash = "sha256:69606d7bb691b50a4240ce6b22ebb319c1cfb164e5f6569835058196e0f3a845", size = 38871 },
    { url = "https://files.pythonhosted.org/packages/3d/bc/30f903f891a82d402ffb5fda27ec1d621cc97cb74c16fea0b6141f1d4e87/wrapt-1.17.2-cp313-cp313t-macosx_10_13_universal2.whl", hash = "sha256:4a721d3c943dae44f8e243b380cb645a709ba5bd35d3ad27bc2ed947e9c68192", size = 56312 },
    { url = "https://files.pythonhosted.org/packages/8a/04/c97273eb491b5f1c918857cd26f314b74fc9b29224521f5b83f872253725/wrapt-1.17.2-cp313-cp313t-macosx_10_13_x86_64.whl", hash = "sha256:766d8bbefcb9e00c3ac3b000d9acc51f1b399513f44d77dfe0eb026ad7c9a19b", size = 40062 },
    { url = "https://files.pythonhosted.org/packages/4e/ca/3b7afa1eae3a9e7fefe499db9b96813f41828b9fdb016ee836c4c379dadb/wrapt-1.17.2-cp313-cp313t-macosx_11_0_arm64.whl", hash = "sha256:e496a8ce2c256da1eb98bd15803a79bee00fc351f5dfb9ea82594a3f058309e0", size = 40155 },
    { url = "https://files.pythonhosted.org/packages/89/be/7c1baed43290775cb9030c774bc53c860db140397047cc49aedaf0a15477/wrapt-1.17.2-cp313-cp313t-manylinux_2_17_aarch64.manylinux2014_aarch64.whl", hash = "sha256:40d615e4fe22f4ad3528448c193b218e077656ca9ccb22ce2cb20db730f8d306", size = 113471 },
    { url = "https://files.pythonhosted.org/packages/32/98/4ed894cf012b6d6aae5f5cc974006bdeb92f0241775addad3f8cd6ab71c8/wrapt-1.17.2-cp313-cp313t-manylinux_2_5_i686.manylinux1_i686.manylinux_2_17_i686.manylinux2014_i686.whl", hash = "sha256:a5aaeff38654462bc4b09023918b7f21790efb807f54c000a39d41d69cf552cb", size = 101208 },
    { url = "https://files.pythonhosted.org/packages/ea/fd/0c30f2301ca94e655e5e057012e83284ce8c545df7661a78d8bfca2fac7a/wrapt-1.17.2-cp313-cp313t-manylinux_2_5_x86_64.manylinux1_x86_64.manylinux_2_17_x86_64.manylinux2014_x86_64.whl", hash = "sha256:9a7d15bbd2bc99e92e39f49a04653062ee6085c0e18b3b7512a4f2fe91f2d681", size = 109339 },
    { url = "https://files.pythonhosted.org/packages/75/56/05d000de894c4cfcb84bcd6b1df6214297b8089a7bd324c21a4765e49b14/wrapt-1.17.2-cp313-cp313t-musllinux_1_2_aarch64.whl", hash = "sha256:e3890b508a23299083e065f435a492b5435eba6e304a7114d2f919d400888cc6", size = 110232 },
    { url = "https://files.pythonhosted.org/packages/53/f8/c3f6b2cf9b9277fb0813418e1503e68414cd036b3b099c823379c9575e6d/wrapt-1.17.2-cp313-cp313t-musllinux_1_2_i686.whl", hash = "sha256:8c8b293cd65ad716d13d8dd3624e42e5a19cc2a2f1acc74b30c2c13f15cb61a6", size = 100476 },
    { url = "https://files.pythonhosted.org/packages/a7/b1/0bb11e29aa5139d90b770ebbfa167267b1fc548d2302c30c8f7572851738/wrapt-1.17.2-cp313-cp313t-musllinux_1_2_x86_64.whl", hash = "sha256:4c82b8785d98cdd9fed4cac84d765d234ed3251bd6afe34cb7ac523cb93e8b4f", size = 106377 },
    { url = "https://files.pythonhosted.org/packages/6a/e1/0122853035b40b3f333bbb25f1939fc1045e21dd518f7f0922b60c156f7c/wrapt-1.17.2-cp313-cp313t-win32.whl", hash = "sha256:13e6afb7fe71fe7485a4550a8844cc9ffbe263c0f1a1eea569bc7091d4898555", size = 37986 },
    { url = "https://files.pythonhosted.org/packages/09/5e/1655cf481e079c1f22d0cabdd4e51733679932718dc23bf2db175f329b76/wrapt-1.17.2-cp313-cp313t-win_amd64.whl", hash = "sha256:eaf675418ed6b3b31c7a989fd007fa7c3be66ce14e5c3b27336383604c9da85c", size = 40750 },
    { url = "https://files.pythonhosted.org/packages/2d/82/f56956041adef78f849db6b289b282e72b55ab8045a75abad81898c28d19/wrapt-1.17.2-py3-none-any.whl", hash = "sha256:b18f2d1533a71f069c7f82d524a52599053d4c7166e9dd374ae2136b7f40f7c8", size = 23594 },
]

[[package]]
name = "yarl"
version = "1.18.3"
source = { registry = "https://pypi.org/simple" }
dependencies = [
    { name = "idna" },
    { name = "multidict" },
    { name = "propcache" },
]
sdist = { url = "https://files.pythonhosted.org/packages/b7/9d/4b94a8e6d2b51b599516a5cb88e5bc99b4d8d4583e468057eaa29d5f0918/yarl-1.18.3.tar.gz", hash = "sha256:ac1801c45cbf77b6c99242eeff4fffb5e4e73a800b5c4ad4fc0be5def634d2e1", size = 181062 }
wheels = [
    { url = "https://files.pythonhosted.org/packages/d2/98/e005bc608765a8a5569f58e650961314873c8469c333616eb40bff19ae97/yarl-1.18.3-cp310-cp310-macosx_10_9_universal2.whl", hash = "sha256:7df647e8edd71f000a5208fe6ff8c382a1de8edfbccdbbfe649d263de07d8c34", size = 141458 },
    { url = "https://files.pythonhosted.org/packages/df/5d/f8106b263b8ae8a866b46d9be869ac01f9b3fb7f2325f3ecb3df8003f796/yarl-1.18.3-cp310-cp310-macosx_10_9_x86_64.whl", hash = "sha256:c69697d3adff5aa4f874b19c0e4ed65180ceed6318ec856ebc423aa5850d84f7", size = 94365 },
    { url = "https://files.pythonhosted.org/packages/56/3e/d8637ddb9ba69bf851f765a3ee288676f7cf64fb3be13760c18cbc9d10bd/yarl-1.18.3-cp310-cp310-macosx_11_0_arm64.whl", hash = "sha256:602d98f2c2d929f8e697ed274fbadc09902c4025c5a9963bf4e9edfc3ab6f7ed", size = 92181 },
    { url = "https://files.pythonhosted.org/packages/76/f9/d616a5c2daae281171de10fba41e1c0e2d8207166fc3547252f7d469b4e1/yarl-1.18.3-cp310-cp310-manylinux_2_17_aarch64.manylinux2014_aarch64.whl", hash = "sha256:c654d5207c78e0bd6d749f6dae1dcbbfde3403ad3a4b11f3c5544d9906969dde", size = 315349 },
    { url = "https://files.pythonhosted.org/packages/bb/b4/3ea5e7b6f08f698b3769a06054783e434f6d59857181b5c4e145de83f59b/yarl-1.18.3-cp310-cp310-manylinux_2_17_ppc64le.manylinux2014_ppc64le.whl", hash = "sha256:5094d9206c64181d0f6e76ebd8fb2f8fe274950a63890ee9e0ebfd58bf9d787b", size = 330494 },
    { url = "https://files.pythonhosted.org/packages/55/f1/e0fc810554877b1b67420568afff51b967baed5b53bcc983ab164eebf9c9/yarl-1.18.3-cp310-cp310-manylinux_2_17_s390x.manylinux2014_s390x.whl", hash = "sha256:35098b24e0327fc4ebdc8ffe336cee0a87a700c24ffed13161af80124b7dc8e5", size = 326927 },
    { url = "https://files.pythonhosted.org/packages/a9/42/b1753949b327b36f210899f2dd0a0947c0c74e42a32de3f8eb5c7d93edca/yarl-1.18.3-cp310-cp310-manylinux_2_17_x86_64.manylinux2014_x86_64.whl", hash = "sha256:3236da9272872443f81fedc389bace88408f64f89f75d1bdb2256069a8730ccc", size = 319703 },
    { url = "https://files.pythonhosted.org/packages/f0/6d/e87c62dc9635daefb064b56f5c97df55a2e9cc947a2b3afd4fd2f3b841c7/yarl-1.18.3-cp310-cp310-manylinux_2_5_i686.manylinux1_i686.manylinux_2_17_i686.manylinux2014_i686.whl", hash = "sha256:e2c08cc9b16f4f4bc522771d96734c7901e7ebef70c6c5c35dd0f10845270bcd", size = 310246 },
    { url = "https://files.pythonhosted.org/packages/e3/ef/e2e8d1785cdcbd986f7622d7f0098205f3644546da7919c24b95790ec65a/yarl-1.18.3-cp310-cp310-musllinux_1_2_aarch64.whl", hash = "sha256:80316a8bd5109320d38eef8833ccf5f89608c9107d02d2a7f985f98ed6876990", size = 319730 },
    { url = "https://files.pythonhosted.org/packages/fc/15/8723e22345bc160dfde68c4b3ae8b236e868f9963c74015f1bc8a614101c/yarl-1.18.3-cp310-cp310-musllinux_1_2_armv7l.whl", hash = "sha256:c1e1cc06da1491e6734f0ea1e6294ce00792193c463350626571c287c9a704db", size = 321681 },
    { url = "https://files.pythonhosted.org/packages/86/09/bf764e974f1516efa0ae2801494a5951e959f1610dd41edbfc07e5e0f978/yarl-1.18.3-cp310-cp310-musllinux_1_2_i686.whl", hash = "sha256:fea09ca13323376a2fdfb353a5fa2e59f90cd18d7ca4eaa1fd31f0a8b4f91e62", size = 324812 },
    { url = "https://files.pythonhosted.org/packages/f6/4c/20a0187e3b903c97d857cf0272d687c1b08b03438968ae8ffc50fe78b0d6/yarl-1.18.3-cp310-cp310-musllinux_1_2_ppc64le.whl", hash = "sha256:e3b9fd71836999aad54084906f8663dffcd2a7fb5cdafd6c37713b2e72be1760", size = 337011 },
    { url = "https://files.pythonhosted.org/packages/c9/71/6244599a6e1cc4c9f73254a627234e0dad3883ece40cc33dce6265977461/yarl-1.18.3-cp310-cp310-musllinux_1_2_s390x.whl", hash = "sha256:757e81cae69244257d125ff31663249b3013b5dc0a8520d73694aed497fb195b", size = 338132 },
    { url = "https://files.pythonhosted.org/packages/af/f5/e0c3efaf74566c4b4a41cb76d27097df424052a064216beccae8d303c90f/yarl-1.18.3-cp310-cp310-musllinux_1_2_x86_64.whl", hash = "sha256:b1771de9944d875f1b98a745bc547e684b863abf8f8287da8466cf470ef52690", size = 331849 },
    { url = "https://files.pythonhosted.org/packages/8a/b8/3d16209c2014c2f98a8f658850a57b716efb97930aebf1ca0d9325933731/yarl-1.18.3-cp310-cp310-win32.whl", hash = "sha256:8874027a53e3aea659a6d62751800cf6e63314c160fd607489ba5c2edd753cf6", size = 84309 },
    { url = "https://files.pythonhosted.org/packages/fd/b7/2e9a5b18eb0fe24c3a0e8bae994e812ed9852ab4fd067c0107fadde0d5f0/yarl-1.18.3-cp310-cp310-win_amd64.whl", hash = "sha256:93b2e109287f93db79210f86deb6b9bbb81ac32fc97236b16f7433db7fc437d8", size = 90484 },
    { url = "https://files.pythonhosted.org/packages/40/93/282b5f4898d8e8efaf0790ba6d10e2245d2c9f30e199d1a85cae9356098c/yarl-1.18.3-cp311-cp311-macosx_10_9_universal2.whl", hash = "sha256:8503ad47387b8ebd39cbbbdf0bf113e17330ffd339ba1144074da24c545f0069", size = 141555 },
    { url = "https://files.pythonhosted.org/packages/6d/9c/0a49af78df099c283ca3444560f10718fadb8a18dc8b3edf8c7bd9fd7d89/yarl-1.18.3-cp311-cp311-macosx_10_9_x86_64.whl", hash = "sha256:02ddb6756f8f4517a2d5e99d8b2f272488e18dd0bfbc802f31c16c6c20f22193", size = 94351 },
    { url = "https://files.pythonhosted.org/packages/5a/a1/205ab51e148fdcedad189ca8dd587794c6f119882437d04c33c01a75dece/yarl-1.18.3-cp311-cp311-macosx_11_0_arm64.whl", hash = "sha256:67a283dd2882ac98cc6318384f565bffc751ab564605959df4752d42483ad889", size = 92286 },
    { url = "https://files.pythonhosted.org/packages/ed/fe/88b690b30f3f59275fb674f5f93ddd4a3ae796c2b62e5bb9ece8a4914b83/yarl-1.18.3-cp311-cp311-manylinux_2_17_aarch64.manylinux2014_aarch64.whl", hash = "sha256:d980e0325b6eddc81331d3f4551e2a333999fb176fd153e075c6d1c2530aa8a8", size = 340649 },
    { url = "https://files.pythonhosted.org/packages/07/eb/3b65499b568e01f36e847cebdc8d7ccb51fff716dbda1ae83c3cbb8ca1c9/yarl-1.18.3-cp311-cp311-manylinux_2_17_ppc64le.manylinux2014_ppc64le.whl", hash = "sha256:b643562c12680b01e17239be267bc306bbc6aac1f34f6444d1bded0c5ce438ca", size = 356623 },
    { url = "https://files.pythonhosted.org/packages/33/46/f559dc184280b745fc76ec6b1954de2c55595f0ec0a7614238b9ebf69618/yarl-1.18.3-cp311-cp311-manylinux_2_17_s390x.manylinux2014_s390x.whl", hash = "sha256:c017a3b6df3a1bd45b9fa49a0f54005e53fbcad16633870104b66fa1a30a29d8", size = 354007 },
    { url = "https://files.pythonhosted.org/packages/af/ba/1865d85212351ad160f19fb99808acf23aab9a0f8ff31c8c9f1b4d671fc9/yarl-1.18.3-cp311-cp311-manylinux_2_17_x86_64.manylinux2014_x86_64.whl", hash = "sha256:75674776d96d7b851b6498f17824ba17849d790a44d282929c42dbb77d4f17ae", size = 344145 },
    { url = "https://files.pythonhosted.org/packages/94/cb/5c3e975d77755d7b3d5193e92056b19d83752ea2da7ab394e22260a7b824/yarl-1.18.3-cp311-cp311-manylinux_2_5_i686.manylinux1_i686.manylinux_2_17_i686.manylinux2014_i686.whl", hash = "sha256:ccaa3a4b521b780a7e771cc336a2dba389a0861592bbce09a476190bb0c8b4b3", size = 336133 },
    { url = "https://files.pythonhosted.org/packages/19/89/b77d3fd249ab52a5c40859815765d35c91425b6bb82e7427ab2f78f5ff55/yarl-1.18.3-cp311-cp311-musllinux_1_2_aarch64.whl", hash = "sha256:2d06d3005e668744e11ed80812e61efd77d70bb7f03e33c1598c301eea20efbb", size = 347967 },
    { url = "https://files.pythonhosted.org/packages/35/bd/f6b7630ba2cc06c319c3235634c582a6ab014d52311e7d7c22f9518189b5/yarl-1.18.3-cp311-cp311-musllinux_1_2_armv7l.whl", hash = "sha256:9d41beda9dc97ca9ab0b9888cb71f7539124bc05df02c0cff6e5acc5a19dcc6e", size = 346397 },
    { url = "https://files.pythonhosted.org/packages/18/1a/0b4e367d5a72d1f095318344848e93ea70da728118221f84f1bf6c1e39e7/yarl-1.18.3-cp311-cp311-musllinux_1_2_i686.whl", hash = "sha256:ba23302c0c61a9999784e73809427c9dbedd79f66a13d84ad1b1943802eaaf59", size = 350206 },
    { url = "https://files.pythonhosted.org/packages/b5/cf/320fff4367341fb77809a2d8d7fe75b5d323a8e1b35710aafe41fdbf327b/yarl-1.18.3-cp311-cp311-musllinux_1_2_ppc64le.whl", hash = "sha256:6748dbf9bfa5ba1afcc7556b71cda0d7ce5f24768043a02a58846e4a443d808d", size = 362089 },
    { url = "https://files.pythonhosted.org/packages/57/cf/aadba261d8b920253204085268bad5e8cdd86b50162fcb1b10c10834885a/yarl-1.18.3-cp311-cp311-musllinux_1_2_s390x.whl", hash = "sha256:0b0cad37311123211dc91eadcb322ef4d4a66008d3e1bdc404808992260e1a0e", size = 366267 },
    { url = "https://files.pythonhosted.org/packages/54/58/fb4cadd81acdee6dafe14abeb258f876e4dd410518099ae9a35c88d8097c/yarl-1.18.3-cp311-cp311-musllinux_1_2_x86_64.whl", hash = "sha256:0fb2171a4486bb075316ee754c6d8382ea6eb8b399d4ec62fde2b591f879778a", size = 359141 },
    { url = "https://files.pythonhosted.org/packages/9a/7a/4c571597589da4cd5c14ed2a0b17ac56ec9ee7ee615013f74653169e702d/yarl-1.18.3-cp311-cp311-win32.whl", hash = "sha256:61b1a825a13bef4a5f10b1885245377d3cd0bf87cba068e1d9a88c2ae36880e1", size = 84402 },
    { url = "https://files.pythonhosted.org/packages/ae/7b/8600250b3d89b625f1121d897062f629883c2f45339623b69b1747ec65fa/yarl-1.18.3-cp311-cp311-win_amd64.whl", hash = "sha256:b9d60031cf568c627d028239693fd718025719c02c9f55df0a53e587aab951b5", size = 91030 },
    { url = "https://files.pythonhosted.org/packages/33/85/bd2e2729752ff4c77338e0102914897512e92496375e079ce0150a6dc306/yarl-1.18.3-cp312-cp312-macosx_10_13_universal2.whl", hash = "sha256:1dd4bdd05407ced96fed3d7f25dbbf88d2ffb045a0db60dbc247f5b3c5c25d50", size = 142644 },
    { url = "https://files.pythonhosted.org/packages/ff/74/1178322cc0f10288d7eefa6e4a85d8d2e28187ccab13d5b844e8b5d7c88d/yarl-1.18.3-cp312-cp312-macosx_10_13_x86_64.whl", hash = "sha256:7c33dd1931a95e5d9a772d0ac5e44cac8957eaf58e3c8da8c1414de7dd27c576", size = 94962 },
    { url = "https://files.pythonhosted.org/packages/be/75/79c6acc0261e2c2ae8a1c41cf12265e91628c8c58ae91f5ff59e29c0787f/yarl-1.18.3-cp312-cp312-macosx_11_0_arm64.whl", hash = "sha256:25b411eddcfd56a2f0cd6a384e9f4f7aa3efee14b188de13048c25b5e91f1640", size = 92795 },
    { url = "https://files.pythonhosted.org/packages/6b/32/927b2d67a412c31199e83fefdce6e645247b4fb164aa1ecb35a0f9eb2058/yarl-1.18.3-cp312-cp312-manylinux_2_17_aarch64.manylinux2014_aarch64.whl", hash = "sha256:436c4fc0a4d66b2badc6c5fc5ef4e47bb10e4fd9bf0c79524ac719a01f3607c2", size = 332368 },
    { url = "https://files.pythonhosted.org/packages/19/e5/859fca07169d6eceeaa4fde1997c91d8abde4e9a7c018e371640c2da2b71/yarl-1.18.3-cp312-cp312-manylinux_2_17_ppc64le.manylinux2014_ppc64le.whl", hash = "sha256:e35ef8683211db69ffe129a25d5634319a677570ab6b2eba4afa860f54eeaf75", size = 342314 },
    { url = "https://files.pythonhosted.org/packages/08/75/76b63ccd91c9e03ab213ef27ae6add2e3400e77e5cdddf8ed2dbc36e3f21/yarl-1.18.3-cp312-cp312-manylinux_2_17_s390x.manylinux2014_s390x.whl", hash = "sha256:84b2deecba4a3f1a398df819151eb72d29bfeb3b69abb145a00ddc8d30094512", size = 341987 },
    { url = "https://files.pythonhosted.org/packages/1a/e1/a097d5755d3ea8479a42856f51d97eeff7a3a7160593332d98f2709b3580/yarl-1.18.3-cp312-cp312-manylinux_2_17_x86_64.manylinux2014_x86_64.whl", hash = "sha256:00e5a1fea0fd4f5bfa7440a47eff01d9822a65b4488f7cff83155a0f31a2ecba", size = 336914 },
    { url = "https://files.pythonhosted.org/packages/0b/42/e1b4d0e396b7987feceebe565286c27bc085bf07d61a59508cdaf2d45e63/yarl-1.18.3-cp312-cp312-manylinux_2_5_i686.manylinux1_i686.manylinux_2_17_i686.manylinux2014_i686.whl", hash = "sha256:d0e883008013c0e4aef84dcfe2a0b172c4d23c2669412cf5b3371003941f72bb", size = 325765 },
    { url = "https://files.pythonhosted.org/packages/7e/18/03a5834ccc9177f97ca1bbb245b93c13e58e8225276f01eedc4cc98ab820/yarl-1.18.3-cp312-cp312-musllinux_1_2_aarch64.whl", hash = "sha256:5a3f356548e34a70b0172d8890006c37be92995f62d95a07b4a42e90fba54272", size = 344444 },
    { url = "https://files.pythonhosted.org/packages/c8/03/a713633bdde0640b0472aa197b5b86e90fbc4c5bc05b727b714cd8a40e6d/yarl-1.18.3-cp312-cp312-musllinux_1_2_armv7l.whl", hash = "sha256:ccd17349166b1bee6e529b4add61727d3f55edb7babbe4069b5764c9587a8cc6", size = 340760 },
    { url = "https://files.pythonhosted.org/packages/eb/99/f6567e3f3bbad8fd101886ea0276c68ecb86a2b58be0f64077396cd4b95e/yarl-1.18.3-cp312-cp312-musllinux_1_2_i686.whl", hash = "sha256:b958ddd075ddba5b09bb0be8a6d9906d2ce933aee81100db289badbeb966f54e", size = 346484 },
    { url = "https://files.pythonhosted.org/packages/8e/a9/84717c896b2fc6cb15bd4eecd64e34a2f0a9fd6669e69170c73a8b46795a/yarl-1.18.3-cp312-cp312-musllinux_1_2_ppc64le.whl", hash = "sha256:c7d79f7d9aabd6011004e33b22bc13056a3e3fb54794d138af57f5ee9d9032cb", size = 359864 },
    { url = "https://files.pythonhosted.org/packages/1e/2e/d0f5f1bef7ee93ed17e739ec8dbcb47794af891f7d165fa6014517b48169/yarl-1.18.3-cp312-cp312-musllinux_1_2_s390x.whl", hash = "sha256:4891ed92157e5430874dad17b15eb1fda57627710756c27422200c52d8a4e393", size = 364537 },
    { url = "https://files.pythonhosted.org/packages/97/8a/568d07c5d4964da5b02621a517532adb8ec5ba181ad1687191fffeda0ab6/yarl-1.18.3-cp312-cp312-musllinux_1_2_x86_64.whl", hash = "sha256:ce1af883b94304f493698b00d0f006d56aea98aeb49d75ec7d98cd4a777e9285", size = 357861 },
    { url = "https://files.pythonhosted.org/packages/7d/e3/924c3f64b6b3077889df9a1ece1ed8947e7b61b0a933f2ec93041990a677/yarl-1.18.3-cp312-cp312-win32.whl", hash = "sha256:f91c4803173928a25e1a55b943c81f55b8872f0018be83e3ad4938adffb77dd2", size = 84097 },
    { url = "https://files.pythonhosted.org/packages/34/45/0e055320daaabfc169b21ff6174567b2c910c45617b0d79c68d7ab349b02/yarl-1.18.3-cp312-cp312-win_amd64.whl", hash = "sha256:7e2ee16578af3b52ac2f334c3b1f92262f47e02cc6193c598502bd46f5cd1477", size = 90399 },
    { url = "https://files.pythonhosted.org/packages/30/c7/c790513d5328a8390be8f47be5d52e141f78b66c6c48f48d241ca6bd5265/yarl-1.18.3-cp313-cp313-macosx_10_13_universal2.whl", hash = "sha256:90adb47ad432332d4f0bc28f83a5963f426ce9a1a8809f5e584e704b82685dcb", size = 140789 },
    { url = "https://files.pythonhosted.org/packages/30/aa/a2f84e93554a578463e2edaaf2300faa61c8701f0898725842c704ba5444/yarl-1.18.3-cp313-cp313-macosx_10_13_x86_64.whl", hash = "sha256:913829534200eb0f789d45349e55203a091f45c37a2674678744ae52fae23efa", size = 94144 },
    { url = "https://files.pythonhosted.org/packages/c6/fc/d68d8f83714b221a85ce7866832cba36d7c04a68fa6a960b908c2c84f325/yarl-1.18.3-cp313-cp313-macosx_11_0_arm64.whl", hash = "sha256:ef9f7768395923c3039055c14334ba4d926f3baf7b776c923c93d80195624782", size = 91974 },
    { url = "https://files.pythonhosted.org/packages/56/4e/d2563d8323a7e9a414b5b25341b3942af5902a2263d36d20fb17c40411e2/yarl-1.18.3-cp313-cp313-manylinux_2_17_aarch64.manylinux2014_aarch64.whl", hash = "sha256:88a19f62ff30117e706ebc9090b8ecc79aeb77d0b1f5ec10d2d27a12bc9f66d0", size = 333587 },
    { url = "https://files.pythonhosted.org/packages/25/c9/cfec0bc0cac8d054be223e9f2c7909d3e8442a856af9dbce7e3442a8ec8d/yarl-1.18.3-cp313-cp313-manylinux_2_17_ppc64le.manylinux2014_ppc64le.whl", hash = "sha256:e17c9361d46a4d5addf777c6dd5eab0715a7684c2f11b88c67ac37edfba6c482", size = 344386 },
    { url = "https://files.pythonhosted.org/packages/ab/5d/4c532190113b25f1364d25f4c319322e86232d69175b91f27e3ebc2caf9a/yarl-1.18.3-cp313-cp313-manylinux_2_17_s390x.manylinux2014_s390x.whl", hash = "sha256:1a74a13a4c857a84a845505fd2d68e54826a2cd01935a96efb1e9d86c728e186", size = 345421 },
    { url = "https://files.pythonhosted.org/packages/23/d1/6cdd1632da013aa6ba18cee4d750d953104a5e7aac44e249d9410a972bf5/yarl-1.18.3-cp313-cp313-manylinux_2_17_x86_64.manylinux2014_x86_64.whl", hash = "sha256:41f7ce59d6ee7741af71d82020346af364949314ed3d87553763a2df1829cc58", size = 339384 },
    { url = "https://files.pythonhosted.org/packages/9a/c4/6b3c39bec352e441bd30f432cda6ba51681ab19bb8abe023f0d19777aad1/yarl-1.18.3-cp313-cp313-manylinux_2_5_i686.manylinux1_i686.manylinux_2_17_i686.manylinux2014_i686.whl", hash = "sha256:f52a265001d830bc425f82ca9eabda94a64a4d753b07d623a9f2863fde532b53", size = 326689 },
    { url = "https://files.pythonhosted.org/packages/23/30/07fb088f2eefdc0aa4fc1af4e3ca4eb1a3aadd1ce7d866d74c0f124e6a85/yarl-1.18.3-cp313-cp313-musllinux_1_2_aarch64.whl", hash = "sha256:82123d0c954dc58db301f5021a01854a85bf1f3bb7d12ae0c01afc414a882ca2", size = 345453 },
    { url = "https://files.pythonhosted.org/packages/63/09/d54befb48f9cd8eec43797f624ec37783a0266855f4930a91e3d5c7717f8/yarl-1.18.3-cp313-cp313-musllinux_1_2_armv7l.whl", hash = "sha256:2ec9bbba33b2d00999af4631a3397d1fd78290c48e2a3e52d8dd72db3a067ac8", size = 341872 },
    { url = "https://files.pythonhosted.org/packages/91/26/fd0ef9bf29dd906a84b59f0cd1281e65b0c3e08c6aa94b57f7d11f593518/yarl-1.18.3-cp313-cp313-musllinux_1_2_i686.whl", hash = "sha256:fbd6748e8ab9b41171bb95c6142faf068f5ef1511935a0aa07025438dd9a9bc1", size = 347497 },
    { url = "https://files.pythonhosted.org/packages/d9/b5/14ac7a256d0511b2ac168d50d4b7d744aea1c1aa20c79f620d1059aab8b2/yarl-1.18.3-cp313-cp313-musllinux_1_2_ppc64le.whl", hash = "sha256:877d209b6aebeb5b16c42cbb377f5f94d9e556626b1bfff66d7b0d115be88d0a", size = 359981 },
    { url = "https://files.pythonhosted.org/packages/ca/b3/d493221ad5cbd18bc07e642894030437e405e1413c4236dd5db6e46bcec9/yarl-1.18.3-cp313-cp313-musllinux_1_2_s390x.whl", hash = "sha256:b464c4ab4bfcb41e3bfd3f1c26600d038376c2de3297760dfe064d2cb7ea8e10", size = 366229 },
    { url = "https://files.pythonhosted.org/packages/04/56/6a3e2a5d9152c56c346df9b8fb8edd2c8888b1e03f96324d457e5cf06d34/yarl-1.18.3-cp313-cp313-musllinux_1_2_x86_64.whl", hash = "sha256:8d39d351e7faf01483cc7ff7c0213c412e38e5a340238826be7e0e4da450fdc8", size = 360383 },
    { url = "https://files.pythonhosted.org/packages/fd/b7/4b3c7c7913a278d445cc6284e59b2e62fa25e72758f888b7a7a39eb8423f/yarl-1.18.3-cp313-cp313-win32.whl", hash = "sha256:61ee62ead9b68b9123ec24bc866cbef297dd266175d53296e2db5e7f797f902d", size = 310152 },
    { url = "https://files.pythonhosted.org/packages/f5/d5/688db678e987c3e0fb17867970700b92603cadf36c56e5fb08f23e822a0c/yarl-1.18.3-cp313-cp313-win_amd64.whl", hash = "sha256:578e281c393af575879990861823ef19d66e2b1d0098414855dd367e234f5b3c", size = 315723 },
    { url = "https://files.pythonhosted.org/packages/f5/4b/a06e0ec3d155924f77835ed2d167ebd3b211a7b0853da1cf8d8414d784ef/yarl-1.18.3-py3-none-any.whl", hash = "sha256:b57f4f58099328dfb26c6a771d09fb20dbbae81d20cfb66141251ea063bd101b", size = 45109 },
]

[[package]]
name = "zipp"
version = "3.21.0"
source = { registry = "https://pypi.org/simple" }
sdist = { url = "https://files.pythonhosted.org/packages/3f/50/bad581df71744867e9468ebd0bcd6505de3b275e06f202c2cb016e3ff56f/zipp-3.21.0.tar.gz", hash = "sha256:2c9958f6430a2040341a52eb608ed6dd93ef4392e02ffe219417c1b28b5dd1f4", size = 24545 }
wheels = [
    { url = "https://files.pythonhosted.org/packages/b7/1a/7e4798e9339adc931158c9d69ecc34f5e6791489d469f5e50ec15e35f458/zipp-3.21.0-py3-none-any.whl", hash = "sha256:ac1bbe05fd2991f160ebce24ffbac5f6d11d83dc90891255885223d42b3cd931", size = 9630 },
]<|MERGE_RESOLUTION|>--- conflicted
+++ resolved
@@ -1265,7 +1265,7 @@
 [[package]]
 name = "grpc-interfaces"
 version = "1.0.0"
-source = { editable = "../../../libs/grpc_interfaces" }
+source = { editable = "../../../grpc_interfaces" }
 dependencies = [
     { name = "grpcio" },
 ]
@@ -1617,12 +1617,8 @@
     { name = "geti-spicedb-tools", editable = "../../../libs/spicedb_tools" },
     { name = "geti-telemetry-tools", extras = ["telemetry", "fastapi", "logger", "kafka", "grpc"], editable = "../../../libs/telemetry_tools" },
     { name = "geti-types", editable = "../../../libs/types" },
-<<<<<<< HEAD
-    { name = "grpc-interfaces", extras = ["job-submission"], editable = "../../../libs/grpc_interfaces" },
-=======
     { name = "grpc-interfaces", extras = ["job-submission"], editable = "../../../grpc_interfaces" },
     { name = "iai-core", editable = "../../libs/iai_core_py" },
->>>>>>> 957a6890
     { name = "marshmallow-enum", specifier = "==1.5.1" },
     { name = "uvicorn", specifier = "~=0.27" },
 ]
