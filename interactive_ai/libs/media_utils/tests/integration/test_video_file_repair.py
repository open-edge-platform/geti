# Copyright (C) 2022-2025 Intel Corporation
# LIMITED EDGE SOFTWARE DISTRIBUTION LICENSE

from unittest.mock import patch

<<<<<<< HEAD
from iai_core_py.repos.storage.binary_repos import VideoBinaryRepo
=======
import pytest
from sc_sdk.repos.storage.binary_repos import VideoBinaryRepo
>>>>>>> ef7c32d3

from media_utils import VideoDecoder, VideoFileRepair


@pytest.mark.skip("Video files have to be transfered to public bucket")
class TestVideoRepair:
    def test_valid(self, request, fxt_dataset_storage_identifier, fxt_repaired_video):
        """
        <b>Description:</b>
        Check that a valid video file is not repaired.

        <b>Input data:</b>
        A valid video file.

        <b>Expected results:</b>
        It should evaluate the file as a valid file and not repair it.

        <b>Steps</b>
        1. Save a valid video file and store the binary filename in the video adapter
        2. Check that the check_video and check_and_repair_video methods both evaluate the video as being valid
        3. Assert that no repair action was started
        """
        video_binary_repo = VideoBinaryRepo(fxt_dataset_storage_identifier)
        valid_video_filename = video_binary_repo.save(
            dst_file_name=str(fxt_repaired_video), data_source=str(fxt_repaired_video)
        )
        request.addfinalizer(lambda: video_binary_repo.delete_by_filename(filename=valid_video_filename))
        video_info = VideoDecoder.get_video_information(str(fxt_repaired_video))

        with patch.object(VideoFileRepair, "attempt_repair", return_value=None) as patch_repair:
            is_valid_check = VideoFileRepair.check_frame(
                video_binary_repo=video_binary_repo,
                filename=valid_video_filename,
                frame_index=video_info.total_frames - 1,
            )
            is_valid_check_and_repair = VideoFileRepair.check_and_repair_video(
                video_binary_repo=video_binary_repo, filename=valid_video_filename
            )

            assert is_valid_check
            assert is_valid_check_and_repair
            patch_repair.assert_not_called()

    def test_repairable(self, request, fxt_dataset_storage_identifier, fxt_repairable_video):
        """
        <b>Description:</b>
        Check that a repairable video file is sent to get repaired.

        <b>Input data:</b>
        A repairable video file.

        <b>Expected results:</b>
        It should evaluate the file as an invalid file and proceed to repair it.

        <b>Steps</b>
        1. Save a repairable video file and store its filename in the video adapter
        2. Check that the repairable video file is not readable.
        3. Check that the repairable video file is repaired after calling check_and_repair.
        """
        video_binary_repo = VideoBinaryRepo(fxt_dataset_storage_identifier)
        repairable_video_filename = video_binary_repo.save(
            dst_file_name=str(fxt_repairable_video), data_source=str(fxt_repairable_video)
        )
        request.addfinalizer(lambda: video_binary_repo.delete_by_filename(filename=repairable_video_filename))
        video_info = VideoDecoder.get_video_information(str(fxt_repairable_video))

        is_valid = VideoFileRepair.check_frame(
            video_binary_repo=video_binary_repo,
            filename=repairable_video_filename,
            frame_index=video_info.total_frames - 1,
        )
        assert not is_valid, "Expected to have the repairable video file to be invalid after check"
        is_valid = VideoFileRepair.check_and_repair_video(
            video_binary_repo=video_binary_repo,
            filename=repairable_video_filename,
        )
        assert is_valid, "Expected to have the repairable video file to be valid after check and repair"

    def test_unrepairable(self, request, fxt_dataset_storage_identifier, fxt_unrepairable_video):
        """
        <b>Description:</b>
        Check that an unrepairable video file cannot be repaired.

        <b>Input data:</b>
        An unrepairable video file (it's not a video, it's a random file zip renamed to mp4).

        <b>Expected results:</b>
        It should not evaluate it as valid, and not be able to repair it.

        <b>Steps</b>
        1. Save an unrepairable video file and store its filename in the video adapter
        2. Check that the video file is not readable.
        3. Check that the video is not valid after repair as it is not repairable
        """
        video_binary_repo = VideoBinaryRepo(fxt_dataset_storage_identifier)
        unrepairable_video_filename = video_binary_repo.save(
            dst_file_name=str(fxt_unrepairable_video), data_source=str(fxt_unrepairable_video)
        )
        request.addfinalizer(lambda: video_binary_repo.delete_by_filename(unrepairable_video_filename))
        video_info = VideoDecoder.get_video_information(str(fxt_unrepairable_video))

        is_valid = VideoFileRepair.check_frame(
            video_binary_repo=video_binary_repo,
            filename=unrepairable_video_filename,
            frame_index=video_info.total_frames - 1,
        )
        assert not is_valid, "Expected to have the unrepairable video file to be invalid after check"
        is_valid = VideoFileRepair.check_and_repair_video(
            video_binary_repo=video_binary_repo,
            filename=unrepairable_video_filename,
        )
        assert not is_valid, "Expected to have the repairable video file to be valid after check and repair"<|MERGE_RESOLUTION|>--- conflicted
+++ resolved
@@ -3,13 +3,9 @@
 
 from unittest.mock import patch
 
-<<<<<<< HEAD
+import pytest
+
 from iai_core_py.repos.storage.binary_repos import VideoBinaryRepo
-=======
-import pytest
-from sc_sdk.repos.storage.binary_repos import VideoBinaryRepo
->>>>>>> ef7c32d3
-
 from media_utils import VideoDecoder, VideoFileRepair
 
 
